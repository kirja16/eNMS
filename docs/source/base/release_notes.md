
# Release Notes

Version 4.3.0
-------------

- Remove 3D Geographical Visualization.
- Default to "info" for services log level. Move "Disable logging" at the end of the list.
- Add "username" variable in workflow global space set to the user that runs the workflow.
- Forbid deletion of Start, End and Placeholder services.
- Fix merge_update behavior to not extend list every time an object is edited.
- Define Server IP address and URL with the `SERVER_ADDR` (default `0.0.0.0`) and `SERVER_URL` (default `http://192.168.56.102`) environment variable instead of `settings.json` / `app` section (as VM
  settings, they don't belong in the application settings and shouldn't be checked in the code).
- Add new "server" variable in workflow global space set to a dictionary that contains server name,
  IP address and URL.
- Make "Results as List" False by default for scrapli (not useful when only
  one command, which is most of the time).
- For consistency with Scrapli
  * Rename "Netmiko Validation" to "Netmiko Commands"
  * Allow sending multiple commands via Netmiko Commands
  * Add "Results as List" to Netmiko Commands 
- Add "use genie" option in netmiko commands service for Genie / PyATS support
- Add Jinja2 template support for netmiko and scrapli commands field (iteration no longer required for loops).
- Add new `default_function` (sqlalchemy parameter) and `render_kw` (wtforms parameters) for custom fields in properties.json.
- Add new `rest/workers` GET endpoint to get service count + cpu / memory usage for each 
  WSGI worker (admin endpoint).
- Data Extraction Service update:
  * Rename to "Data Processing" service
  * Fix bug if no device (service in run once mode)
  * Add new option to parse TextFSM as JSON object
  * Add new option to support Jinja2 Template conversion
  * Add new option to support Template Text Parser conversion
- Fix bulk deletion and bulk removal from a filtered table (e.g dashboard bulk deletion deletes everything,
  not just the objects displayed in the table).
- New feature to align nodes in Network Builder and Workflow Builder:
  - Horizontal and vertical alignment
  - Horizontal and vertical distribution
- Make all objects in object select list (both single and multiple entries) hyperlink to the edit panel.
- Make all results in the Results table link to the workflow builder.
- Make it possible to share link to a specific workflow / runtime (optional) to the workflow builder,
  with the following syntax: workflow_builder/{workflow_id}/{runtime}.
- Add "shared" property to the service table.
- Add shared subworkflow to the list of top-level workflows in the workflow builder to provide
  the ability to view all runtimes (including when it was run as standalone workflow).
- Remove "Approved by admin" mechanism for Unix Command Service. Instead, check if the new command is
  different from the old command: if it is and the user is not an admin, an error is raised.
- Remove backward / forward mechanism in the network and service table. Make networks / workflows links to
  the network / workflow builder for consistency with results page.
- Add User Profile window to change username, password, user email, etc.
- Add User landing page to decide which page to display after logging in (editable in profile).
  Default landing page is configurable from settings.json > authentication > landing_page.
- Add mechanism to show a single device status in workflow builder UI (logs filtering + service display)
- Add mechanism to search for a string across all services of a workflow in the workflow builder, and
  accross all nodes in the network builder.
- Fix vertical alignment in all tables (cell content was not centered on y axis because of buttons height in
  the last column).
- Add export service button in Workflow Builder.
- New Files Management System:
  * defined via settings / paths / files (default: eNMS / files folder)
  * files are automatically scanned when starting the application, and can be rescanned via the UI
  * files have a "Status" property showing the last action (updated, moved, deleted, etc)
  * last_modified is the unix last modified timestamp
  * files can be displayed hierarchically or flat in the table (default: hierarchical display)
  * both files and folder can be exported to browser; folders are compressed as tgz before export
  * new files can be uploaded to any folder from the UI
  * deleting a file or folder in eNMS will delete it locally
  * a folder can be created in currently displayed folder, not a file because a file must be
    associated with a local file.
  * watchdog is used to keep track of all files change done outside of the app
- redis config in settings.json moved to the inner key "redis" > "config
- redis new option in settings.json > "redis" > "flush_on_restart": flush redis queue when the app restarts.
- Remove check box for "use device driver" add "use device driver" into drop down and make this the default.
- Add get_connection function in global variables to access connection object from a python snippet service.
  A non-default connection can be retrieved from the cache by passing the keyword argument "name".
- Support custom ip address in ping service (new IP address field, defaults to device IP if empty).
- Add new "mandatory" keyword in custom properties to make the field required to submit the form.
- Add new "show_password_in_profile" keyword in settings > authentication to configure whether the user
  profile lets users change their own password (if `false`, the password field is not shown)
- Add new 'Man Minutes' feature to compute time saved per workflow
  * Only for top-level workflows
  * Man Minutes can be defined per device or for the whole workflow
  * Per Device is only allowed if the workflow run method is DxD or SxS with workflow targets
  * The workflow must be a success (or per device success) to be counted in the total man minutes
  * Man Minutes can be made mandatory via 'mandatory_man_minutes' key in automation.json > workflow
<<<<<<< HEAD
- Import Services:
  * The timeout for the Import_services endpoint is configurable in "automation.json" under
    the "timeout" property.  Logging on timeout is also improved.  
  * The "stem" of the imported file (e.g., service.tgz) does not have to exactly match the 
    directory in the .tgz file (i.e., "serviceA_v1.tgz" with "serviceA/service.yaml" is supported).
- The napalm ping service separated the `ping_timeout` from the napalm `timeout`. 
=======
- Remove unused parent and parent_device relationship on the Run class.
>>>>>>> cec37b65

Migration
- check "username" and "server" variables in workflow aren't in conflict with existing workflows.
- dashboard is now controlled by RBAC: dashboard access must be explicitly granted via access pages, GET and
  POST requests.
- "download_file" endpoint -> "download" (add support for downloading folders)
- the "driver" property must be updated for all netmiko, napalm and scrapli via the migration script
- update services to use server IP and address from global variables and not from settings.
- the napalm_ping_service added a `ping_timeout` property. If desired, set both
  values to be at least the defaults (2 for `ping_timeout`, 10 for napalm's `timeout`)

To be tested:
- bulk deletion and bulk removal (from dashboard and other tables too)
- mail notification
- web ssh
- service logging mechanism, including disable logging
- netmiko commands service: test old services still work + new multi commands / results as list option

Version 4.2.0
-------------

- Add Network builder mechanism
- Add 3D visualization of network devices
- Extend Devices and Links with subclass / custom properties and a separate tab in the UI, the same way services work.
- Remove deep_services function used for export, use service.children relationship instead.
- Dont subclass SQLAlchemy Column following advice of SQLAlchemy creator.
- Make corrupted edges deletion mechanism a troublehooting snippet instead of a button in the admin panel.
- Move redis configuration in settings.json > "redis" key
- Add new mechanism to limit results in server-side drop-down list with filtering constraints.
- Limit superworkflow selection to workflows that contains the shared Placeholder service.
- Set trigger variable to "Regular Run" or "Parameterized Run" when service is triggered from the UI instead of "UI".
- Add SSH Proxy mechanism (multiple jump server in gateways property, gateway device subtype, priority
  tie-break mechanism)
- Consider runtime limiting user / all toggle mechanism in the restart service window.
- Move doc link to settings.json to allow custom doc links for plugins. Generate doc link in the jinja2 template
  instead of javascript (otherwise, wrong doc link until updated in js)
- Move tables refresh rate to settings.json to allow for custom refresh rates.
- New "Category" property / mechanism for the drop-down list of the site and workflow builder.
- Reinstate service selection with single left click (Ctrl no longer needed)
- Remove pytest, coverage, and travis dependencies.
- Reinstate single left click for node selection in workflow & site builder.
- Remove most union subquery in rbac_filter because a union of query yields a CompoundSelect
  SQLAlchemy object, and this is not compatible with using with_entites (via filtering properties kw).
- Fix export in bulk (the hierarchical display mode was not considered, all services inside a workflow
  were exported even when "hierarchical display" was selected)
- Add notification banner mechanism
- Remove default_access property, replace with "admin_only" boolean. Impact on migration.
- Make "run_service" rest api endpoint default to async True
- Update netmiko and napalm Backup services to load deferred row before updating. Impact on both services.
- Remove pathlib from requirements.txt
- Update workflow algorithm to not add services to priority queue in DxD mode if all are discarded.
- Update Ansible Service to use custom path in cwd argument of subprocess.check_output.
- Change default priority to 10 for services. Update of migration files required.
- Add new check box "Approved by an Admin user" in the Unix Command service. That box must be ticked by
  an admin user for the service to be allowed to run. A non-admin user cannot save a service if it is
  ticked, meaning that each time a Unix Command service is edited, it must be re-appproved.
- Add new timeout parameters for Scrapli service
- Always show security logs, even when logging is disabled. Add "allow_disable" (default: True) keyword argument
  to log function to prevent logs from being disabled if necessary.
- Add new 'deactivate_rbac_on_read' property in rbac.json, under 'advanced' key. Set to true by default.
  When true, eNMS no longers applies rbac for reading from the database. (=> better performances)
- Make the vendor, operating_system and model properties a custom list for devices, links and services,
  and category for sites and workflows. The drop-down list choices can be configured in properties.json > property_list key.
- Add support for renaming objects from the REST API (with key "new_name")
- Add limit to maximum number of nodes that can be displayed in site builder". Configurable via
  visualization.json > Network Builder > max_allowed_nodes
- Add new option to display site nodes as ellipses instead of images for better performances. Configurable via
  visualization.json > Network Builder > display_nodes_as_images
- Auto-update Vendor and Operating System property value of a new service in the workflow builder
  based on the values of these properties in the parent workflow.
- Add support for custom ordering in plugin tables (configurable by overriding the tableOrdering function in the
  table JS class)
- Add support for using device credentials in the Rest Call Service (impact on migration files:
  "username" / "password" => "custom_username" / "custom_password"). Don't allow using device credentials
  if the run method is set to "Run Once".
- Make webssh command configurable from settings / ssh section
- Add new label size property to configure label size in workflow and network builder
- Add new "Configuration" RBAC mode
- Make "sessions" an admin model (visible only to admin users)
- Update git service to support git clone, shallow clone and custom path to local folder (instead of hardcoded path to
  "network_data" folder)
- Update slack notification service to use newest slack_sdk library (instead of slackclient<2)
- Make scrapli connection arguments configurable from automation.json / scrapli / connection_args

Migration:

  - Update all access with new GET / POST endpoints
  - Doc link in settings.json to be updated with custom doc links.
  - Refresh rates in settings.json to be udpated (e.g 10s instead of 3 if RBAC is used)
  - Redis config in settings.json
  - In migration files, replace "default_access: admin" with "admin_only: true"
  - Warn user about REST API run service endpoint new default (True)
  - Update service priority to "current priority + 9" (see migration script in files / script)
  - Update credentials of REST Call services (custom_username, custom_password)
  - Add SSH command in settings.json / ssh section

Version 4.1.0
-------------

- Remove Event Model and Syslog server
- Refactor of the run mechanism. When running a service, a single run is created and saved to the
  database.
- Remove "operation" (any / all) property from pool
- Change the way pool objects are computed: via SQL query instead of pure python:
  better performances expected for large pools.
- Add regex support for SQLite
- Add new "Invert" option for table filtering
- Refactoring of the REST API

  - all requests are handled by the same "monitor requests" function
  - remove dependency to flask_restful and flask_httpauth

- Fix submenu bug when the menu is minimized (gentelella bug)
- Replace prerequisite edge with priority mechanism
- Allow making non-shared service shared and vice-versa (if the shared service doesn't have more than one workflow).
- Separate progress for main devices & iteration devices in workflow builder
- Fix bug where subworkflow device counters not displayed in results when device iteration is used
  Bug report mail: "No status for services in subworkflow with device iteration"
- HTTP requests logging: all requests are now logged by eNMS and not by werkzeug like before.
- Add duplicate button in service table
- Refactor the geographical and Logical View to behave like the workflow builder:

  - List of all pools that contain at least one device or link, stored in user browser local storage
  - Remove default pool mechanism. Remove "visualization_default" property in pool model. By design, the default pool becomes the first pool in alphabetical order
  - Add backward / forward control like the workflow builder

- Rename "monitor_requests" function to "process_requests": impact on plugins
- Add global "factory" and "delete" functions in the workflow builder to create and delete new objects
  from a workflow.
- When refreshing a pool, rbac is now ignored so that the pool "refresh" action result does not depend on the
  user triggering it.
- If a workflow is defined to run on a set of devices, and the user lacks access to one or more devices,
  execute for all accessible devices and fail for the inaccessible devices instead of failing the entire workflow.
- app.service_db was renamed to "service_run_count" and it no longer has an inner "runs" key: the gunicorn
  auto safe restart code that uses it must be updated accordingly.
- Store and commit web SSH session content in backend instead of relying on send beacon mechanism and
  onbeforeunload callback so that the saving of a session does not depend on user behavior
- Refactoring of the forms: all forms are now in eNMS.forms.py. Impact on form import:
  eNMS.forms.automation -> eNMS.forms
- Refactoring of the setup file: replace "from eNMS.setup" with "from eNMS.variables"
- Change model_properties in model from list of properties to dict of property with associated type
- Custom properties defined in properties.json: change type from "boolean" to "bool" and "string" to "str"
  for consistency with rest of codebase
- Add "parent_service_name" property to retrieve all results from a workflow, including subworkflow service
  results (see "Re: [E] Re: Retrieving results via REST"). The parent service is the service corresponding
  to the "parent runtime property".
- Add new "Empty" option in table filters and pool definition to filter based on whether the property
  value is empty or not.
- Add table display with property value constraint when clicking on the charts in the dashboard.
- Add scrapli netconf service
- Move LDAP and TACACS+ server init to environment file instead of custom file. Impact on authentication
  ldap / tacacs functions.
- Add Token-based authentication via REST API. New GET endpoint "/rest/token" to generate a token.
- Separate controller (handling HTTP POST requests) from main application (gluing everything together)
- Add new "ip_address" field in settings.json > app section
- Add paging for REST API search endpoint: new integer parameter "start" to request results from "start"
- Add server time at the bottom of the menu (e.g for scheduling tasks / ease of use)
- Add button in service table to export services in bulk (export all displayed services as .tgz)
- Ability to paste device list (comma or space separated) into a multiple instance field (e.g service device and pool targets)
- Re-add current Run counter to 'Service' and 'Workflow' on the dashboard banner + Active tasks
- Ability to download result as json file + new copy result path to clipboard button in result json editor panel
- Ability to download logs as text file
- When importing existing workflows via service import, remove all existing services and edges from the workflow
- Upload service from laptop instead of checking for file on the instance
- Add Parameterized Form mechanism to update run properties and payload.
- Add new "full results" button to results tree
- Fix bug in WB where multiple services stay selected
- Add confirmation prompt in workflow builder before deletion
- Change default postprocessing mode to "Run on success only"
- Add log in case postprocessing is skipped
- Add SSH key support in generic file transfer service
- Always set "look_for_keys" to False in generic file transfer service - no longer an option
- Add validation_section mechanism: set path to section of the result to validate (default: results["result"])
- Add new "connection_name" mechanism to open multiple parallel connections to the same device in the
  same workflow
- Add new "get_credential" global variable in workflow builder. Used to get a password or a passphrase
  for a netmiko validaiton command or rest call service. For obfuscation purposes.
  mail: Obfuscate Credentials passed into Netmiko Command Line
- Fix data extraction service and operation keyword in set_var
- Don't set status of currently running services to "Aborted" when using a flask CLI command
- Add TextFSM support for the netmiko validation service (+ regression workflow)
- Add stop mechanism for services in the Result table
- Add server name parameter in Run table to specify which server a service was run from.
  Server to be configured from env variable SERVER_NAME and SERVER_ADDR.
- Lock editing / run of Workflow to group of owners

Version 4.0.1
-------------

- Don't update pool during migration import
- Add scalability migration files
- Remove "All", "None" and "Unrelated" options in relationship filtering
- Use join instead of subqueries to improve relationship filtering scalability
- Add form endpoints in rbac files when instantiating custom services
- Fix changelog like pool update not logged bug
- Fix workflow tree mechanism from workflow with superworkflow bug

- Change of all GET endpoints to no longer contain backslash:

  - renaming /table/{type} to {type}_table
  - renaming of /form/{form_type} to "{form_type}_form

- Change of rbac.json structure: list becomes dict, each line can have one of three values:

  - "admin" (not part of RBAC, only admin have access, e.g admin panel, migration etc)
  - "all" (not part of RBAC, everyone has access, e.g dashboard, login, logout etc)
  - "access" (access restricted by RBAC, used to populate access form)

- Add RBAC support for nested submenus


Version 4.0.0
-------------

- Extend pool for users and services.
- Add relation mechanism in table for scalability

  - For each table, add link to relation table
  - Replaces the old "Pool Objects" window in the pool table.
  - New mechanism to add instances to a "relation table", both by individual selection and in bulk by copy pasting a list of names.
  - New mechanism to remove selection from a relation table.

- Add "run service on targets mechanism"

  - run service on a single device and in bulk from service page
  - run service on a single device and in bulk from visualization pages

- Add bulk deletion and bulk edit mechanism for tables

  - Bulk edit (edit all instances filtered in tables)
  - Bulk deletion (delete all instances filtered in tables)

- Add "copy to clipboard" mechanism to get comma-separated list of names of all filtered instances.
- Add 3D network view and 3D Logical View.

  - Add right click menu for property, configuration, run service
  - Add default pools mechanism for large networks.
  - Add run service in bulk on all currently displayed devices mechanism

- Move all visualization settings from settings.json > "visualization" to dedicated visualization.json
- Make the error page colors confiurable per theme (move css colors to theme specific CSS file)
- Use the log level of the parameterized run instead of always using the service log level
- Change field syntax for context help to be 'help="path"' instead of using render_kw={"help": ...}
- Don't update the "creator" field when an existing object is edited
- Add new function "get_neighbors" to retrieve neighboring devices or links of a device
- Refactor the migration import mechanism to better handle class relationships
- Web / Desktop connection to a device is now restrictable to make the users provide their own credentials
  => e.g to prevent inventory device credentials from being used to connect to devices
- Configuration git diff: indicate which is V1 and which is V2. Option to display more context lines, including all of it.
- Improve display of Json property in form (make them collapsed by default)
- Update to new version of Vis.Js (potential workflow builder impact)
- Add mechanism to save only failed results (e.g for config collection workflow)
- New database.json to define engine parameters, import / export properties, many to many relationship, etc.
- Fork based on string value instead of just True / False: new discard mode for the skip mechanism. When using discard, devices do not follow any edge after the skipped service.
- Refactor skip property so that it is no longer a property of the service to avoid side effect of skipping shared services.
- Add new option in pool to invert logic for each property.
- New Option "Update pools after running" for workflow like the configuration management workflow.
- Refactor skip mechanism to work with run once mode service.
- Don't reset run status when running a CLI command with CLI plugins
- Refactor log mechanism to send log to client bit by bit, instead of all run logs at each refresh request
- "No validation" in the service panel is now an option of the "validation condition" instead of the
  "validation method". Migration impact.
- The timestamps like "last runtime", "last failure", etc are now per configuration property. The timestamps are
  all stored per device in a json.file called "timestamps.json". These timestamps properties have been added to
  the configuration table.
- Add ability to hard-code logic to mask password hashes when config is displayed in custom controller.
- Add workflow tree in the workflow builder to visualize workflow and subworkflows as a tree with buttons:
  edit / new mechanism: highlight to teleport to any service. Makes it easier to work with large multi-level workflows.
- Replace gotty with pure python implementation. Save session output with webssh. Need to set ENMS_USER and ENMS_PASSWORD
  like with the scheduler to save the session via REST API. For this to work, admin credentials must be defined via
  two new environment variables: ENMS_USER and ENMS_PASSWORD (same as scheduler)
- Fix bug connection not cached when using iteration values with a standalone service
- Fix bug when exporting table to .csv - column shift if comma in property value
- When scheduling a task, the creator of the service run is not properly set to the user who scheduled
  the task instead of the admin user.
- Add a cap for number of threads when running a service with multiprocessing enabled. Maximum number 
  of threads configurable from settings.json > automation > max process.
- Add runtimes select list in service results window, so you can visualize service results in workflow
  builder.
- Include private properties (custom password, ...) when exporting a service, or migration files.
- New color property for workflow edges.
- Export service now exports to user browser besides exporting the tgz to the eNMS instance.
- Remove Create Pool endpoint in the rest API
- Add python snippet mechanism to troubleshooting (ctrl + alt + click on upper left logo)
- Refactor REST service in case status code is not in (200, 300) to fix validation bug
- Refactoring of the rbac system:

  - Use pools extension to user and services to define user access.
  - Add new "default access" property to choose between creator, admin, and public
  - Remove "group" table (a group is a pool of users)
  - Add "groups" property to user and add "creator" property for pools, devices and links.

- New Credentials mechanism:

  - Credentials can be either username / password or SSH key. Both passwords and SSH key are stored in the Vault (no key file stored on the unix server).
  - Credentials also have an "Enable Password" field to go to enable mode after logging in.
  - Credentials have a priority field; credential object with higher priority is used if multiple available credentials.
  - Credentials have two pools: user pool to define which users can use the credentials, and device pools to define which
    devices the credential can be used for.
  - User "groups" property is now a field. This field can be used to define user pools. Services have the same "groups" property.
    When creating a new service, the groups field will be automatically set to the user groups. This allows services to be automatically
    added to the appriopriate pool of services, if the pool of services is defined based on that group property.
  - Credentials can be either "Read - Write" (default) or "Read only". In a top-level service, new "credential type" field
    to choose between "Any", "Read-only" and "Read-write" in order to define which credentials should be used when running
    the service.

- The skip values were renamed from "True" / "False" to "Success" / "Failure".

Version 3.22.4
--------------

- Catch exception in log function when fetching log level from database
- Fix object numbers not updated for manually defined pool
- Catch exception in query rest endpoint when no results found to avoid stacktrace in server logs
- Add "fetch" and "fetch_all" function to workflow global space. Set rbac to "edit" and username to current user
  for both these functions.
- Add "encrypt" function to workflow global space to encrypt password and use substitution in custom passwords.
- Return json object in get result REST endpoint when no results found for consistency.
- Reset service status to "Idle" when reloading the app along with the run status.

Version 3.22.3
--------------

- Add regression workflow for file transfer
- Fix RBAC service run and task scheduling REST API bug
- Fix payload extraction workflow __setitem__ bug
- Add regression workflow with lots of service for scalability testing
- Add regression workflow for skipped service in workflow targets SxS run mode
- Fix rest call service local() scope bug
- Fix get var / set var "devices" keyword bug
- Add jump on connect parameters for netmiko backup service
- Fix skipped query with device in service by service with workflow targets mode bug

Version 3.22.2
--------------

- Fix iteration device factory commit bug
- Fix workflow in service by service with workflow targets skipped service bug
- Add missing rbac endpoints in full + read only access
- Fix device creation empty driver due to Scrapli
- Fix workflow iteration mechanism bug
- Fix workflow skip query bug

Version 3.22.1
--------------

- Add user authentication method in user forms
- Fix settings saving mechanism
- Fix gunicorn multiple workers sqlalchemy post fork session conflict bug
- Dont prevent wrong device GPS coordinates from displaying links in network view
- Fix RBAC bugs
- Add new Scrapli service to send commands / configuration to network device

Version 3.22
------------

- Remove database url from settings. Configured via env variable DATABASE_URL
- Remote scheduler
- Remove TACACS+ parameters from settings, use env variable instead: TACACS_ADDR, TACACS_PASSWORD
- Make REST API accept Tacacs and LDAP credentials (in the last version, if you were using TACACS+ or LDAP, you could authenticate
  in the UI but couldn't make calls to the REST API)
- Remove LDAP parameters from settings. The LDAP authentication is in the custom controller, there is a default
  function that works with a standard LDAP installation, but you can customize however you want.
  The LDAP server is now configured with the env variable LDAP_SERVER.
  The settings contain a new section "database" to enable ldap, database or tacacs authentication.
- Add replier option in send mail mechanism
- Rename "app_log" option to "changelog" in log function for services
- Add new entry in workflow RC menu "Workflow Results Table": contains all results for a given runtime,
  allowing for comparison of results same device / different service, same service / different device, etc.
- Refactor logging mechanism. In settings.json, add new logging sections to configure whether the log
  for a given logger should also be logged as changelog or service log by default.
- RBAC
- Fix authentication bug flask_login and add session timeout mechanism
- Make plugins separate from eNMS in their own folder, add bash script to install/update/uninstall them
- Make the CLI interface a plugins
- Remove summary from service state to improve workflow refresh performances
- Add Dark mode and theme mechanism
- Make search endpoint work with result to retrieve device results
- Allow dictionary and json as custom properties. For json properties, use jsoneditor to let the user edit them.
- Add placeholder as a global variable in a workflow (e.g to be used in the superworkflow)
- Add mechanism for creating custom configuration property
- Refactor data backup services with custom configuration properties. Implement "Operational Data" as
  an example custom property.
- Add new Git service. Replace "git_push_configurations" swiss army knife service with instance of git service.
- Add database fetch/commit retry mechanism to handle deadlocks & other SQL operational errors
- Add validation condition for validation section.

Version 3.21.3
--------------

- Add new plugins mechanism
- Fix bug help panel open when clicking a field or label
- Add error message in the logs when a service is run in per device mode but no devices have been selected.
- Add default port of 22 for TCP ping in ping service
- Disable edit panel on double-click for start/end services of a workflow
- Fix invalid request bug when pressing enter after searching the "add services to workflow" panel
- Forbid "Start", "End" and "Placeholder" for service names
- Fix Result in mail notification for run once mode
- Make Netmiko prompt command service a substitution string in the UI
- Fix wrong jump password when using a Vault
- Fix workflow results recursive display no path in results bug
- Improve "Get Result" REST endpoint: returns 404 error if no run found, run status if a run is found but there are
  no results (e.g job still running), and the results if the job is done.
- Remove wtforms email validator in example service following wtforms 2.3 release

Version 3.21.2
--------------

- Fix rest api update endpoint bug
- Add device results to rest api get_result endpoint
- Rename subservice -> placeholder
- Fix rendering of custom boolean properties
- Fix custom properties accordion in service panel
- Fix service cascade deletion bug with service logs and placeholder
- Fix front-end alert deleting services and make it a success alert
- Fix historical config / oper data comparison mechanism
- Fix bug where superworkflow cannot be cleared from list after selection
- Fix bug placeholder service deletion from workflow
- Make superworkflow a workflow property only. Remove superworkflow targets option
- Display only workflows in the superworkflow drop-down list
- Save alert when displaying python error as an alert
- When using a custom logger, only the actual user content is logged
- Update docs rest API
- Improve log function (custom logger behavior / creator)
- Fix superworkflow bug for standalone services
- Dont display private properties in parameterized run results
- Add Ansible playbook service log to security logger
- Update superworkflow initial payload with placeholder service initial payload
- Dont update netmiko and napalm configuration / oper data backup if empty result / no commands

Version 3.21.1
--------------

- Upgrade JS Panel to v4.10
- Fix jspanel position on long pages with a scrollbar
- Fix placeholder double-click bug
- Fix table display bug
- Fix operational data display bug

Version 3.21
------------

- When entering a subworkflow, the selected runtime is now preserved.
- When running a workflow, the runtime is added to the runtime list in workflow builder and selected.
- Workflow Refresh button now updates the list of runtimes in the workflow builder dropdown of runtimes.
- Duplicating a shared service from the workflow builder now creates a NON SHARED deep copy in the current workflow only.
- Created dedicated category for shared services in "Add services to workflow" tree.
- Implemented "Clear all filters" mechanism for all tables
- When displaying workflow services in service table, all search input resetted (otherwise nothing was displayed)
- Add download buttons for configuration and operational data
- Add button in tables to export search result as CSV file.
- When duplicating top-level workflow, display edit panel
- Fix progress display for service in run once mode in workflow builder
- Multiline field for skip / device query
- Add "Maximum number of retries" property to prevent infinite loop (hardcoded before)
- Add "All" option in relationship filtering (filter object with relation to All)
- Rename "never_update" with "manually_defined"
- Set focus on name field when creating a new instance
- New property in service panel (targets section): Update pools before running.
- Extend the custom properties to all classes including services (displayed in an accordion in first tab).
- Add new search mechanism in the "Add services to workflow" panel
- Add new "Trigger" property for runs to know if they were started from the UI or REST API
- Add time-stamp of when the configuration / oper data displayed was collected
- Ability to display config older config from GIT
- Ability to compare currently displayed config/data to any point in time in the past.
- Syntax highlight option: ability to highlight certain keywords based on regular expression match,
  defined in eNMS/static/lib/codemirror/logsMode. Can be customized.
- New logging property to configure log level for a service or disable logging.
- Fix bug when typing invalid regex for table search (eg "(" )
- Dont display Start / End services in service table
- Make configuration search case-insensitive for inclusion ("Search" REST endpoint + UI)
- Use log level of top-level workflow for all services.
- Add context sensitive help mechanism
- Add keyword so that the "log" function in a service can log to the application log (+ create log object)
- Add timestamp for session logs
- Add device result counter in result tree window
- Move to optional_requirements file and catch import error of all optional libraries:
  ansible, hvac, ldap3, pyats, pynetbox, slackclient>=1.3,<2, tacacs_plus
- Fix Napalm BGP example service
- Fix 404 custom passwords logs from Vault
- Encrypt and decrypt all data going in and out of the vault (b64 / Fernet)
- No longer store user password when external authentication is used (LDAP/TACACS+)
- No longer create / import duplicated edges of the same subtype.
- Add preprocessing code area for all services
- all post processing mode: "run on success" / "run on failure" / "run all the time" selector
- Support functions and classes with set_var / get_var 
- Fix front end bug when displaying the results if they contain a python SET (invalid JSON):
  all non-JSON compliant types are now automatically converted to a string when saving the results in the
  database, and a warning is issue in the service logs.
- Add superworkflow mechanism
- Add jump on connect support
- Add log deletion support from CLI interface
- Forbid import of "os", "subprocess" and "sys" in a python code area in service panel
  (snippet, pre/postprocessing, etc)
- Refactor logging configuration: all the logging are now configured from a file in setup: logging.json
  Besides, the log function in a workflow takes a new parameter "logger" where you can specify a logger name.
  This means you can first add your own loggers in logging.json, then log to them from a workflow.
- Remove CLI fetch, update and delete endpoint (curl to be used instead if you need it from the VM)
- Improve workflow stop mechanism: now hitting stop will try to stop ASAP, not just after the on-going
  service but also after the on-going device, or after the on-going retry (e.g many retries...).
  Besides stop should now work from subworkflow too.

Version 3.20.1
--------------

- Update Generic File Transfer Service
- Fix runtime display bug in results window
- Fix file download and parameterized run bugs.
- Refactor LDAP authentication
- LDAP as first option if the LDAP authentication is active in settings
- Fix timing issue in SSH Desktop session mechanism
- Remove unique constraint for link names.
- Hash user passwords with argon2 by default. Add option to not hash user passwords in settings.
- Move linting and requirements in dedicated /build folder.
- Renamed key "pool" with "filtering" in properties.json
- Fix Service table filtering
- Fix object filtering from the network visualization page
- Fix Ansible service safe command bug and add regression test
- Remove column ordering for association proxy and all columns where ordering isn't useful
- Fixed workflow builder display when the path stored in local storage no longer exists
- Add service column in device results table
- Add result log deletion endpoint in RBAC
- Fix bug dictionary displayed in the UI in the results
- Add all service reference in submenu in workflow builder
- Add entry to copy service name as reference.
- Add new feature to accept a dictionary in iteration values. When a dictionary is used, the keys are used as the 
  name of the iteration step in the results.
- Iteration variable are now referred to as global variable,
- Catch all exceptions in rest api to return proper error 500 (device not found for get configuration, etc)
- Fix bug position of shared services resetted after renaming workflow
- Fix refresh issue in configuration / operational data panel
- Fix upload of files from file management panel
- Forbid sets in the initial payload
- Fix user authentication when running a service
- Fix filtering tooltip in result table (no target found)
- Fix filtering per result type (success / failure) in result table
- Fix retry numbering
- Add Search REST endpoint

Version 3.20
------------

- Add configuration management mechanism
- New Table properties mechanism: all table properties are displayed in a JSON file: you can configure which ones
  appear in each table by default, whether they are searchable or not, etc, their label in the UI, etc.
  You will need to add your CUSTOM properties to that file if you want them to appear in the table.
- Same with dashboard properties and pool properties
- New Column visibility feature
- New Configuration Management Mechanism
- RBAC
- Refactoring of the search system: next to the input, old "Advanced Search" button now dedicated
  to relationship. Everything is now persisted in the DOM.

Version 3.19
------------

- Add new File Management mechanism: browse, download, upload, delete and rename local files.
  Mechanism to use local files as part of the automation services.
- Add new color code for the logs window.
- Add New Copy to clipboard mechanism:
  - copy from RC on a service in Workflow builder
  - copy from icon in result tables
  - copy dict path to result in the json window.
- Full screen workflow builder
- Remember menu size PER USER
- Refactoring of all the tables
- Refactoring of the top-level menu
- Alerts are saved and displayed in the UI, top menubar.
- Remove recipients from settings.json. Recipients is now a mandatory field if mail notification is ticked.
- Add support for netmiko genie / pyATS (`use_genie`) option.
- New "Desktop session" mechanism to SSH to a device using teraterm / putty / etc.

Version 3.18.2
--------------

- Fix subworkflow iteration bug
- Fix workflow display with same shared services in multiple subworkflows
- Fix task / run cascade deletion bug on MySQL
- Add "devices" keyword for result postprocessing
- Allow restart from top-level workflow when restarting from a subworkflow service
- New "Skip value" property to decide whether skip means success or failure
- Fix the workflow builder progress display when devices are skipped. Now eNMS shows how many devices
  are skipped, and it no longer shows anything when it's 0 ("0 failed", "0 passed" etc are no longer displayed)
- Netmiko session log code improvement for netmiko validation / prompt service

Version 3.18.1
--------------

- Display scoped name in hierarchial display mode
- Fix bug "Invalid post request" editing edge
- Improve display of filtering forms
- Reduce size of the service and workflow edit panel for low-resolution screens
- Add "success" key before result postprocessing
- Remove "Enter subworkflow" button in toolbar and add the same button in right-click menu
- Add button to switch to parent workflow

Version 3.18
------------

- Add Operational Data mechanism
- Removed Clusterized and 3D View
- Changed configuration to be a .json file instead of env variables
- Removed Custom config and PATH_CUSTOM_CONFIG
- Remove Configuration comparison mechanism
- Display the results of a workflow as a tree
- Change the mechanism to add a service to a workflow to be a tree
- Add the forward and backward control to the service managemet table.
- Duplicate button at workflow level to duplicate any workflow as top-level workflow
- Update to the operational data backup service to include rancid-like prefixes
- Add new "run method" property to define how a service is running (once per device, or once for all devices),
  and the equivalent property for workflow: run device by device, or service by service.
- Replace endtime with "duration" in the results and run table
- Fix bug infinite loop when adding a workflow to itself
- New "run method" option for services: : 
  - once per device
  - once for all devices
- New "run method" option for workflow
  - run device by device
  - service by service with workflow targets
  - service by service with service targets

Version 3.17.2
--------------

- Add Operational Data mechanism
- Removed Clusterized and 3D View
- Changed configuration to be a .json file instead of env variables
- Removed Custom config and PATH_CUSTOM_CONFIG
- Remove Configuration comparison mechanism

Version 3.17.1
--------------

- Performance optimization

Version 3.17
------------

- Performance improvements
- Refactoring of the result window
- Refactoring of the search system
- Forbid single and double-quotes in names.
- Moved the validation mechanism to the base "Service" class. Validation is now
  available for all services.
- New "Close connection" option for a service. Closes cached connection.
- In the "Advanced search", new "None" entry for filtering relationship.
- Removed mypy from both the codebase and CI/CD test (travis).
- Refactoring of the configuration management system.
- Refactoring of the workflow system
- Ability to specify the alignment for workflow labels
- Upon creating the admin user, check if there is a password in the Vault. If there isn't, create it ("admin").
- Remove beginning and trailing white space Names (service name ends with space breaks get_results)
- Add config mode and honor it when retrieving a cached connection.
- Netmiko Validation Service: allow several commands

Version 3.16.3
--------------

- If the admin password is not set (db or Vault) when creating the admin user, set it regardless of the config mode.
- Move skip / unskip button to right-click menu.

Version 3.16.2
--------------

- Always delete a workflow when it is imported via import job
- New "Maximum number of runs" property for a job in a workflow: defines how many times the same
  job is allowed to run in the workflow.
- New "Result postprocessing" feature: allows for postprocessing the results of a service
  (per device if there are devices), including changing the success value.
- Add new version of Unix Shell Script service
- Enable multiple selection in the workflow builder + mass skip / unskip buttons

Version 3.16.1
--------------

- New feature to stop a workflow while it's running

Version 3.16
------------

- Add "Workflow Restartability" window when clicking on a job.
- Cascade deletion of runs and results when jobs / devices are deleted.
- Forbid empty names and names with slash front-end
- Fix event issue after adding jobs to the workflow builder.
- Create and delete iteration loopback edge upon editing the service.
- Fix change of name in workflow builder upon editing the service.
- Make iteration variable name configurable
- Ansible add exit status:
- Workflow notes Desc: Support textboxes added to a workflow that are displayed in the workflow builder.
- New mechanism: success as a python query kind of thingAdd success query mechanism
- New Mechanism to switch back and forth in the workflow builder.
- New "Latest runtime" option in workflow builder.
- When displaying a workflow, automatically jump to the latest runtime.
- In Workflow builder, add the name of the user who ran the runtime in the runtime list.
- Display number of runs in parallel in the Service Management / Workflow Management page,
  next to the Status (Running / Idle)
- Job now displayed in grey if skip job is activated.
- Edge labels are now editable
- Results display: in text mode, multiline strings are now displayed without any transformation.
- User inactivity monitoring

Version 3.15.3
--------------

- "Use Workflow Targets" is now "Device Targets Run Mode"
- Service mode: run a workflow service by service, using the workflow targets
  Device mode: run a workflow device by device, using the workflow targets
  Use Service targets: ignore workflow targets and use service targets instead

Version 3.15.2
--------------

- New "Iteration Targets" feature to replace the iteration service
- Front-end validation of all fields accepting a python query
- check for substitution brackets ({{ }}) that the expression is valid with ast.parse
- Add new regression test for the payload extraction and validation services
- Payload extration refactoring

  - Store variables in the payload global variable namespace
  - Add optional operation parameter for each variable: set / append / extend / update

- New conversion option: "none" in case no conversion is necessary
- No longer retrieve device configuration when querying REST API.
- Remove web assets
- Refactor SQL Alchemy column declaration for MySQL compatibility
- Hide password in Ansible service results.
- Private properties are no longer considered for pools.

Version 3.15.1
--------------

- Waiting time is now skipped when the job is skipped.
- Change result to mediumblob pickletype
- remove Configurations from ansible command
- remove table filtering N/A
- Add more regression tests (including skip job feature)

Version 3.15
------------

- New env variable: CUSTOM_CODE_PATH to define a path to a folder that contains custom code that
  you can use in your custom services.
- Advanced search: per relationship system
- eNMS version now displayed in the UI. The version number is read from the package.json file.
- Real-time log mechanism with multiprocessing enabled.
- Workflow restartability improvement:
- Fixed bug in tables: jump to bottom after page 1 when table is refreshed.
- Fixed panel repaint bug when pulling it down.
- Relationship are now displayed in the edit window: you can edit which service/workflow a device/task is a target of, etc...
- Spinning GIF when AJAX requests
- Add new services in a workflow: services are spread in a stairsteps in the workflow builder.
- Workflow Builder: edit the service when it's double clicked
- Copy to clipboard for device configuration
- Fix bug subworkflow edit panel
- Export Jobs needs to automatically delete devices and pools
- Service should fail if a python query produces a device target that does not match inventory/database
- timeout and other parameters getting updated for all services using cached Netmiko connections.
- Ability to close a cached connection and re-originate the connection in a service.
- Start time of each Service within a Workflow displayed,
- User can now track the progress of a workflow even if the workflow was started with a REST call
- New GET Result Endpoint for the REST API to get the result of a job run asynchronously:
  if async run_job was invoked, you can use the runtime returned in the REST response to collect the results
  after completion via a GET request to /result/name/runtime
- New Run Management window:
- Slashes are now forbidden from services and worklfow names (conflict with Unix path)
- The command sent to a device is now displayed in the results
- Credentials are now hidden when using gotty.
- Job Parametrization.
- Service type now displayed in the workflow builder.
- New service parameter: Skip (boolean)
- New parameter: Skip query (string) Same as skip, except that it takes a python query.
- Added number of successful / failed devices on workflow edges.
- Run status automatically switched from "Running" to "Aborted" upon reloading the app.
- napalm getter service: default dict match mode becomes inclusion.
- Replaced pyyaml with ruamel
- Both true and True are now accepted when saving a dictionary field.
- Set stdout_callback = json in ansible config to get a json output by default.
- Change in the LDAP authentication: LDAP users that are not admin should now longer be allowed to log in (403 error).
- The "dictionary match" mechanism now supports lists.
- New "Logs" window to see the different logs of a service/workflow for each runtime.
- Show the user that initiated the job, along with the runtime when selecting a run<|MERGE_RESOLUTION|>--- conflicted
+++ resolved
@@ -82,16 +82,13 @@
   * Per Device is only allowed if the workflow run method is DxD or SxS with workflow targets
   * The workflow must be a success (or per device success) to be counted in the total man minutes
   * Man Minutes can be made mandatory via 'mandatory_man_minutes' key in automation.json > workflow
-<<<<<<< HEAD
+- Remove unused parent and parent_device relationship on the Run class.
 - Import Services:
   * The timeout for the Import_services endpoint is configurable in "automation.json" under
     the "timeout" property.  Logging on timeout is also improved.  
   * The "stem" of the imported file (e.g., service.tgz) does not have to exactly match the 
     directory in the .tgz file (i.e., "serviceA_v1.tgz" with "serviceA/service.yaml" is supported).
 - The napalm ping service separated the `ping_timeout` from the napalm `timeout`. 
-=======
-- Remove unused parent and parent_device relationship on the Run class.
->>>>>>> cec37b65
 
 Migration
 - check "username" and "server" variables in workflow aren't in conflict with existing workflows.
