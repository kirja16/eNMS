
# Release Notes

Version 4.3.0
-------------

- Remove 3D Geographical Visualization.
- Default to "info" for services log level. Move "Disable logging" at the end of the list.
- Add "username" variable in workflow global space set to the user that runs the workflow.
- Forbid deletion of Start, End and Placeholder services.
- Fix merge_update behavior to not extend list every time an object is edited.
- Define Server IP address and URL with the `SERVER_ADDR` (default `0.0.0.0`) and `SERVER_URL` (default `http://192.168.56.102`) environment variable instead of `settings.json` / `app` section (as VM
  settings, they don't belong in the application settings and shouldn't be checked in the code).
- Add new "server" variable in workflow global space set to a dictionary that contains server name,
  IP address and URL.
- Make "Results as List" False by default for scrapli (not useful when only
  one command, which is most of the time).
- For consistency with Scrapli
  * Rename "Netmiko Validation" to "Netmiko Commands"
  * Allow sending multiple commands via Netmiko Commands
  * Add "Results as List" to Netmiko Commands 
- Add "use genie" option in netmiko commands service for Genie / PyATS support
- Add Jinja2 template support for netmiko and scrapli commands field (iteration no longer required for loops).
- Add new `default_function` (sqlalchemy parameter) and `render_kw` (wtforms parameters) for custom fields in properties.json.
- Add new `rest/workers` GET endpoint to get service count + cpu / memory usage for each 
  WSGI worker (admin endpoint).
- Data Extraction Service update:
  * Rename to "Data Processing" service
  * Fix bug if no device (service in run once mode)
  * Add new option to parse TextFSM as JSON object
  * Add new option to support Jinja2 Template conversion
  * Add new option to support Template Text Parser conversion
- Fix bulk deletion and bulk removal from a filtered table (e.g dashboard bulk deletion deletes everything,
  not just the objects displayed in the table).
- New feature to align nodes in Network Builder and Workflow Builder:
  - Horizontal and vertical alignment
  - Horizontal and vertical distribution
- Make all objects in object select list (both single and multiple entries) hyperlink to the edit panel.
- Make all results in the Results table link to the workflow builder.
- Make it possible to share link to a specific workflow / runtime (optional) to the workflow builder,
  with the following syntax: workflow_builder/{workflow_id}/{runtime}.
- Add "shared" property to the service table.
- Add shared subworkflow to the list of top-level workflows in the workflow builder to provide
  the ability to view all runtimes (including when it was run as standalone workflow).
- Remove "Approved by admin" mechanism for Unix Command Service. Instead, check if the new command is
  different from the old command: if it is and the user is not an admin, an error is raised.
- Remove backward / forward mechanism in the network and service table. Make networks / workflows links to
  the network / workflow builder for consistency with results page.
- Add User Profile window to change username, password, user email, etc.
- Add User landing page to decide which page to display after logging in (editable in profile).
  Default landing page is configurable from settings.json > authentication > landing_page.
- Add mechanism to show a single device status in workflow builder UI (logs filtering + service display)
- Add mechanism to search for a string across all services of a workflow in the workflow builder, and
  accross all nodes in the network builder.
- Fix vertical alignment in all tables (cell content was not centered on y axis because of buttons height in
  the last column).
- Add export service button in Workflow Builder.
- New Files Management System:
  * defined via settings / paths / files (default: eNMS / files folder)
  * files are automatically scanned when starting the application, and can be rescanned via the UI
  * files have a "Status" property showing the last action (updated, moved, deleted, etc)
  * last_modified is the unix last modified timestamp
  * files can be displayed hierarchically or flat in the table (default: hierarchical display)
  * both files and folder can be exported to browser; folders are compressed as tgz before export
  * new files can be uploaded to any folder from the UI
  * deleting a file or folder in eNMS will delete it locally
  * a folder can be created in currently displayed folder, not a file because a file must be
    associated with a local file.
  * watchdog is used to keep track of all files change done outside of the app
- redis config in settings.json moved to the inner key "redis" > "config
- redis new option in settings.json > "redis" > "flush_on_restart": flush redis queue when the app restarts.
- Remove check box for "use device driver" add "use device driver" into drop down and make this the default.
- Add get_connection function in global variables to access connection object from a python snippet service.
  A non-default connection can be retrieved from the cache by passing the keyword argument "name".
- Support custom ip address in ping service (new IP address field, defaults to device IP if empty).
- Add new "mandatory" keyword in custom properties to make the field required to submit the form.
- Add new "show_password_in_profile" keyword in settings > authentication to configure whether the user
  profile lets users change their own password (if `false`, the password field is not shown)
- Add new "force_authentication_method" to force users to log in with the authentication method saved in
  the database (e.g first authentication method used)
- Add new 'Man Minutes' feature to compute time saved per workflow
  * Only for top-level workflows
  * Man Minutes can be defined per device or for the whole workflow
  * Per Device is only allowed if the workflow run method is DxD or SxS with workflow targets
  * The workflow must be a success (or per device success) to be counted in the total man minutes
  * Man Minutes can be made mandatory via 'mandatory_man_minutes' key in automation.json > workflow
- Remove unused parent and parent_device relationship on the Run class.
- Import Services:
  * The timeout for the Import_services endpoint is configurable in "automation.json" under
    the "service_import" > "timeout" property. Logging on timeout is also improved.
  * The "stem" of the imported file (e.g., service.tgz) does not have to exactly match the
    directory in the .tgz file (i.e., "serviceA_v1.tgz" with "serviceA/service.yaml" is supported).
- The napalm ping service separated the `ping_timeout` from the napalm `timeout`.
- Add new settings "max_content_length" in settings.json > "app" (Flask parameter)
- Add new timeout setting for file import in settings.json > "files"

<<<<<<< HEAD
=======
Migration
- check "username" and "server" variables in workflow aren't in conflict with existing workflows.
- dashboard is now controlled by RBAC: dashboard access must be explicitly granted via access pages, GET and
  POST requests.
- "download_file" endpoint -> "download" (add support for downloading folders)
- the "driver" property must be updated for all netmiko, napalm and scrapli via the migration script
- update services to use server IP and address from global variables and not from settings.
- the napalm_ping_service added a `ping_timeout` property. If desired, set both
  values to be at least the defaults (2 for `ping_timeout`, 10 for napalm's `timeout`)

To be tested:
- bulk deletion and bulk removal (from dashboard and other tables too)
- mail notification
- web ssh
- service logging mechanism, including disable logging
- netmiko commands service: test old services still work + new multi commands / results as list option

>>>>>>> 1158190b
Version 4.2.0
-------------

- Add Network builder mechanism
- Add 3D visualization of network devices
- Extend Devices and Links with subclass / custom properties and a separate tab in the UI, the same way services work.
- Remove deep_services function used for export, use service.children relationship instead.
- Dont subclass SQLAlchemy Column following advice of SQLAlchemy creator.
- Make corrupted edges deletion mechanism a troublehooting snippet instead of a button in the admin panel.
- Move redis configuration in settings.json > "redis" key
- Add new mechanism to limit results in server-side drop-down list with filtering constraints.
- Limit superworkflow selection to workflows that contains the shared Placeholder service.
- Set trigger variable to "Regular Run" or "Parameterized Run" when service is triggered from the UI instead of "UI".
- Add SSH Proxy mechanism (multiple jump server in gateways property, gateway device subtype, priority
  tie-break mechanism)
- Consider runtime limiting user / all toggle mechanism in the restart service window.
- Move doc link to settings.json to allow custom doc links for plugins. Generate doc link in the jinja2 template
  instead of javascript (otherwise, wrong doc link until updated in js)
- Move tables refresh rate to settings.json to allow for custom refresh rates.
- New "Category" property / mechanism for the drop-down list of the site and workflow builder.
- Reinstate service selection with single left click (Ctrl no longer needed)
- Remove pytest, coverage, and travis dependencies.
- Reinstate single left click for node selection in workflow & site builder.
- Remove most union subquery in rbac_filter because a union of query yields a CompoundSelect
  SQLAlchemy object, and this is not compatible with using with_entites (via filtering properties kw).
- Fix export in bulk (the hierarchical display mode was not considered, all services inside a workflow
  were exported even when "hierarchical display" was selected)
- Add notification banner mechanism
- Remove default_access property, replace with "admin_only" boolean. Impact on migration.
- Make "run_service" rest api endpoint default to async True
- Update netmiko and napalm Backup services to load deferred row before updating. Impact on both services.
- Remove pathlib from requirements.txt
- Update workflow algorithm to not add services to priority queue in DxD mode if all are discarded.
- Update Ansible Service to use custom path in cwd argument of subprocess.check_output.
- Change default priority to 10 for services. Update of migration files required.
- Add new check box "Approved by an Admin user" in the Unix Command service. That box must be ticked by
  an admin user for the service to be allowed to run. A non-admin user cannot save a service if it is
  ticked, meaning that each time a Unix Command service is edited, it must be re-appproved.
- Add new timeout parameters for Scrapli service
- Always show security logs, even when logging is disabled. Add "allow_disable" (default: True) keyword argument
  to log function to prevent logs from being disabled if necessary.
- Add new 'deactivate_rbac_on_read' property in rbac.json, under 'advanced' key. Set to true by default.
  When true, eNMS no longers applies rbac for reading from the database. (=> better performances)
- Make the vendor, operating_system and model properties a custom list for devices, links and services,
  and category for sites and workflows. The drop-down list choices can be configured in properties.json > property_list key.
- Add support for renaming objects from the REST API (with key "new_name")
- Add limit to maximum number of nodes that can be displayed in site builder". Configurable via
  visualization.json > Network Builder > max_allowed_nodes
- Add new option to display site nodes as ellipses instead of images for better performances. Configurable via
  visualization.json > Network Builder > display_nodes_as_images
- Auto-update Vendor and Operating System property value of a new service in the workflow builder
  based on the values of these properties in the parent workflow.
- Add support for custom ordering in plugin tables (configurable by overriding the tableOrdering function in the
  table JS class)
- Add support for using device credentials in the Rest Call Service (impact on migration files:
  "username" / "password" => "custom_username" / "custom_password"). Don't allow using device credentials
  if the run method is set to "Run Once".
- Make webssh command configurable from settings / ssh section
- Add new label size property to configure label size in workflow and network builder
- Add new "Configuration" RBAC mode
- Make "sessions" an admin model (visible only to admin users)
- Update git service to support git clone, shallow clone and custom path to local folder (instead of hardcoded path to
  "network_data" folder)
- Update slack notification service to use newest slack_sdk library (instead of slackclient<2)
- Make scrapli connection arguments configurable from automation.json / scrapli / connection_args

Version 4.1.0
-------------

- Remove Event Model and Syslog server
- Refactor of the run mechanism. When running a service, a single run is created and saved to the
  database.
- Remove "operation" (any / all) property from pool
- Change the way pool objects are computed: via SQL query instead of pure python:
  better performances expected for large pools.
- Add regex support for SQLite
- Add new "Invert" option for table filtering
- Refactoring of the REST API

  - all requests are handled by the same "monitor requests" function
  - remove dependency to flask_restful and flask_httpauth

- Fix submenu bug when the menu is minimized (gentelella bug)
- Replace prerequisite edge with priority mechanism
- Allow making non-shared service shared and vice-versa (if the shared service doesn't have more than one workflow).
- Separate progress for main devices & iteration devices in workflow builder
- Fix bug where subworkflow device counters not displayed in results when device iteration is used
  Bug report mail: "No status for services in subworkflow with device iteration"
- HTTP requests logging: all requests are now logged by eNMS and not by werkzeug like before.
- Add duplicate button in service table
- Refactor the geographical and Logical View to behave like the workflow builder:

  - List of all pools that contain at least one device or link, stored in user browser local storage
  - Remove default pool mechanism. Remove "visualization_default" property in pool model. By design, the default pool becomes the first pool in alphabetical order
  - Add backward / forward control like the workflow builder

- Rename "monitor_requests" function to "process_requests": impact on plugins
- Add global "factory" and "delete" functions in the workflow builder to create and delete new objects
  from a workflow.
- When refreshing a pool, rbac is now ignored so that the pool "refresh" action result does not depend on the
  user triggering it.
- If a workflow is defined to run on a set of devices, and the user lacks access to one or more devices,
  execute for all accessible devices and fail for the inaccessible devices instead of failing the entire workflow.
- app.service_db was renamed to "service_run_count" and it no longer has an inner "runs" key: the gunicorn
  auto safe restart code that uses it must be updated accordingly.
- Store and commit web SSH session content in backend instead of relying on send beacon mechanism and
  onbeforeunload callback so that the saving of a session does not depend on user behavior
- Refactoring of the forms: all forms are now in eNMS.forms.py. Impact on form import:
  eNMS.forms.automation -> eNMS.forms
- Refactoring of the setup file: replace "from eNMS.setup" with "from eNMS.variables"
- Change model_properties in model from list of properties to dict of property with associated type
- Custom properties defined in properties.json: change type from "boolean" to "bool" and "string" to "str"
  for consistency with rest of codebase
- Add "parent_service_name" property to retrieve all results from a workflow, including subworkflow service
  results (see "Re: [E] Re: Retrieving results via REST"). The parent service is the service corresponding
  to the "parent runtime property".
- Add new "Empty" option in table filters and pool definition to filter based on whether the property
  value is empty or not.
- Add table display with property value constraint when clicking on the charts in the dashboard.
- Add scrapli netconf service
- Move LDAP and TACACS+ server init to environment file instead of custom file. Impact on authentication
  ldap / tacacs functions.
- Add Token-based authentication via REST API. New GET endpoint "/rest/token" to generate a token.
- Separate controller (handling HTTP POST requests) from main application (gluing everything together)
- Add new "ip_address" field in settings.json > app section
- Add paging for REST API search endpoint: new integer parameter "start" to request results from "start"
- Add server time at the bottom of the menu (e.g for scheduling tasks / ease of use)
- Add button in service table to export services in bulk (export all displayed services as .tgz)
- Ability to paste device list (comma or space separated) into a multiple instance field (e.g service device and pool targets)
- Re-add current Run counter to 'Service' and 'Workflow' on the dashboard banner + Active tasks
- Ability to download result as json file + new copy result path to clipboard button in result json editor panel
- Ability to download logs as text file
- When importing existing workflows via service import, remove all existing services and edges from the workflow
- Upload service from laptop instead of checking for file on the instance
- Add Parameterized Form mechanism to update run properties and payload.
- Add new "full results" button to results tree
- Fix bug in WB where multiple services stay selected
- Add confirmation prompt in workflow builder before deletion
- Change default postprocessing mode to "Run on success only"
- Add log in case postprocessing is skipped
- Add SSH key support in generic file transfer service
- Always set "look_for_keys" to False in generic file transfer service - no longer an option
- Add validation_section mechanism: set path to section of the result to validate (default: results["result"])
- Add new "connection_name" mechanism to open multiple parallel connections to the same device in the
  same workflow
- Add new "get_credential" global variable in workflow builder. Used to get a password or a passphrase
  for a netmiko validaiton command or rest call service. For obfuscation purposes.
  mail: Obfuscate Credentials passed into Netmiko Command Line
- Fix data extraction service and operation keyword in set_var
- Don't set status of currently running services to "Aborted" when using a flask CLI command
- Add TextFSM support for the netmiko validation service (+ regression workflow)
- Add stop mechanism for services in the Result table
- Add server name parameter in Run table to specify which server a service was run from.
  Server to be configured from env variable SERVER_NAME and SERVER_ADDR.
- Lock editing / run of Workflow to group of owners

Version 4.0.1
-------------

- Don't update pool during migration import
- Add scalability migration files
- Remove "All", "None" and "Unrelated" options in relationship filtering
- Use join instead of subqueries to improve relationship filtering scalability
- Add form endpoints in rbac files when instantiating custom services
- Fix changelog like pool update not logged bug
- Fix workflow tree mechanism from workflow with superworkflow bug

- Change of all GET endpoints to no longer contain backslash:

  - renaming /table/{type} to {type}_table
  - renaming of /form/{form_type} to "{form_type}_form

- Change of rbac.json structure: list becomes dict, each line can have one of three values:

  - "admin" (not part of RBAC, only admin have access, e.g admin panel, migration etc)
  - "all" (not part of RBAC, everyone has access, e.g dashboard, login, logout etc)
  - "access" (access restricted by RBAC, used to populate access form)

- Add RBAC support for nested submenus


Version 4.0.0
-------------

- Extend pool for users and services.
- Add relation mechanism in table for scalability

  - For each table, add link to relation table
  - Replaces the old "Pool Objects" window in the pool table.
  - New mechanism to add instances to a "relation table", both by individual selection and in bulk by copy pasting a list of names.
  - New mechanism to remove selection from a relation table.

- Add "run service on targets mechanism"

  - run service on a single device and in bulk from service page
  - run service on a single device and in bulk from visualization pages

- Add bulk deletion and bulk edit mechanism for tables

  - Bulk edit (edit all instances filtered in tables)
  - Bulk deletion (delete all instances filtered in tables)

- Add "copy to clipboard" mechanism to get comma-separated list of names of all filtered instances.
- Add 3D network view and 3D Logical View.

  - Add right click menu for property, configuration, run service
  - Add default pools mechanism for large networks.
  - Add run service in bulk on all currently displayed devices mechanism

- Move all visualization settings from settings.json > "visualization" to dedicated visualization.json
- Make the error page colors confiurable per theme (move css colors to theme specific CSS file)
- Use the log level of the parameterized run instead of always using the service log level
- Change field syntax for context help to be 'help="path"' instead of using render_kw={"help": ...}
- Don't update the "creator" field when an existing object is edited
- Add new function "get_neighbors" to retrieve neighboring devices or links of a device
- Refactor the migration import mechanism to better handle class relationships
- Web / Desktop connection to a device is now restrictable to make the users provide their own credentials
  => e.g to prevent inventory device credentials from being used to connect to devices
- Configuration git diff: indicate which is V1 and which is V2. Option to display more context lines, including all of it.
- Improve display of Json property in form (make them collapsed by default)
- Update to new version of Vis.Js (potential workflow builder impact)
- Add mechanism to save only failed results (e.g for config collection workflow)
- New database.json to define engine parameters, import / export properties, many to many relationship, etc.
- Fork based on string value instead of just True / False: new discard mode for the skip mechanism. When using discard, devices do not follow any edge after the skipped service.
- Refactor skip property so that it is no longer a property of the service to avoid side effect of skipping shared services.
- Add new option in pool to invert logic for each property.
- New Option "Update pools after running" for workflow like the configuration management workflow.
- Refactor skip mechanism to work with run once mode service.
- Don't reset run status when running a CLI command with CLI plugins
- Refactor log mechanism to send log to client bit by bit, instead of all run logs at each refresh request
- "No validation" in the service panel is now an option of the "validation condition" instead of the
  "validation method". Migration impact.
- The timestamps like "last runtime", "last failure", etc are now per configuration property. The timestamps are
  all stored per device in a json.file called "timestamps.json". These timestamps properties have been added to
  the configuration table.
- Add ability to hard-code logic to mask password hashes when config is displayed in custom controller.
- Add workflow tree in the workflow builder to visualize workflow and subworkflows as a tree with buttons:
  edit / new mechanism: highlight to teleport to any service. Makes it easier to work with large multi-level workflows.
- Replace gotty with pure python implementation. Save session output with webssh. Need to set ENMS_USER and ENMS_PASSWORD
  like with the scheduler to save the session via REST API. For this to work, admin credentials must be defined via
  two new environment variables: ENMS_USER and ENMS_PASSWORD (same as scheduler)
- Fix bug connection not cached when using iteration values with a standalone service
- Fix bug when exporting table to .csv - column shift if comma in property value
- When scheduling a task, the creator of the service run is not properly set to the user who scheduled
  the task instead of the admin user.
- Add a cap for number of threads when running a service with multiprocessing enabled. Maximum number 
  of threads configurable from settings.json > automation > max process.
- Add runtimes select list in service results window, so you can visualize service results in workflow
  builder.
- Include private properties (custom password, ...) when exporting a service, or migration files.
- New color property for workflow edges.
- Export service now exports to user browser besides exporting the tgz to the eNMS instance.
- Remove Create Pool endpoint in the rest API
- Add python snippet mechanism to troubleshooting (ctrl + alt + click on upper left logo)
- Refactor REST service in case status code is not in (200, 300) to fix validation bug
- Refactoring of the rbac system:

  - Use pools extension to user and services to define user access.
  - Add new "default access" property to choose between creator, admin, and public
  - Remove "group" table (a group is a pool of users)
  - Add "groups" property to user and add "creator" property for pools, devices and links.

- New Credentials mechanism:

  - Credentials can be either username / password or SSH key. Both passwords and SSH key are stored in the Vault (no key file stored on the unix server).
  - Credentials also have an "Enable Password" field to go to enable mode after logging in.
  - Credentials have a priority field; credential object with higher priority is used if multiple available credentials.
  - Credentials have two pools: user pool to define which users can use the credentials, and device pools to define which
    devices the credential can be used for.
  - User "groups" property is now a field. This field can be used to define user pools. Services have the same "groups" property.
    When creating a new service, the groups field will be automatically set to the user groups. This allows services to be automatically
    added to the appriopriate pool of services, if the pool of services is defined based on that group property.
  - Credentials can be either "Read - Write" (default) or "Read only". In a top-level service, new "credential type" field
    to choose between "Any", "Read-only" and "Read-write" in order to define which credentials should be used when running
    the service.

- The skip values were renamed from "True" / "False" to "Success" / "Failure".

Version 3.22.4
--------------

- Catch exception in log function when fetching log level from database
- Fix object numbers not updated for manually defined pool
- Catch exception in query rest endpoint when no results found to avoid stacktrace in server logs
- Add "fetch" and "fetch_all" function to workflow global space. Set rbac to "edit" and username to current user
  for both these functions.
- Add "encrypt" function to workflow global space to encrypt password and use substitution in custom passwords.
- Return json object in get result REST endpoint when no results found for consistency.
- Reset service status to "Idle" when reloading the app along with the run status.

Version 3.22.3
--------------

- Add regression workflow for file transfer
- Fix RBAC service run and task scheduling REST API bug
- Fix payload extraction workflow __setitem__ bug
- Add regression workflow with lots of service for scalability testing
- Add regression workflow for skipped service in workflow targets SxS run mode
- Fix rest call service local() scope bug
- Fix get var / set var "devices" keyword bug
- Add jump on connect parameters for netmiko backup service
- Fix skipped query with device in service by service with workflow targets mode bug

Version 3.22.2
--------------

- Fix iteration device factory commit bug
- Fix workflow in service by service with workflow targets skipped service bug
- Add missing rbac endpoints in full + read only access
- Fix device creation empty driver due to Scrapli
- Fix workflow iteration mechanism bug
- Fix workflow skip query bug

Version 3.22.1
--------------

- Add user authentication method in user forms
- Fix settings saving mechanism
- Fix gunicorn multiple workers sqlalchemy post fork session conflict bug
- Dont prevent wrong device GPS coordinates from displaying links in network view
- Fix RBAC bugs
- Add new Scrapli service to send commands / configuration to network device

Version 3.22
------------

- Remove database url from settings. Configured via env variable DATABASE_URL
- Remote scheduler
- Remove TACACS+ parameters from settings, use env variable instead: TACACS_ADDR, TACACS_PASSWORD
- Make REST API accept Tacacs and LDAP credentials (in the last version, if you were using TACACS+ or LDAP, you could authenticate
  in the UI but couldn't make calls to the REST API)
- Remove LDAP parameters from settings. The LDAP authentication is in the custom controller, there is a default
  function that works with a standard LDAP installation, but you can customize however you want.
  The LDAP server is now configured with the env variable LDAP_SERVER.
  The settings contain a new section "database" to enable ldap, database or tacacs authentication.
- Add replier option in send mail mechanism
- Rename "app_log" option to "changelog" in log function for services
- Add new entry in workflow RC menu "Workflow Results Table": contains all results for a given runtime,
  allowing for comparison of results same device / different service, same service / different device, etc.
- Refactor logging mechanism. In settings.json, add new logging sections to configure whether the log
  for a given logger should also be logged as changelog or service log by default.
- RBAC
- Fix authentication bug flask_login and add session timeout mechanism
- Make plugins separate from eNMS in their own folder, add bash script to install/update/uninstall them
- Make the CLI interface a plugins
- Remove summary from service state to improve workflow refresh performances
- Add Dark mode and theme mechanism
- Make search endpoint work with result to retrieve device results
- Allow dictionary and json as custom properties. For json properties, use jsoneditor to let the user edit them.
- Add placeholder as a global variable in a workflow (e.g to be used in the superworkflow)
- Add mechanism for creating custom configuration property
- Refactor data backup services with custom configuration properties. Implement "Operational Data" as
  an example custom property.
- Add new Git service. Replace "git_push_configurations" swiss army knife service with instance of git service.
- Add database fetch/commit retry mechanism to handle deadlocks & other SQL operational errors
- Add validation condition for validation section.

Version 3.21.3
--------------

- Add new plugins mechanism
- Fix bug help panel open when clicking a field or label
- Add error message in the logs when a service is run in per device mode but no devices have been selected.
- Add default port of 22 for TCP ping in ping service
- Disable edit panel on double-click for start/end services of a workflow
- Fix invalid request bug when pressing enter after searching the "add services to workflow" panel
- Forbid "Start", "End" and "Placeholder" for service names
- Fix Result in mail notification for run once mode
- Make Netmiko prompt command service a substitution string in the UI
- Fix wrong jump password when using a Vault
- Fix workflow results recursive display no path in results bug
- Improve "Get Result" REST endpoint: returns 404 error if no run found, run status if a run is found but there are
  no results (e.g job still running), and the results if the job is done.
- Remove wtforms email validator in example service following wtforms 2.3 release

Version 3.21.2
--------------

- Fix rest api update endpoint bug
- Add device results to rest api get_result endpoint
- Rename subservice -> placeholder
- Fix rendering of custom boolean properties
- Fix custom properties accordion in service panel
- Fix service cascade deletion bug with service logs and placeholder
- Fix front-end alert deleting services and make it a success alert
- Fix historical config / oper data comparison mechanism
- Fix bug where superworkflow cannot be cleared from list after selection
- Fix bug placeholder service deletion from workflow
- Make superworkflow a workflow property only. Remove superworkflow targets option
- Display only workflows in the superworkflow drop-down list
- Save alert when displaying python error as an alert
- When using a custom logger, only the actual user content is logged
- Update docs rest API
- Improve log function (custom logger behavior / creator)
- Fix superworkflow bug for standalone services
- Dont display private properties in parameterized run results
- Add Ansible playbook service log to security logger
- Update superworkflow initial payload with placeholder service initial payload
- Dont update netmiko and napalm configuration / oper data backup if empty result / no commands

Version 3.21.1
--------------

- Upgrade JS Panel to v4.10
- Fix jspanel position on long pages with a scrollbar
- Fix placeholder double-click bug
- Fix table display bug
- Fix operational data display bug

Version 3.21
------------

- When entering a subworkflow, the selected runtime is now preserved.
- When running a workflow, the runtime is added to the runtime list in workflow builder and selected.
- Workflow Refresh button now updates the list of runtimes in the workflow builder dropdown of runtimes.
- Duplicating a shared service from the workflow builder now creates a NON SHARED deep copy in the current workflow only.
- Created dedicated category for shared services in "Add services to workflow" tree.
- Implemented "Clear all filters" mechanism for all tables
- When displaying workflow services in service table, all search input resetted (otherwise nothing was displayed)
- Add download buttons for configuration and operational data
- Add button in tables to export search result as CSV file.
- When duplicating top-level workflow, display edit panel
- Fix progress display for service in run once mode in workflow builder
- Multiline field for skip / device query
- Add "Maximum number of retries" property to prevent infinite loop (hardcoded before)
- Add "All" option in relationship filtering (filter object with relation to All)
- Rename "never_update" with "manually_defined"
- Set focus on name field when creating a new instance
- New property in service panel (targets section): Update pools before running.
- Extend the custom properties to all classes including services (displayed in an accordion in first tab).
- Add new search mechanism in the "Add services to workflow" panel
- Add new "Trigger" property for runs to know if they were started from the UI or REST API
- Add time-stamp of when the configuration / oper data displayed was collected
- Ability to display config older config from GIT
- Ability to compare currently displayed config/data to any point in time in the past.
- Syntax highlight option: ability to highlight certain keywords based on regular expression match,
  defined in eNMS/static/lib/codemirror/logsMode. Can be customized.
- New logging property to configure log level for a service or disable logging.
- Fix bug when typing invalid regex for table search (eg "(" )
- Dont display Start / End services in service table
- Make configuration search case-insensitive for inclusion ("Search" REST endpoint + UI)
- Use log level of top-level workflow for all services.
- Add context sensitive help mechanism
- Add keyword so that the "log" function in a service can log to the application log (+ create log object)
- Add timestamp for session logs
- Add device result counter in result tree window
- Move to optional_requirements file and catch import error of all optional libraries:
  ansible, hvac, ldap3, pyats, pynetbox, slackclient>=1.3,<2, tacacs_plus
- Fix Napalm BGP example service
- Fix 404 custom passwords logs from Vault
- Encrypt and decrypt all data going in and out of the vault (b64 / Fernet)
- No longer store user password when external authentication is used (LDAP/TACACS+)
- No longer create / import duplicated edges of the same subtype.
- Add preprocessing code area for all services
- all post processing mode: "run on success" / "run on failure" / "run all the time" selector
- Support functions and classes with set_var / get_var 
- Fix front end bug when displaying the results if they contain a python SET (invalid JSON):
  all non-JSON compliant types are now automatically converted to a string when saving the results in the
  database, and a warning is issue in the service logs.
- Add superworkflow mechanism
- Add jump on connect support
- Add log deletion support from CLI interface
- Forbid import of "os", "subprocess" and "sys" in a python code area in service panel
  (snippet, pre/postprocessing, etc)
- Refactor logging configuration: all the logging are now configured from a file in setup: logging.json
  Besides, the log function in a workflow takes a new parameter "logger" where you can specify a logger name.
  This means you can first add your own loggers in logging.json, then log to them from a workflow.
- Remove CLI fetch, update and delete endpoint (curl to be used instead if you need it from the VM)
- Improve workflow stop mechanism: now hitting stop will try to stop ASAP, not just after the on-going
  service but also after the on-going device, or after the on-going retry (e.g many retries...).
  Besides stop should now work from subworkflow too.

Version 3.20.1
--------------

- Update Generic File Transfer Service
- Fix runtime display bug in results window
- Fix file download and parameterized run bugs.
- Refactor LDAP authentication
- LDAP as first option if the LDAP authentication is active in settings
- Fix timing issue in SSH Desktop session mechanism
- Remove unique constraint for link names.
- Hash user passwords with argon2 by default. Add option to not hash user passwords in settings.
- Move linting and requirements in dedicated /build folder.
- Renamed key "pool" with "filtering" in properties.json
- Fix Service table filtering
- Fix object filtering from the network visualization page
- Fix Ansible service safe command bug and add regression test
- Remove column ordering for association proxy and all columns where ordering isn't useful
- Fixed workflow builder display when the path stored in local storage no longer exists
- Add service column in device results table
- Add result log deletion endpoint in RBAC
- Fix bug dictionary displayed in the UI in the results
- Add all service reference in submenu in workflow builder
- Add entry to copy service name as reference.
- Add new feature to accept a dictionary in iteration values. When a dictionary is used, the keys are used as the 
  name of the iteration step in the results.
- Iteration variable are now referred to as global variable,
- Catch all exceptions in rest api to return proper error 500 (device not found for get configuration, etc)
- Fix bug position of shared services resetted after renaming workflow
- Fix refresh issue in configuration / operational data panel
- Fix upload of files from file management panel
- Forbid sets in the initial payload
- Fix user authentication when running a service
- Fix filtering tooltip in result table (no target found)
- Fix filtering per result type (success / failure) in result table
- Fix retry numbering
- Add Search REST endpoint

Version 3.20
------------

- Add configuration management mechanism
- New Table properties mechanism: all table properties are displayed in a JSON file: you can configure which ones
  appear in each table by default, whether they are searchable or not, etc, their label in the UI, etc.
  You will need to add your CUSTOM properties to that file if you want them to appear in the table.
- Same with dashboard properties and pool properties
- New Column visibility feature
- New Configuration Management Mechanism
- RBAC
- Refactoring of the search system: next to the input, old "Advanced Search" button now dedicated
  to relationship. Everything is now persisted in the DOM.

Version 3.19
------------

- Add new File Management mechanism: browse, download, upload, delete and rename local files.
  Mechanism to use local files as part of the automation services.
- Add new color code for the logs window.
- Add New Copy to clipboard mechanism:
  - copy from RC on a service in Workflow builder
  - copy from icon in result tables
  - copy dict path to result in the json window.
- Full screen workflow builder
- Remember menu size PER USER
- Refactoring of all the tables
- Refactoring of the top-level menu
- Alerts are saved and displayed in the UI, top menubar.
- Remove recipients from settings.json. Recipients is now a mandatory field if mail notification is ticked.
- Add support for netmiko genie / pyATS (`use_genie`) option.
- New "Desktop session" mechanism to SSH to a device using teraterm / putty / etc.

Version 3.18.2
--------------

- Fix subworkflow iteration bug
- Fix workflow display with same shared services in multiple subworkflows
- Fix task / run cascade deletion bug on MySQL
- Add "devices" keyword for result postprocessing
- Allow restart from top-level workflow when restarting from a subworkflow service
- New "Skip value" property to decide whether skip means success or failure
- Fix the workflow builder progress display when devices are skipped. Now eNMS shows how many devices
  are skipped, and it no longer shows anything when it's 0 ("0 failed", "0 passed" etc are no longer displayed)
- Netmiko session log code improvement for netmiko validation / prompt service

Version 3.18.1
--------------

- Display scoped name in hierarchial display mode
- Fix bug "Invalid post request" editing edge
- Improve display of filtering forms
- Reduce size of the service and workflow edit panel for low-resolution screens
- Add "success" key before result postprocessing
- Remove "Enter subworkflow" button in toolbar and add the same button in right-click menu
- Add button to switch to parent workflow

Version 3.18
------------

- Add Operational Data mechanism
- Removed Clusterized and 3D View
- Changed configuration to be a .json file instead of env variables
- Removed Custom config and PATH_CUSTOM_CONFIG
- Remove Configuration comparison mechanism
- Display the results of a workflow as a tree
- Change the mechanism to add a service to a workflow to be a tree
- Add the forward and backward control to the service managemet table.
- Duplicate button at workflow level to duplicate any workflow as top-level workflow
- Update to the operational data backup service to include rancid-like prefixes
- Add new "run method" property to define how a service is running (once per device, or once for all devices),
  and the equivalent property for workflow: run device by device, or service by service.
- Replace endtime with "duration" in the results and run table
- Fix bug infinite loop when adding a workflow to itself
- New "run method" option for services: : 
  - once per device
  - once for all devices
- New "run method" option for workflow
  - run device by device
  - service by service with workflow targets
  - service by service with service targets

Version 3.17.2
--------------

- Add Operational Data mechanism
- Removed Clusterized and 3D View
- Changed configuration to be a .json file instead of env variables
- Removed Custom config and PATH_CUSTOM_CONFIG
- Remove Configuration comparison mechanism

Version 3.17.1
--------------

- Performance optimization

Version 3.17
------------

- Performance improvements
- Refactoring of the result window
- Refactoring of the search system
- Forbid single and double-quotes in names.
- Moved the validation mechanism to the base "Service" class. Validation is now
  available for all services.
- New "Close connection" option for a service. Closes cached connection.
- In the "Advanced search", new "None" entry for filtering relationship.
- Removed mypy from both the codebase and CI/CD test (travis).
- Refactoring of the configuration management system.
- Refactoring of the workflow system
- Ability to specify the alignment for workflow labels
- Upon creating the admin user, check if there is a password in the Vault. If there isn't, create it ("admin").
- Remove beginning and trailing white space Names (service name ends with space breaks get_results)
- Add config mode and honor it when retrieving a cached connection.
- Netmiko Validation Service: allow several commands

Version 3.16.3
--------------

- If the admin password is not set (db or Vault) when creating the admin user, set it regardless of the config mode.
- Move skip / unskip button to right-click menu.

Version 3.16.2
--------------

- Always delete a workflow when it is imported via import job
- New "Maximum number of runs" property for a job in a workflow: defines how many times the same
  job is allowed to run in the workflow.
- New "Result postprocessing" feature: allows for postprocessing the results of a service
  (per device if there are devices), including changing the success value.
- Add new version of Unix Shell Script service
- Enable multiple selection in the workflow builder + mass skip / unskip buttons

Version 3.16.1
--------------

- New feature to stop a workflow while it's running

Version 3.16
------------

- Add "Workflow Restartability" window when clicking on a job.
- Cascade deletion of runs and results when jobs / devices are deleted.
- Forbid empty names and names with slash front-end
- Fix event issue after adding jobs to the workflow builder.
- Create and delete iteration loopback edge upon editing the service.
- Fix change of name in workflow builder upon editing the service.
- Make iteration variable name configurable
- Ansible add exit status:
- Workflow notes Desc: Support textboxes added to a workflow that are displayed in the workflow builder.
- New mechanism: success as a python query kind of thingAdd success query mechanism
- New Mechanism to switch back and forth in the workflow builder.
- New "Latest runtime" option in workflow builder.
- When displaying a workflow, automatically jump to the latest runtime.
- In Workflow builder, add the name of the user who ran the runtime in the runtime list.
- Display number of runs in parallel in the Service Management / Workflow Management page,
  next to the Status (Running / Idle)
- Job now displayed in grey if skip job is activated.
- Edge labels are now editable
- Results display: in text mode, multiline strings are now displayed without any transformation.
- User inactivity monitoring

Version 3.15.3
--------------

- "Use Workflow Targets" is now "Device Targets Run Mode"
- Service mode: run a workflow service by service, using the workflow targets
  Device mode: run a workflow device by device, using the workflow targets
  Use Service targets: ignore workflow targets and use service targets instead

Version 3.15.2
--------------

- New "Iteration Targets" feature to replace the iteration service
- Front-end validation of all fields accepting a python query
- check for substitution brackets ({{ }}) that the expression is valid with ast.parse
- Add new regression test for the payload extraction and validation services
- Payload extration refactoring

  - Store variables in the payload global variable namespace
  - Add optional operation parameter for each variable: set / append / extend / update

- New conversion option: "none" in case no conversion is necessary
- No longer retrieve device configuration when querying REST API.
- Remove web assets
- Refactor SQL Alchemy column declaration for MySQL compatibility
- Hide password in Ansible service results.
- Private properties are no longer considered for pools.

Version 3.15.1
--------------

- Waiting time is now skipped when the job is skipped.
- Change result to mediumblob pickletype
- remove Configurations from ansible command
- remove table filtering N/A
- Add more regression tests (including skip job feature)

Version 3.15
------------

- New env variable: CUSTOM_CODE_PATH to define a path to a folder that contains custom code that
  you can use in your custom services.
- Advanced search: per relationship system
- eNMS version now displayed in the UI. The version number is read from the package.json file.
- Real-time log mechanism with multiprocessing enabled.
- Workflow restartability improvement:
- Fixed bug in tables: jump to bottom after page 1 when table is refreshed.
- Fixed panel repaint bug when pulling it down.
- Relationship are now displayed in the edit window: you can edit which service/workflow a device/task is a target of, etc...
- Spinning GIF when AJAX requests
- Add new services in a workflow: services are spread in a stairsteps in the workflow builder.
- Workflow Builder: edit the service when it's double clicked
- Copy to clipboard for device configuration
- Fix bug subworkflow edit panel
- Export Jobs needs to automatically delete devices and pools
- Service should fail if a python query produces a device target that does not match inventory/database
- timeout and other parameters getting updated for all services using cached Netmiko connections.
- Ability to close a cached connection and re-originate the connection in a service.
- Start time of each Service within a Workflow displayed,
- User can now track the progress of a workflow even if the workflow was started with a REST call
- New GET Result Endpoint for the REST API to get the result of a job run asynchronously:
  if async run_job was invoked, you can use the runtime returned in the REST response to collect the results
  after completion via a GET request to /result/name/runtime
- New Run Management window:
- Slashes are now forbidden from services and worklfow names (conflict with Unix path)
- The command sent to a device is now displayed in the results
- Credentials are now hidden when using gotty.
- Job Parametrization.
- Service type now displayed in the workflow builder.
- New service parameter: Skip (boolean)
- New parameter: Skip query (string) Same as skip, except that it takes a python query.
- Added number of successful / failed devices on workflow edges.
- Run status automatically switched from "Running" to "Aborted" upon reloading the app.
- napalm getter service: default dict match mode becomes inclusion.
- Replaced pyyaml with ruamel
- Both true and True are now accepted when saving a dictionary field.
- Set stdout_callback = json in ansible config to get a json output by default.
- Change in the LDAP authentication: LDAP users that are not admin should now longer be allowed to log in (403 error).
- The "dictionary match" mechanism now supports lists.
- New "Logs" window to see the different logs of a service/workflow for each runtime.
- Show the user that initiated the job, along with the runtime when selecting a run<|MERGE_RESOLUTION|>--- conflicted
+++ resolved
@@ -94,26 +94,6 @@
 - Add new settings "max_content_length" in settings.json > "app" (Flask parameter)
 - Add new timeout setting for file import in settings.json > "files"
 
-<<<<<<< HEAD
-=======
-Migration
-- check "username" and "server" variables in workflow aren't in conflict with existing workflows.
-- dashboard is now controlled by RBAC: dashboard access must be explicitly granted via access pages, GET and
-  POST requests.
-- "download_file" endpoint -> "download" (add support for downloading folders)
-- the "driver" property must be updated for all netmiko, napalm and scrapli via the migration script
-- update services to use server IP and address from global variables and not from settings.
-- the napalm_ping_service added a `ping_timeout` property. If desired, set both
-  values to be at least the defaults (2 for `ping_timeout`, 10 for napalm's `timeout`)
-
-To be tested:
-- bulk deletion and bulk removal (from dashboard and other tables too)
-- mail notification
-- web ssh
-- service logging mechanism, including disable logging
-- netmiko commands service: test old services still work + new multi commands / results as list option
-
->>>>>>> 1158190b
 Version 4.2.0
 -------------
 
