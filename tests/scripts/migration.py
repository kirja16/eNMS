--- conflicted
+++ resolved
@@ -1,4 +1,3 @@
-<<<<<<< HEAD
 from pathlib import Path
 from ruamel import yaml
 
@@ -28,36 +27,4 @@
             yaml.dump(objects, migration_file)
 
 
-update_property("examples")
-=======
-from pathlib import Path
-from ruamel import yaml
-
-
-import_classes = [
-    "service",
-]
-
-
-def update_property(project, value=None, types=None):
-    if not types:
-        types = import_classes
-    path = Path.cwd().parent.parent.parent / "eNMS" / "files" / "migrations" / project
-    for instance_type in types:
-        with open(path / f"{instance_type}.yaml", "r") as migration_file:
-            objects = yaml.load(migration_file)
-        for obj in objects:
-            if obj["validation_method"] == "none":
-                obj["validation_condition"] = "none"
-                obj["validation_method"] = "text"
-            obj["target_devices"] = obj.pop("devices", None)
-            obj["target_pools"] = obj.pop("pools", None)
-            obj["skip_value"] = "success" if obj["skip_value"] == "True" else "failure"
-            obj["update_target_pools"] = obj.pop("update_pools")
-            obj.pop("skip")
-        with open(path / f"{instance_type}.yaml", "w") as migration_file:
-            yaml.dump(objects, migration_file)
-
-
-update_property("folder_name")
->>>>>>> 9a2ee938
+update_property("examples")