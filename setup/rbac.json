--- conflicted
+++ resolved
@@ -33,25 +33,10 @@
       "icon": "users",
       "rbac": "admin",
       "pages": {
-<<<<<<< HEAD
         "Servers": {
           "endpoint": "/server_table",
           "rbac": "admin"
         },
-=======
-        "Users": {
-          "endpoint": "/user_table",
-          "rbac": "admin"
-        },
-        "Groups": {
-          "endpoint": "/group_table",
-          "rbac": "admin"
-        },
-        "Servers": {
-          "endpoint": "/server_table",
-          "rbac": "admin"
-        },
->>>>>>> c462fbe0
         "Credentials": {
           "endpoint": "/credential_table",
           "rbac": "admin"
