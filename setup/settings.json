<<<<<<< HEAD
{
  "app": {
    "address": "test",
    "config_mode": "debug",
    "create_examples": true,
    "documentation_url": "https://enms.readthedocs.io/en/latest/",
    "git_repository": "git@github.com:afourmy/gitpython-test.git"
  },
  "authentication": {
    "database": true,
    "ldap": true,
    "tacacs": true
  },
  "cluster": {
    "active": false,
    "id": true,
    "scan_protocol": "http",
    "scan_subnet": "192.168.105.0/24",
    "scan_timeout": 0.05
  },
  "database": {
    "large_string_length": 32768,
    "max_overflow": 10,
    "pool_size": 1000,
    "small_string_length": 255
  },
  "mail": {
    "port": 587,
    "reply_to": "reply_to@company.com",
    "sender": "eNMS@company.com",
    "server": "smtp.googlemail.com",
    "use_tls": true,
    "username": "eNMS-user"
  },
  "mattermost": {
    "channel": "",
    "url": "https://mattermost.company.com/hooks/i1phfh6fxjfwpy586bwqq5sk8w",
    "verify_certificate": true
  },
  "paths": {
    "custom_code": "",
    "custom_services": "",
    "files": "",
    "playbooks": ""
  },
  "requests": {
    "pool": {
      "pool_block": false,
      "pool_connections": 10,
      "pool_maxsize": 100
    },
    "retries": {
      "backoff_factor": 0.5,
      "connect": 2,
      "read": 2,
      "total": 2
    }
  },
  "security": {
    "forbidden_python_libraries": [
      "eNMS",
      "os",
      "subprocess",
      "sys"
    ],
    "hash_user_passwords": true
  },
  "slack": {
    "channel": ""
  },
  "ssh": {
    "bypass_key_prompt": true,
    "enabled": {
      "desktop": true,
      "web": true
    },
    "end_port": 9100,
    "port": -1,
    "port_redirection": false,
    "start_port": 9000
  },
  "syslog": {
    "active": false,
    "address": "0.0.0.0",
    "port": 514
  },
  "vault": {
    "unseal_vault": false,
    "use_vault": false
  },
  "view": {
    "latitude": 33,
    "longitude": -96,
    "marker": "Image",
    "tile_layer": "osm",
    "zoom_level": 5
  }
}
=======
{
  "app": {
    "address": "",
    "config_mode": "debug",
    "create_examples": true,
    "documentation_url": "https://enms.readthedocs.io/en/latest/",
    "git_repository": "git@github.com:afourmy/gitpython-test.git"
  },
  "cluster": {
    "active": false,
    "id": true,
    "scan_subnet": "192.168.105.0/24",
    "scan_protocol": "http",
    "scan_timeout": 0.05
  },
  "database": {
    "url": "sqlite:///database.db?check_same_thread=False",
    "max_overflow": 10,
    "pool_size": 1000,
    "small_string_length": 255,
    "large_string_length": 32768
  },
  "ldap": {
    "active": false,
    "server": "ldap://domain.ad.company.com",
    "userdn": "domain.ad.company.com",
    "basedn": "DC=domain,DC=ad,DC=company,DC=com",
    "admin_group": "eNMS.Users,network.Admins"
  },
  "mail": {
    "server": "smtp.googlemail.com",
    "port": 587,
    "use_tls": true,
    "username": "eNMS-user",
    "sender": "eNMS@company.com",
    "reply_to": "reply_to@company.com"
  },
  "mattermost": {
    "url": "https://mattermost.company.com/hooks/i1phfh6fxjfwpy586bwqq5sk8w",
    "channel": "",
    "verify_certificate": true
  },
  "paths": {
    "files": "",
    "custom_code": "",
    "custom_services": "",
    "playbooks": ""
  },
  "requests": {
    "pool": {
      "pool_connections": 10,
      "pool_maxsize": 100,
      "pool_block": false
    },
    "retries": {
      "total": 2,
      "read": 2,
      "connect": 2,
      "backoff_factor": 0.5
    }
  },
  "security": {
    "hash_user_passwords": true,
    "forbidden_python_libraries": [
      "eNMS",
      "os",
      "subprocess",
      "sys"
    ]
  },
  "slack": {
    "channel": ""
  },
  "ssh": {
    "port_redirection": false,
    "bypass_key_prompt": true,
    "port": -1,
    "start_port": 9000,
    "end_port": 9100,
    "enabled": {
      "web": true,
      "desktop": true
    }
  },
  "syslog": {
    "active": false,
    "address": "0.0.0.0",
    "port": 514
  },
  "tacacs": {
    "active": false,
    "address": ""
  },
  "vault": {
    "active": false,
    "unseal": false
  },
  "view": {
    "longitude": -96.0,
    "latitude": 33.0,
    "zoom_level": 5,
    "tile_layer": "osm",
    "marker": "Image"
  },
  "logging": {
    "loggers": {
      "security": {
        "changelog": true,
        "service_log": true
      }
    },
    "external_loggers": {
      "requests": "info",
      "urllib3": "info"
    }
  }
}
>>>>>>> 1b402d93
<|MERGE_RESOLUTION|>--- conflicted
+++ resolved
@@ -1,218 +1,99 @@
-<<<<<<< HEAD
-{
-  "app": {
-    "address": "test",
-    "config_mode": "debug",
-    "create_examples": true,
-    "documentation_url": "https://enms.readthedocs.io/en/latest/",
-    "git_repository": "git@github.com:afourmy/gitpython-test.git"
-  },
-  "authentication": {
-    "database": true,
-    "ldap": true,
-    "tacacs": true
-  },
-  "cluster": {
-    "active": false,
-    "id": true,
-    "scan_protocol": "http",
-    "scan_subnet": "192.168.105.0/24",
-    "scan_timeout": 0.05
-  },
-  "database": {
-    "large_string_length": 32768,
-    "max_overflow": 10,
-    "pool_size": 1000,
-    "small_string_length": 255
-  },
-  "mail": {
-    "port": 587,
-    "reply_to": "reply_to@company.com",
-    "sender": "eNMS@company.com",
-    "server": "smtp.googlemail.com",
-    "use_tls": true,
-    "username": "eNMS-user"
-  },
-  "mattermost": {
-    "channel": "",
-    "url": "https://mattermost.company.com/hooks/i1phfh6fxjfwpy586bwqq5sk8w",
-    "verify_certificate": true
-  },
-  "paths": {
-    "custom_code": "",
-    "custom_services": "",
-    "files": "",
-    "playbooks": ""
-  },
-  "requests": {
-    "pool": {
-      "pool_block": false,
-      "pool_connections": 10,
-      "pool_maxsize": 100
-    },
-    "retries": {
-      "backoff_factor": 0.5,
-      "connect": 2,
-      "read": 2,
-      "total": 2
-    }
-  },
-  "security": {
-    "forbidden_python_libraries": [
-      "eNMS",
-      "os",
-      "subprocess",
-      "sys"
-    ],
-    "hash_user_passwords": true
-  },
-  "slack": {
-    "channel": ""
-  },
-  "ssh": {
-    "bypass_key_prompt": true,
-    "enabled": {
-      "desktop": true,
-      "web": true
-    },
-    "end_port": 9100,
-    "port": -1,
-    "port_redirection": false,
-    "start_port": 9000
-  },
-  "syslog": {
-    "active": false,
-    "address": "0.0.0.0",
-    "port": 514
-  },
-  "vault": {
-    "unseal_vault": false,
-    "use_vault": false
-  },
-  "view": {
-    "latitude": 33,
-    "longitude": -96,
-    "marker": "Image",
-    "tile_layer": "osm",
-    "zoom_level": 5
-  }
-}
-=======
-{
-  "app": {
-    "address": "",
-    "config_mode": "debug",
-    "create_examples": true,
-    "documentation_url": "https://enms.readthedocs.io/en/latest/",
-    "git_repository": "git@github.com:afourmy/gitpython-test.git"
-  },
-  "cluster": {
-    "active": false,
-    "id": true,
-    "scan_subnet": "192.168.105.0/24",
-    "scan_protocol": "http",
-    "scan_timeout": 0.05
-  },
-  "database": {
-    "url": "sqlite:///database.db?check_same_thread=False",
-    "max_overflow": 10,
-    "pool_size": 1000,
-    "small_string_length": 255,
-    "large_string_length": 32768
-  },
-  "ldap": {
-    "active": false,
-    "server": "ldap://domain.ad.company.com",
-    "userdn": "domain.ad.company.com",
-    "basedn": "DC=domain,DC=ad,DC=company,DC=com",
-    "admin_group": "eNMS.Users,network.Admins"
-  },
-  "mail": {
-    "server": "smtp.googlemail.com",
-    "port": 587,
-    "use_tls": true,
-    "username": "eNMS-user",
-    "sender": "eNMS@company.com",
-    "reply_to": "reply_to@company.com"
-  },
-  "mattermost": {
-    "url": "https://mattermost.company.com/hooks/i1phfh6fxjfwpy586bwqq5sk8w",
-    "channel": "",
-    "verify_certificate": true
-  },
-  "paths": {
-    "files": "",
-    "custom_code": "",
-    "custom_services": "",
-    "playbooks": ""
-  },
-  "requests": {
-    "pool": {
-      "pool_connections": 10,
-      "pool_maxsize": 100,
-      "pool_block": false
-    },
-    "retries": {
-      "total": 2,
-      "read": 2,
-      "connect": 2,
-      "backoff_factor": 0.5
-    }
-  },
-  "security": {
-    "hash_user_passwords": true,
-    "forbidden_python_libraries": [
-      "eNMS",
-      "os",
-      "subprocess",
-      "sys"
-    ]
-  },
-  "slack": {
-    "channel": ""
-  },
-  "ssh": {
-    "port_redirection": false,
-    "bypass_key_prompt": true,
-    "port": -1,
-    "start_port": 9000,
-    "end_port": 9100,
-    "enabled": {
-      "web": true,
-      "desktop": true
-    }
-  },
-  "syslog": {
-    "active": false,
-    "address": "0.0.0.0",
-    "port": 514
-  },
-  "tacacs": {
-    "active": false,
-    "address": ""
-  },
-  "vault": {
-    "active": false,
-    "unseal": false
-  },
-  "view": {
-    "longitude": -96.0,
-    "latitude": 33.0,
-    "zoom_level": 5,
-    "tile_layer": "osm",
-    "marker": "Image"
-  },
-  "logging": {
-    "loggers": {
-      "security": {
-        "changelog": true,
-        "service_log": true
-      }
-    },
-    "external_loggers": {
-      "requests": "info",
-      "urllib3": "info"
-    }
-  }
-}
->>>>>>> 1b402d93
+{
+  "app": {
+    "address": "test",
+    "config_mode": "debug",
+    "create_examples": true,
+    "documentation_url": "https://enms.readthedocs.io/en/latest/",
+    "git_repository": "git@github.com:afourmy/gitpython-test.git"
+  },
+  "authentication": {
+    "database": true,
+    "ldap": true,
+    "tacacs": true
+  },
+  "cluster": {
+    "active": false,
+    "id": true,
+    "scan_protocol": "http",
+    "scan_subnet": "192.168.105.0/24",
+    "scan_timeout": 0.05
+  },
+  "database": {
+    "large_string_length": 32768,
+    "max_overflow": 10,
+    "pool_size": 1000,
+    "small_string_length": 255
+  },
+  "mail": {
+    "port": 587,
+    "reply_to": "reply_to@company.com",
+    "sender": "eNMS@company.com",
+    "server": "smtp.googlemail.com",
+    "use_tls": true,
+    "username": "eNMS-user",
+    "reply_to": "reply_to@company.com"
+  },
+  "mattermost": {
+    "channel": "",
+    "url": "https://mattermost.company.com/hooks/i1phfh6fxjfwpy586bwqq5sk8w",
+    "verify_certificate": true
+  },
+  "paths": {
+    "custom_code": "",
+    "custom_services": "",
+    "files": "",
+    "playbooks": ""
+  },
+  "requests": {
+    "pool": {
+      "pool_block": false,
+      "pool_connections": 10,
+      "pool_maxsize": 100
+    },
+    "retries": {
+      "backoff_factor": 0.5,
+      "connect": 2,
+      "read": 2,
+      "total": 2
+    }
+  },
+  "security": {
+    "forbidden_python_libraries": [
+      "eNMS",
+      "os",
+      "subprocess",
+      "sys"
+    ],
+    "hash_user_passwords": true
+  },
+  "slack": {
+    "channel": ""
+  },
+  "ssh": {
+    "bypass_key_prompt": true,
+    "enabled": {
+      "desktop": true,
+      "web": true
+    },
+    "end_port": 9100,
+    "port": -1,
+    "port_redirection": false,
+    "start_port": 9000
+  },
+  "syslog": {
+    "active": false,
+    "address": "0.0.0.0",
+    "port": 514
+  },
+  "vault": {
+    "unseal_vault": false,
+    "use_vault": false
+  },
+  "view": {
+    "latitude": 33,
+    "longitude": -96,
+    "marker": "Image",
+    "tile_layer": "osm",
+    "zoom_level": 5
+  }
+}