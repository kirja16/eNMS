from datetime import datetime
from flask_login import UserMixin
from itertools import chain
from passlib.hash import argon2
from sqlalchemy import Boolean, Integer
from sqlalchemy.orm import relationship

from eNMS import app
from eNMS.database import db
from eNMS.models import models
from eNMS.models.base import AbstractBase


@db.set_custom_properties
class Server(AbstractBase):

    __tablename__ = type = "server"
    id = db.Column(Integer, primary_key=True)
    name = db.Column(db.SmallString, unique=True)
    description = db.Column(db.SmallString)
    ip_address = db.Column(db.TinyString)
    weight = db.Column(Integer, default=1)
    status = db.Column(db.TinyString, default="down")


@db.set_custom_properties
class User(AbstractBase, UserMixin):

    __tablename__ = type = class_type = "user"
    id = db.Column(Integer, primary_key=True)
    name = db.Column(db.SmallString, unique=True)
<<<<<<< HEAD
    description = db.Column(db.SmallString)
    groups = db.Column(db.SmallString)
    is_admin = db.Column(Boolean)
=======
    is_admin = db.Column(Boolean, default=False)
>>>>>>> 5f1d6f17
    email = db.Column(db.SmallString)
    password = db.Column(db.SmallString)
    authentication = db.Column(db.TinyString)
    menu = db.Column(db.List)
    pages = db.Column(db.List)
    upper_menu = db.Column(db.List)
    get_requests = db.Column(db.List)
    post_requests = db.Column(db.List)
    delete_requests = db.Column(db.List)
    small_menu = db.Column(Boolean, default=False, info={"dont_track_changes": True})
    theme = db.Column(
        db.TinyString, default="default", info={"dont_track_changes": True}
    )
    pools = relationship("Pool", secondary=db.pool_user_table, back_populates="users")
    is_admin = db.Column(Boolean, default=False)

    def get_id(self):
        return self.name

    def update(self, **kwargs):
        if app.settings["security"]["hash_user_passwords"] and kwargs.get("password"):
            kwargs["password"] = argon2.hash(kwargs["password"])
        super().update(**kwargs)
        self.update_rbac()

    def update_rbac(self):
        if self.is_admin:
            return
        user_access = (
            db.session.query(models["access"])
            .join(models["pool"], models["access"].user_pools)
            .join(models["user"], models["pool"].users)
            .filter(models["user"].name == self.name)
            .all()
        )
        for request_type in ("get", "post", "delete"):
            allowed_endpoints, property = set(), f"{request_type}_requests"
            for access in user_access:
                allowed_endpoints |= set(getattr(access, property))
            setattr(self, property, list(allowed_endpoints))


@db.set_custom_properties
class Access(AbstractBase):

    __tablename__ = type = "access"
    id = db.Column(Integer, primary_key=True)
    name = db.Column(db.SmallString, unique=True)
    description = db.Column(db.SmallString)
    menu = db.Column(db.List)
    pages = db.Column(db.List)
    upper_menu = db.Column(db.List)
    get_requests = db.Column(db.List)
    post_requests = db.Column(db.List)
    delete_requests = db.Column(db.List)
    user_pools = relationship(
        "Pool", secondary=db.access_user_pools_table, back_populates="access_users"
    )
    access_pools = relationship(
        "Pool", secondary=db.access_model_pools_table, back_populates="access"
    )
    access_type = db.Column(db.SmallString)

    def get_users(self):
        return set(chain.from_iterable(pool.users for pool in self.user_pools))

    def update(self, **kwargs):
        old_users = self.get_users()
        super().update(**kwargs)
        for user in old_users | self.get_users():
            user.update_rbac()


@db.set_custom_properties
class Changelog(AbstractBase):

    __tablename__ = "changelog"
    type = db.Column(db.SmallString)
    __mapper_args__ = {"polymorphic_identity": "changelog", "polymorphic_on": type}
    id = db.Column(Integer, primary_key=True)
    time = db.Column(db.TinyString)
    content = db.Column(db.LargeString)
    severity = db.Column(db.TinyString, default="debug")
    user = db.Column(db.SmallString, default="admin")

    def update(self, **kwargs):
        kwargs["time"] = str(datetime.now())
        super().update(**kwargs)<|MERGE_RESOLUTION|>--- conflicted
+++ resolved
@@ -29,13 +29,9 @@
     __tablename__ = type = class_type = "user"
     id = db.Column(Integer, primary_key=True)
     name = db.Column(db.SmallString, unique=True)
-<<<<<<< HEAD
     description = db.Column(db.SmallString)
     groups = db.Column(db.SmallString)
-    is_admin = db.Column(Boolean)
-=======
     is_admin = db.Column(Boolean, default=False)
->>>>>>> 5f1d6f17
     email = db.Column(db.SmallString)
     password = db.Column(db.SmallString)
     authentication = db.Column(db.TinyString)
