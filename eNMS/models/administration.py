from collections import defaultdict
from datetime import datetime
from flask_login import UserMixin
from itertools import chain
from passlib.hash import argon2
from sqlalchemy import Boolean, Integer

from eNMS import app
from eNMS.database import db
from eNMS.models.base import AbstractBase


@db.set_custom_properties
class Server(AbstractBase):

    __tablename__ = type = "server"
    id = db.Column(Integer, primary_key=True)
    name = db.Column(db.SmallString, unique=True)
    description = db.Column(db.SmallString)
    ip_address = db.Column(db.SmallString)
    weight = db.Column(Integer, default=1)
    status = db.Column(db.SmallString, default="down")


@db.set_custom_properties
class User(AbstractBase, UserMixin):

    __tablename__ = type = "user"
    id = db.Column(Integer, primary_key=True)
    name = db.Column(db.SmallString, unique=True)
    email = db.Column(db.SmallString)
    password = db.Column(db.SmallString)
<<<<<<< HEAD
    group = db.Column(db.SmallString)
    authentication = db.Column(db.SmallString, default="database")
=======
    groups = db.Column(db.List)
    rbac = db.Column(db.Dict)
>>>>>>> 1b402d93
    small_menu = db.Column(Boolean, default=False, info={"dont_track_changes": True})

    def update(self, **kwargs):
        if app.settings["security"]["hash_user_passwords"] and "password" in kwargs:
            kwargs["password"] = argon2.hash(kwargs["password"])
        super().update(**kwargs)
        self.rbac = self.compute_rbac()

    def compute_rbac(self):
        rbac = defaultdict(list)
        for group in self.groups:
            for access, allowed_list in app.rbac["groups"][group].items():
                rbac[access].extend(allowed_list)
        return rbac


@db.set_custom_properties
class Changelog(AbstractBase):

    __tablename__ = "changelog"
    type = db.Column(db.SmallString)
    __mapper_args__ = {"polymorphic_identity": "changelog", "polymorphic_on": type}
    id = db.Column(Integer, primary_key=True)
    time = db.Column(db.SmallString)
    content = db.Column(db.LargeString)
    severity = db.Column(db.SmallString, default="debug")
    user = db.Column(db.SmallString, default="admin")

    def update(self, **kwargs):
        kwargs["time"] = str(datetime.now())
        super().update(**kwargs)


@db.set_custom_properties
class Group(AbstractBase):

    __tablename__ = type = "group"
    id = db.Column(Integer, primary_key=True)
    name = db.Column(db.SmallString, unique=True)
    email = db.Column(db.SmallString)
    rbac = db.Column(db.Dict)

    def update(self, **kwargs):
        super().update(**kwargs)
        self.rbac = self.compute_rbac()<|MERGE_RESOLUTION|>--- conflicted
+++ resolved
@@ -30,13 +30,9 @@
     name = db.Column(db.SmallString, unique=True)
     email = db.Column(db.SmallString)
     password = db.Column(db.SmallString)
-<<<<<<< HEAD
-    group = db.Column(db.SmallString)
     authentication = db.Column(db.SmallString, default="database")
-=======
     groups = db.Column(db.List)
     rbac = db.Column(db.Dict)
->>>>>>> 1b402d93
     small_menu = db.Column(Boolean, default=False, info={"dont_track_changes": True})
 
     def update(self, **kwargs):
