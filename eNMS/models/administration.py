<<<<<<< HEAD
from flask_login import current_user, UserMixin
=======
from datetime import datetime
from flask_login import UserMixin
>>>>>>> 1373db2d
from itertools import chain
from os import makedirs
from os.path import exists, getmtime
from passlib.hash import argon2
from pathlib import Path
from shutil import move, rmtree
from sqlalchemy import Boolean, ForeignKey, Integer
from sqlalchemy.orm import relationship
from time import ctime

from eNMS.database import db
from eNMS.environment import env
from eNMS.models.base import AbstractBase
from eNMS.variables import vs


class Server(AbstractBase):

    __tablename__ = type = "server"
    id = db.Column(Integer, primary_key=True)
    name = db.Column(db.SmallString, unique=True)
    description = db.Column(db.LargeString)
    mac_address = db.Column(db.TinyString)
    ip_address = db.Column(db.TinyString)
    weight = db.Column(Integer, default=1)
    status = db.Column(db.TinyString, default="down")


class User(AbstractBase, UserMixin):

    __tablename__ = type = class_type = "user"
    id = db.Column(Integer, primary_key=True)
    name = db.Column(db.SmallString, unique=True)
    description = db.Column(db.LargeString)
    groups = db.Column(db.LargeString)
    is_admin = db.Column(Boolean, default=False)
    email = db.Column(db.SmallString)
    landing_page = db.Column(
        db.SmallString, default=vs.settings["authentication"]["landing_page"]
    )
    password = db.Column(db.SmallString)
<<<<<<< HEAD
    authentication = db.Column(db.TinyString)
=======
    authentication = db.Column(db.TinyString, default="database")
    menu = db.Column(db.List)
    pages = db.Column(db.List)
    get_requests = db.Column(db.List)
    post_requests = db.Column(db.List)
    delete_requests = db.Column(db.List)
>>>>>>> 1373db2d
    small_menu = db.Column(Boolean, default=False, info={"log_change": False})
    theme = db.Column(db.TinyString, default="default", info={"log_change": False})
    groups = relationship(
        "Group", secondary=db.user_group_table, back_populates="users"
    )

    @classmethod
    def database_init(cls):
        for property in vs.rbac["form_properties"]:
            setattr(cls, property, db.Column(db.List))

    def delete(self):
        if self.name == getattr(current_user, "name", False):
            raise db.rbac_error("A user cannot be deleted while logged in.")

    def get_id(self):
        return self.name

    def update(self, **kwargs):
        if (
            vs.settings["security"]["hash_user_passwords"]
            and kwargs.get("password")
            and not kwargs["password"].startswith("$argon2i")
        ):
            kwargs["password"] = argon2.hash(kwargs["password"])
        super().update(**kwargs)
        if not kwargs.get("import_mechanism", False):
            self.update_rbac()

    def update_rbac(self):
        if self.is_admin:
            return
        for property in vs.rbac["form_properties"]:
            group_value = (getattr(group, property) for group in self.groups)
            setattr(self, property, list(set(chain.from_iterable(group_value))))


class Group(AbstractBase):

    __tablename__ = type = class_type = "group"
    id = db.Column(Integer, primary_key=True)
    name = db.Column(db.SmallString, unique=True)
    description = db.Column(db.LargeString)
    email = db.Column(db.SmallString)
    creator = db.Column(db.SmallString)
    users = relationship("User", secondary=db.user_group_table, back_populates="groups")
    credentials = relationship(
        "Credential", secondary=db.credential_group_table, back_populates="groups"
    )

    @classmethod
    def database_init(cls):
        for property in vs.rbac["form_properties"]:
            setattr(cls, property, db.Column(db.List))
        for model, properties in vs.rbac["rbac_models"].items():
            setattr(cls, f"{model}_access", db.Column(db.List))
            for property in properties:
                setattr(
                    cls,
                    f"{property}_{model}s",
                    relationship(
                        model.capitalize(),
                        secondary=getattr(db, f"{model}_{property}_table"),
                        back_populates=property,
                    ),
                )

    def update(self, **kwargs):
        old_users = set(self.users)
        super().update(**kwargs)
        if not kwargs.get("import_mechanism", False):
            for user in set(self.users) | old_users:
                user.update_rbac()


class Credential(AbstractBase):

    __tablename__ = type = class_type = "credential"
    id = db.Column(Integer, primary_key=True)
    name = db.Column(db.SmallString, unique=True)
    role = db.Column(db.SmallString, default="read-write")
    subtype = db.Column(db.SmallString, default="password")
    description = db.Column(db.LargeString)
    username = db.Column(db.SmallString)
    password = db.Column(db.SmallString)
    private_key = db.Column(db.LargeString)
    enable_password = db.Column(db.SmallString)
    priority = db.Column(Integer, default=1)
    device_pools = relationship(
        "Pool",
        secondary=db.credential_device_table,
        back_populates="credential_devices",
    )
    groups = relationship(
        "Group",
        secondary=db.credential_group_table,
        back_populates="credentials",
    )


class Changelog(AbstractBase):

    __tablename__ = "changelog"
    type = db.Column(db.SmallString)
    __mapper_args__ = {"polymorphic_identity": "changelog", "polymorphic_on": type}
    id = db.Column(Integer, primary_key=True)
    time = db.Column(db.TinyString, index=True)
    content = db.Column(db.LargeString)
    severity = db.Column(db.TinyString, default="debug")
    user = db.Column(db.SmallString, default="admin")

    def update(self, **kwargs):
        super().update(**{"time": vs.get_time(), **kwargs})


class Parameters(AbstractBase):

    __tablename__ = type = "parameters"
    id = db.Column(Integer, primary_key=True)
    banner_active = db.Column(Boolean)
    banner_deactivate_on_restart = db.Column(Boolean)
    banner_properties = db.Column(db.Dict)


class File(AbstractBase):

    __tablename__ = type = class_type = "file"
    type = db.Column(db.SmallString)
    __mapper_args__ = {"polymorphic_identity": "file", "polymorphic_on": type}
    id = db.Column(Integer, primary_key=True)
    name = db.Column(db.SmallString, unique=True)
    filename = db.Column(db.SmallString, index=True)
    path = db.Column(db.SmallString, unique=True)
    last_modified = db.Column(db.TinyString)
    last_updated = db.Column(db.TinyString)
    status = db.Column(db.TinyString)
    folder_id = db.Column(Integer, ForeignKey("folder.id"))
    folder = relationship(
        "Folder", foreign_keys="Folder.folder_id", back_populates="files"
    )
    folder_path = db.Column(db.SmallString)

    def delete(self):
        Path(self.path).unlink(missing_ok=True)

    def update(self, move_file=True, **kwargs):
        old_path = self.path
        super().update(**kwargs)
        if exists(str(old_path)) and not exists(self.path) and move_file:
            move(old_path, self.path)
        self.name = self.path.replace("/", ">")
        *split_folder_path, self.filename = self.path.split("/")
        self.folder_path = "/".join(split_folder_path)
        self.folder = db.fetch("folder", path=self.folder_path, allow_none=True)
        self.last_modified = datetime.strptime(ctime(getmtime(self.path)), "%c")
        self.last_updated = datetime.strptime(ctime(), "%c")
        self.status = "Updated"


class Folder(File):

    __tablename__ = "folder"
    pretty_name = "Folder"
    parent_type = "file"
    id = db.Column(Integer, ForeignKey("file.id"), primary_key=True)
    files = relationship(
        "File",
        back_populates="folder",
        foreign_keys="File.folder_id",
        cascade="all, delete-orphan",
    )
    __mapper_args__ = {
        "polymorphic_identity": "folder",
        "inherit_condition": id == File.id,
    }

    def __init__(self, **kwargs):
        if not exists(kwargs["path"]):
            makedirs(kwargs["path"])
        self.update(**kwargs)

    def delete(self):
        rmtree(self.path)<|MERGE_RESOLUTION|>--- conflicted
+++ resolved
@@ -1,9 +1,5 @@
-<<<<<<< HEAD
 from flask_login import current_user, UserMixin
-=======
 from datetime import datetime
-from flask_login import UserMixin
->>>>>>> 1373db2d
 from itertools import chain
 from os import makedirs
 from os.path import exists, getmtime
@@ -45,16 +41,7 @@
         db.SmallString, default=vs.settings["authentication"]["landing_page"]
     )
     password = db.Column(db.SmallString)
-<<<<<<< HEAD
-    authentication = db.Column(db.TinyString)
-=======
     authentication = db.Column(db.TinyString, default="database")
-    menu = db.Column(db.List)
-    pages = db.Column(db.List)
-    get_requests = db.Column(db.List)
-    post_requests = db.Column(db.List)
-    delete_requests = db.Column(db.List)
->>>>>>> 1373db2d
     small_menu = db.Column(Boolean, default=False, info={"log_change": False})
     theme = db.Column(db.TinyString, default="default", info={"log_change": False})
     groups = relationship(
