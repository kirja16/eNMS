--- conflicted
+++ resolved
@@ -46,11 +46,7 @@
     private = True
     id = Column(Integer, primary_key=True)
     success = Column(Boolean, default=False)
-<<<<<<< HEAD
     result = Column(MutableDict)
-=======
-    result = Column(MutableDict.as_mutable(CustomMediumBlobPickle), default={})
->>>>>>> ec57a675
     run_id = Column(Integer, ForeignKey("Run.id"))
     run = relationship("Run", back_populates="results", foreign_keys="Result.run_id")
     device_id = Column(Integer, ForeignKey("Device.id"))
