--- conflicted
+++ resolved
@@ -1,1401 +1,1393 @@
-from builtins import __dict__ as builtins
-from copy import deepcopy
-from datetime import datetime
-from functools import partial
-from importlib import __import__ as importlib_import
-from io import BytesIO
-from json import loads
-from json.decoder import JSONDecodeError
-from multiprocessing.pool import ThreadPool
-from napalm import get_network_driver
-from netmiko import ConnectHandler
-from os import getenv
-from paramiko import SFTPClient
-from ruamel import yaml
-from re import compile, search
-from requests import post
-from scp import SCPClient
-from sqlalchemy import Boolean, ForeignKey, Index, Integer, or_
-from sqlalchemy.ext.associationproxy import association_proxy
-from sqlalchemy.orm import aliased, relationship
-from sqlalchemy.sql.expression import true
-from threading import Thread
-from time import sleep
-from traceback import format_exc
-from warnings import warn
-from xmltodict import parse
-from xml.parsers.expat import ExpatError
-
-try:
-    from scrapli import Scrapli
-except ImportError as exc:
-    warn(f"Couldn't import scrapli module ({exc})")
-
-try:
-    from slackclient import SlackClient
-except ImportError as exc:
-    warn(f"Couldn't import slackclient module ({exc})")
-
-from eNMS import app
-from eNMS.database import db
-from eNMS.models.base import AbstractBase
-from eNMS.models import models
-from eNMS.models.inventory import Device  # noqa: F401
-from eNMS.models.scheduling import Task  # noqa: F401
-from eNMS.models.administration import User  # noqa: F401
-
-
-@db.set_custom_properties
-class Service(AbstractBase):
-
-    __tablename__ = class_type = "service"
-    type = db.Column(db.SmallString)
-    __mapper_args__ = {"polymorphic_identity": "service", "polymorphic_on": type}
-    id = db.Column(Integer, primary_key=True)
-    name = db.Column(db.SmallString, unique=True)
-    public = db.Column(Boolean)
-    shared = db.Column(Boolean, default=False)
-    scoped_name = db.Column(db.SmallString, index=True)
-    last_modified = db.Column(db.SmallString, info={"log_change": False})
-    description = db.Column(db.SmallString)
-    number_of_retries = db.Column(Integer, default=0)
-    time_between_retries = db.Column(Integer, default=10)
-    max_number_of_retries = db.Column(Integer, default=100)
-    positions = db.Column(db.Dict, info={"log_change": False})
-    disable_result_creation = db.Column(Boolean)
-    tasks = relationship("Task", back_populates="service", cascade="all,delete")
-    events = relationship("Event", back_populates="service", cascade="all,delete")
-    vendor = db.Column(db.SmallString)
-    operating_system = db.Column(db.SmallString)
-    waiting_time = db.Column(Integer, default=0)
-    creator = db.Column(db.SmallString, default="")
-    workflows = relationship(
-        "Workflow", secondary=db.service_workflow_table, back_populates="services"
-    )
-    device_query = db.Column(db.LargeString)
-    device_query_property = db.Column(db.SmallString, default="ip_address")
-    target_devices = relationship(
-        "Device", secondary=db.service_target_device_table, back_populates="services"
-    )
-    target_pools = relationship(
-        "Pool", secondary=db.service_target_pool_table, back_populates="target_services"
-    )
-    pools = relationship(
-        "Pool", secondary=db.pool_service_table, back_populates="services"
-    )
-    originals = relationship(
-        "Service",
-        secondary=db.originals_association,
-        primaryjoin=id == db.originals_association.c.original_id,
-        secondaryjoin=id == db.originals_association.c.child_id,
-        backref="children",
-    )
-    update_pools = db.Column(Boolean, default=False)
-    send_notification = db.Column(Boolean, default=False)
-    send_notification_method = db.Column(db.SmallString, default="mail")
-    notification_header = db.Column(db.LargeString)
-    display_only_failed_nodes = db.Column(Boolean, default=True)
-    include_device_results = db.Column(Boolean, default=True)
-    include_link_in_summary = db.Column(Boolean, default=True)
-    mail_recipient = db.Column(db.SmallString)
-    reply_to = db.Column(db.SmallString)
-    initial_payload = db.Column(db.Dict)
-    skip = db.Column(Boolean, default=False)
-    skip_query = db.Column(db.LargeString)
-    skip_value = db.Column(db.SmallString, default="True")
-    iteration_values = db.Column(db.LargeString)
-    iteration_variable_name = db.Column(db.SmallString, default="iteration_value")
-    iteration_devices = db.Column(db.LargeString)
-    iteration_devices_property = db.Column(db.SmallString, default="ip_address")
-    preprocessing = db.Column(db.LargeString)
-    postprocessing = db.Column(db.LargeString)
-    postprocessing_mode = db.Column(db.SmallString, default="always")
-    log_level = db.Column(Integer, default=1)
-    runs = relationship(
-        "Run",
-        foreign_keys="[Run.service_id]",
-        back_populates="service",
-        cascade="all, delete-orphan",
-    )
-    logs = relationship(
-        "ServiceLog",
-        foreign_keys="[ServiceLog.service_id]",
-        back_populates="service",
-        cascade="all, delete-orphan",
-    )
-    maximum_runs = db.Column(Integer, default=1)
-    multiprocessing = db.Column(Boolean, default=False)
-    max_processes = db.Column(Integer, default=5)
-    status = db.Column(db.SmallString, default="Idle")
-    validation_condition = db.Column(db.SmallString, default="success")
-    conversion_method = db.Column(db.SmallString, default="none")
-    validation_method = db.Column(db.SmallString, default="none")
-    content_match = db.Column(db.LargeString)
-    content_match_regex = db.Column(Boolean, default=False)
-    dict_match = db.Column(db.Dict)
-    negative_logic = db.Column(Boolean, default=False)
-    delete_spaces_before_matching = db.Column(Boolean, default=False)
-    run_method = db.Column(db.SmallString, default="per_device")
-
-    def __init__(self, **kwargs):
-        kwargs.pop("status", None)
-        super().__init__(**kwargs)
-        if "name" not in kwargs:
-            self.set_name()
-
-    def get_originals(self, workflow):
-        if workflow.workflows:
-            return set().union(*(self.get_originals(w) for w in workflow.workflows))
-        else:
-            return {self, workflow}
-
-    def update(self, **kwargs):
-        if "scoped_name" in kwargs and kwargs.get("scoped_name") != self.scoped_name:
-            self.set_name(kwargs["scoped_name"])
-        super().update(**kwargs)
-        self.originals = list(self.get_originals(self))
-
-    @classmethod
-    def filtering_constraints(cls, **kwargs):
-        workflow_id, constraints = kwargs["form"].get("workflow-filtering"), []
-        if workflow_id:
-            constraints.extend(
-                [
-                    models["service"].workflows.any(
-                        models["workflow"].id == int(workflow_id)
-                    ),
-                    ~or_(
-                        models["service"].scoped_name == name
-                        for name in ("Start", "End")
-                    ),
-                ]
-            )
-        elif kwargs["form"].get("parent-filtering", "true") == "true":
-            constraints.append(~models["service"].workflows.any())
-        return constraints
-
-    def duplicate(self, workflow=None):
-        for i in range(10):
-            number = f" ({i})" if i else ""
-            scoped_name = f"{self.scoped_name}{number}"
-            name = f"[{workflow.name}] {scoped_name}" if workflow else scoped_name
-            if not db.fetch("service", allow_none=True, name=name):
-                service = super().duplicate(
-                    name=name, scoped_name=scoped_name, shared=False
-                )
-                break
-        if workflow:
-            workflow.services.append(service)
-        return service
-
-    @property
-    def filename(self):
-        return app.strip_all(self.name)
-
-    @classmethod
-    def rbac_filter(cls, query, mode, user):
-        pool_alias = aliased(models["pool"])
-        return query.filter(cls.public == true()).union(
-            query.join(cls.pools)
-            .join(models["access"], models["pool"].access)
-            .join(pool_alias, models["access"].user_pools)
-            .join(models["user"], pool_alias.users)
-            .filter(models["access"].access_type.contains(mode))
-            .filter(models["user"].name == user.name),
-            query.filter(cls.creator == user.name),
-        )
-
-    def set_name(self, name=None):
-        if self.shared:
-            workflow = "[Shared] "
-        elif not self.workflows:
-            workflow = ""
-        else:
-            workflow = f"[{self.workflows[0].name}] "
-        self.name = f"{workflow}{name or self.scoped_name}"
-
-    def adjacent_services(self, workflow, direction, subtype):
-        for edge in getattr(self, f"{direction}s"):
-            if edge.subtype == subtype and edge.workflow == workflow:
-                yield getattr(edge, direction), edge
-
-
-class ConnectionService(Service):
-
-    __tablename__ = "connection_service"
-    id = db.Column(Integer, ForeignKey("service.id"), primary_key=True)
-    parent_type = "service"
-    credentials = db.Column(db.SmallString, default="device")
-    custom_username = db.Column(db.SmallString)
-    custom_password = db.Column(db.SmallString)
-    use_host_keys = db.Column(Boolean, default=False)
-    start_new_connection = db.Column(Boolean, default=False)
-    close_connection = db.Column(Boolean, default=False)
-    __mapper_args__ = {"polymorphic_identity": "connection_service"}
-
-
-class Result(AbstractBase):
-
-    __tablename__ = type = "result"
-    private = True
-    log_change = False
-    id = db.Column(Integer, primary_key=True)
-    success = db.Column(Boolean, default=False)
-    runtime = db.Column(db.SmallString)
-    duration = db.Column(db.SmallString)
-    result = db.Column(db.Dict)
-    run_id = db.Column(Integer, ForeignKey("run.id", ondelete="cascade"))
-    run = relationship("Run", back_populates="results", foreign_keys="Result.run_id")
-    parent_runtime = db.Column(db.SmallString)
-    parent_device_id = db.Column(Integer, ForeignKey("device.id"))
-    parent_device = relationship("Device", uselist=False, foreign_keys=parent_device_id)
-    parent_device_name = association_proxy("parent_device", "name")
-    device_id = db.Column(Integer, ForeignKey("device.id"))
-    device = relationship("Device", uselist=False, foreign_keys=device_id)
-    device_name = association_proxy("device", "name")
-    service_id = db.Column(Integer, ForeignKey("service.id"))
-    service = relationship("Service", foreign_keys="Result.service_id")
-    service_name = association_proxy(
-        "service", "scoped_name", info={"name": "service_name"}
-    )
-    workflow_id = db.Column(Integer, ForeignKey("workflow.id", ondelete="cascade"))
-    workflow = relationship("Workflow", foreign_keys="Result.workflow_id")
-    workflow_name = association_proxy(
-        "workflow", "scoped_name", info={"name": "workflow_name"}
-    )
-
-    def __getitem__(self, key):
-        return self.result[key]
-
-    def __init__(self, **kwargs):
-        self.success = kwargs["result"]["success"]
-        self.runtime = kwargs["result"]["runtime"]
-        self.duration = kwargs["result"]["duration"]
-        super().__init__(**kwargs)
-        self.parent_runtime = self.run.parent_runtime
-
-    def __repr__(self):
-        return f"SERVICE '{self.service}' - DEVICE '{self.device} ({self.runtime})"
-
-    @classmethod
-    def filtering_constraints(cls, **kwargs):
-        constraints = []
-        if kwargs.get("rest_api_request", False):
-            return []
-        if not kwargs.get("full_result"):
-            constraints.append(
-                getattr(
-                    models["result"],
-                    "device" if kwargs["instance"]["type"] == "device" else "service",
-                ).has(id=kwargs["instance"]["id"])
-            )
-        if kwargs.get("runtime"):
-            constraints.append(models["result"].parent_runtime == kwargs["runtime"])
-        return constraints
-
-
-class ServiceLog(AbstractBase):
-
-    __tablename__ = type = "service_log"
-    private = True
-    log_change = False
-    id = db.Column(Integer, primary_key=True)
-    content = db.Column(db.LargeString)
-    runtime = db.Column(db.SmallString)
-    service_id = db.Column(Integer, ForeignKey("service.id"))
-    service = relationship("Service", foreign_keys="ServiceLog.service_id")
-
-    def __repr__(self):
-        return f"SERVICE '{self.service}' ({self.runtime})"
-
-
-class Run(AbstractBase):
-
-    __tablename__ = type = "run"
-    __table_args__ = (
-        Index("ix_run_parent_runtime_0", "parent_runtime", "runtime"),
-        Index(
-            "ix_run_start_service_id_0", "start_service_id", "parent_runtime", "runtime"
-        ),
-    )
-    private = True
-    id = db.Column(Integer, primary_key=True)
-    restart_run_id = db.Column(Integer, ForeignKey("run.id"))
-    restart_run = relationship("Run", uselist=False, foreign_keys=restart_run_id)
-    start_services = db.Column(db.List)
-    creator = db.Column(db.SmallString, default="")
-    properties = db.Column(db.Dict)
-    success = db.Column(Boolean, default=False)
-    status = db.Column(db.SmallString, default="Running")
-    runtime = db.Column(db.SmallString, index=True)
-    duration = db.Column(db.SmallString)
-    trigger = db.Column(db.SmallString, default="UI")
-    parent_id = db.Column(Integer, ForeignKey("run.id", ondelete="cascade"))
-    parent = relationship(
-        "Run", remote_side=[id], foreign_keys="Run.parent_id", back_populates="children"
-    )
-    children = relationship("Run", foreign_keys="Run.parent_id")
-    parent_runtime = db.Column(db.SmallString)
-    path = db.Column(db.SmallString)
-    parent_device_id = db.Column(Integer, ForeignKey("device.id"))
-    parent_device = relationship("Device", foreign_keys="Run.parent_device_id")
-    target_devices = relationship(
-        "Device", secondary=db.run_device_table, back_populates="runs"
-    )
-    target_pools = relationship(
-        "Pool", secondary=db.run_pool_table, back_populates="runs"
-    )
-    service_id = db.Column(Integer, ForeignKey("service.id"))
-    service = relationship(
-        "Service", back_populates="runs", foreign_keys="Run.service_id"
-    )
-    service_name = association_proxy(
-        "service", "scoped_name", info={"name": "service_name"}
-    )
-    placeholder_id = db.Column(Integer, ForeignKey("service.id", ondelete="SET NULL"))
-    placeholder = relationship("Service", foreign_keys="Run.placeholder_id")
-    start_service_id = db.Column(Integer, ForeignKey("service.id", ondelete="SET NULL"))
-    start_service = relationship("Service", foreign_keys="Run.start_service_id")
-    start_service_name = association_proxy(
-        "start_service", "scoped_name", info={"name": "start_service_name"}
-    )
-    workflow_id = db.Column(Integer, ForeignKey("workflow.id", ondelete="cascade"))
-    workflow = relationship("Workflow", foreign_keys="Run.workflow_id")
-    workflow_name = association_proxy(
-        "workflow", "scoped_name", info={"name": "workflow_name"}
-    )
-    task_id = db.Column(Integer, ForeignKey("task.id", ondelete="SET NULL"))
-    task = relationship("Task", foreign_keys="Run.task_id")
-    state = db.Column(db.Dict, info={"log_change": False})
-    results = relationship("Result", back_populates="run", cascade="all, delete-orphan")
-    model_properties = ["progress", "service_properties"]
-
-    def __init__(self, **kwargs):
-        self.runtime = kwargs.get("runtime") or app.get_time()
-        super().__init__(**kwargs)
-        if not self.creator:
-            self.creator = self.parent.creator
-        if not kwargs.get("parent_runtime"):
-            self.parent_runtime = self.runtime
-            self.path = str(self.service.id)
-        else:
-            self.path = f"{self.parent.path}>{self.service.id}"
-        if not self.start_services:
-            self.start_services = [db.fetch("service", scoped_name="Start").id]
-
-    @classmethod
-    def filtering_constraints(cls, **_):
-        return [cls.parent_runtime == cls.runtime]
-
-    @classmethod
-    def rbac_filter(cls, query, mode, user):
-        public_services = query.join(cls.service).filter(
-            models["service"].public == true()
-        )
-        pool_alias = aliased(models["pool"])
-        return public_services.union(
-            query.join(cls.service)
-            .join(models["pool"], models["service"].pools)
-            .join(models["access"], models["pool"].access)
-            .join(pool_alias, models["access"].user_pools)
-            .join(models["user"], pool_alias.users)
-            .filter(models["access"].access_type.contains(mode))
-            .filter(models["user"].name == user.name),
-            query.filter(cls.creator == user.name),
-        )
-
-    @property
-    def name(self):
-        return repr(self)
-
-    @property
-    def original(self):
-        return self if not self.parent else self.parent.original
-
-    @property
-    def log_change(self):
-        return self.runtime == self.parent_runtime
-
-    def __repr__(self):
-        return f"{self.runtime}: SERVICE '{self.service}'"
-
-    def __getattr__(self, key):
-        if key in self.__dict__:
-            return self.__dict__[key]
-        elif key in self.__dict__.get("properties", {}):
-            return self.__dict__["properties"][key]
-        elif set(self.__dict__) & {"service_id", "service"}:
-            return getattr(self.service, key)
-        else:
-            raise AttributeError
-
-    def result(self, device=None):
-        result = [r for r in self.results if r.device_name == device]
-        return result.pop() if result else None
-
-    @property
-    def service_properties(self):
-        return {k: getattr(self.service, k) for k in ("id", "type", "name")}
-
-    def get_state(self):
-        if self.original.state:
-            return self.original.state
-        elif app.redis_queue:
-            keys = app.redis("keys", f"{self.parent_runtime}/state/*")
-            if not keys:
-                return {}
-            data, state = list(zip(keys, app.redis("mget", *keys))), {}
-            for log, value in data:
-                inner_store, (*path, last_key) = state, log.split("/")[2:]
-                for key in path:
-                    inner_store = inner_store.setdefault(key, {})
-                if value in ("False", "True"):
-                    value = value == "True"
-                inner_store[last_key] = value
-            return state
-        else:
-            return app.run_db[self.parent_runtime]
-
-    @property
-    def stop(self):
-        if app.redis_queue:
-            return bool(app.redis("get", f"stop/{self.runtime}"))
-        else:
-            return app.run_stop[self.parent_runtime]
-
-    @property
-    def progress(self):
-        progress = self.get_state().get(self.path, {}).get("progress")
-        try:
-            progress = progress["device"]
-            failure = int(progress.get("failure", 0))
-            success = int(progress.get("success", 0))
-            return f"{success + failure}/{progress['total']} ({failure} failed)"
-        except (KeyError, TypeError):
-            return "N/A"
-
-    def compute_devices_from_query(_self, query, property, **locals):  # noqa: N805
-        values = _self.eval(query, **locals)[0]
-        devices, not_found = set(), []
-        if isinstance(values, str):
-            values = [values]
-        for value in values:
-            if isinstance(value, models["device"]):
-                device = value
-            else:
-                device = db.fetch("device", allow_none=True, **{property: value})
-            if device:
-                devices.add(device)
-            else:
-                not_found.append(value)
-        if not_found:
-            raise Exception(f"Device query invalid targets: {', '.join(not_found)}")
-        return devices
-
-    def compute_devices(self, payload):
-        service = self.placeholder or self.service
-        devices = set(self.target_devices)
-        for pool in self.target_pools:
-            devices |= set(pool.devices)
-        if not devices:
-            if service.device_query:
-                devices |= self.compute_devices_from_query(
-                    service.device_query,
-                    service.device_query_property,
-                    payload=payload,
-                )
-            devices |= set(service.target_devices)
-            for pool in service.target_pools:
-                if self.update_pools:
-                    pool.compute_pool()
-                devices |= set(pool.devices)
-        return list(devices)
-
-    def init_state(self):
-        if not app.redis_queue:
-            if app.run_db[self.parent_runtime].get(self.path):
-                return
-            app.run_db[self.parent_runtime][self.path] = {}
-        if self.placeholder:
-            for property in ("id", "scoped_name", "type"):
-                value = getattr(self.placeholder, property)
-                self.write_state(f"placeholder/{property}", value)
-        self.write_state("success", True)
-
-    def write_state(self, path, value, method=None):
-        if app.redis_queue:
-            if isinstance(value, bool):
-                value = str(value)
-            app.redis(
-                {None: "set", "append": "lpush", "increment": "incr"}[method],
-                f"{self.parent_runtime}/state/{self.path}/{path}",
-                value,
-            )
-        else:
-            *keys, last = f"{self.parent_runtime}/{self.path}/{path}".split("/")
-            store = app.run_db
-            for key in keys:
-                store = store.setdefault(key, {})
-            if not method:
-                store[last] = value
-            elif method == "increment":
-                store.setdefault(last, 0)
-                store[last] += value
-            else:
-                store.setdefault(last, []).append(value)
-
-    def run(self, payload):
-        self.init_state()
-        self.write_state("status", "Running")
-        start = datetime.now().replace(microsecond=0)
-        try:
-            app.service_db[self.service.id]["runs"] += 1
-            results = {"runtime": self.runtime, **self.device_run(payload)}
-        except Exception:
-            result = "\n".join(format_exc().splitlines())
-            self.log("error", result)
-            results = {"success": False, "runtime": self.runtime, "result": result}
-        finally:
-            db.session.commit()
-            state = self.get_state()
-            if "summary" not in results:
-                results["summary"] = {"failure": [], "success": []}
-                for result in self.results:
-                    key = "success" if result.result["success"] else "failure"
-                    results["summary"][key].append(result.device.name)
-            self.status = state["status"] = "Aborted" if self.stop else "Completed"
-            self.success = results["success"]
-            if self.send_notification:
-                results = self.notify(results)
-            app.service_db[self.service.id]["runs"] -= 1
-            if not app.service_db[self.id]["runs"]:
-                self.service.status = "Idle"
-            now = datetime.now().replace(microsecond=0)
-            results["duration"] = self.duration = str(now - start)
-            if self.runtime == self.parent_runtime:
-                self.state = results["state"] = state
-                self.close_remaining_connections()
-            if self.task and not (self.task.frequency or self.task.crontab_expression):
-                self.task.is_active = False
-            results["properties"] = {
-                "run": {
-                    k: v
-                    for k, v in self.properties.items()
-                    if k not in db.private_properties
-                },
-                "service": self.service.get_properties(exclude=["positions"]),
-            }
-            results["trigger"] = self.trigger
-            if (
-                self.runtime == self.parent_runtime
-                or len(self.target_devices) > 1
-                or self.run_method == "once"
-            ):
-                results = self.create_result(results)
-            if app.redis_queue and self.runtime == self.parent_runtime:
-                app.redis("delete", *(app.redis("keys", f"{self.runtime}/*") or []))
-        return results
-
-    def make_results_json_compliant(self, results):
-        def rec(value):
-            if isinstance(value, dict):
-                return {k: rec(value[k]) for k in list(value)}
-            elif isinstance(value, list):
-                return list(map(rec, value))
-            elif not isinstance(value, (int, str, bool, float, None.__class__)):
-                self.log("info", f"Converting {value} to string in results")
-                return str(value)
-            else:
-                return value
-
-        return rec(results)
-
-    @staticmethod
-    def get_device_result(args):
-        device_id, runtime, payload, results = args
-        device = db.fetch("device", id=device_id)
-        run = db.fetch("run", runtime=runtime)
-        results.append(run.get_results(payload, device))
-
-    def device_iteration(self, payload, device):
-        derived_devices = self.compute_devices_from_query(
-            self.service.iteration_devices,
-            self.service.iteration_devices_property,
-            **locals(),
-        )
-        derived_run = db.factory(
-            "run",
-            commit=True,
-            **{
-                "service": self.service.id,
-                "devices": [derived_device.id for derived_device in derived_devices],
-                "workflow": self.workflow.id,
-                "parent_device": device.id,
-                "restart_run": self.restart_run,
-                "parent": self,
-                "parent_runtime": self.parent_runtime,
-            },
-        )
-        derived_run.properties = self.properties
-        success = derived_run.run(payload)["success"]
-        return success
-
-    def device_run(self, payload):
-        self.target_devices = self.compute_devices(payload)
-        if self.runtime == self.parent_runtime:
-            allowed_targets = db.query("device", rbac="target", username=self.creator)
-            unauthorized_targets = set(self.target_devices) - set(allowed_targets)
-            if unauthorized_targets:
-                result = (
-                    f"Error 403: User '{self.creator}' is not allowed to use these"
-                    f" devices as targets: {', '.join(map(str, unauthorized_targets))}"
-                )
-                self.log("info", result, logger="security")
-                return {"result": result, "success": False}
-        if self.run_method != "once":
-            self.write_state(
-                "progress/device/total", len(self.target_devices), "increment"
-            )
-        if self.iteration_devices and not self.parent_device:
-            if not self.workflow:
-                result = "Device iteration not allowed outside of a workflow"
-                return {"success": False, "result": result, "runtime": self.runtime}
-            summary = {"failure": [], "success": []}
-            for device in self.target_devices:
-                key = "success" if self.device_iteration(payload, device) else "failure"
-                summary[key].append(device.name)
-            return {
-                "success": not summary["failure"],
-                "summary": summary,
-                "runtime": self.runtime,
-            }
-        elif self.run_method != "per_device":
-            return self.get_results(payload)
-        else:
-            if self.parent_runtime == self.runtime and not self.target_devices:
-                error = (
-                    "The service 'Run method' is set to 'Per device' mode, "
-                    "but no targets have been selected (in Step 3 > Targets)."
-                )
-                self.log("error", error)
-                return {"success": False, "runtime": self.runtime, "result": error}
-            if self.multiprocessing and len(self.target_devices) > 1:
-                results = []
-                processes = min(len(self.target_devices), self.max_processes)
-                process_args = [
-                    (device.id, self.runtime, payload, results)
-                    for device in self.target_devices
-                ]
-                with ThreadPool(processes=processes) as pool:
-                    pool.map(self.get_device_result, process_args)
-            else:
-                results = [
-                    self.get_results(payload, device, commit=False)
-                    for device in self.target_devices
-                ]
-            return {
-                "success": all(result["success"] for result in results),
-                "runtime": self.runtime,
-            }
-
-    def create_result(self, results, device=None, commit=True):
-        self.success = results["success"]
-        results = self.make_results_json_compliant(results)
-        result_kw = {
-            "run": self,
-            "service": self.service_id,
-            "parent_runtime": self.parent_runtime,
-        }
-        if self.workflow_id:
-            result_kw["workflow"] = self.workflow_id
-        if self.parent_device_id:
-            result_kw["parent_device"] = self.parent_device_id
-        if device:
-            result_kw["device"] = device.id
-        if self.parent_runtime == self.runtime and not device:
-            services = list(app.run_logs.get(self.runtime, []))
-            for service_id in services:
-                logs = app.log_queue(self.runtime, service_id, mode="get")
-                db.factory(
-                    "service_log",
-                    runtime=self.runtime,
-                    service=service_id,
-                    content="\n".join(logs or []),
-                )
-            if self.trigger == "REST":
-                results["devices"] = {}
-                for result in self.results:
-                    results["devices"][result.device.name] = result.result
-        if not self.disable_result_creation:
-            db.factory("result", result=results, commit=commit, **result_kw)
-        return results
-
-    def run_service_job(self, payload, device):
-        args = (device,) if device else ()
-        retries, total_retries = self.number_of_retries + 1, 0
-        while retries and total_retries < self.max_number_of_retries:
-            if self.stop:
-                self.log("error", f"ABORTING {device.name} (STOP)")
-                return {"success": False, "result": "Aborted (STOP)"}
-            retries -= 1
-            total_retries += 1
-            try:
-                if self.number_of_retries - retries:
-                    retry = self.number_of_retries - retries
-                    self.log("error", f"RETRY n°{retry}", device)
-                if self.service.preprocessing:
-                    try:
-                        self.eval(
-                            self.service.preprocessing, function="exec", **locals()
-                        )
-                    except SystemExit:
-                        pass
-                try:
-                    results = self.service.job(self, payload, *args)
-                except Exception as exc:
-                    self.log("error", str(exc), device)
-                    result = "\n".join(format_exc().splitlines())
-                    results = {"success": False, "result": result}
-                if device and (
-                    getattr(self, "close_connection", False)
-                    or self.runtime == self.parent_runtime
-                ):
-                    self.close_device_connection(device.name)
-                self.convert_result(results)
-                if "success" not in results:
-                    results["success"] = True
-                if self.service.postprocessing and (
-                    self.postprocessing_mode == "always"
-                    or self.postprocessing_mode == "failure"
-                    and not results["success"]
-                    or self.postprocessing_mode == "success"
-                    and results["success"]
-                ):
-                    try:
-                        _, exec_variables = self.eval(
-                            self.service.postprocessing, function="exec", **locals()
-                        )
-                        if isinstance(exec_variables.get("retries"), int):
-                            retries = exec_variables["retries"]
-                    except SystemExit:
-                        pass
-                run_validation = (
-                    self.validation_condition == "always"
-                    or self.validation_condition == "failure"
-                    and not results["success"]
-                    or self.validation_condition == "success"
-                    and results["success"]
-                )
-                if run_validation and self.validation_method != "none":
-                    self.validate_result(results, payload, device)
-                    if self.negative_logic:
-                        results["success"] = not results["success"]
-                if results["success"]:
-                    return results
-                elif retries:
-                    sleep(self.time_between_retries)
-            except Exception as exc:
-                self.log("error", str(exc), device)
-                result = "\n".join(format_exc().splitlines())
-                results = {"success": False, "result": result}
-        return results
-
-    def get_results(self, payload, device=None, commit=True):
-        self.log("info", "STARTING", device)
-        start = datetime.now().replace(microsecond=0)
-        skip_service = False
-        if self.skip_query:
-            skip_service = self.eval(self.skip_query, **locals())[0]
-        if skip_service or self.skip:
-            if device:
-                self.write_state("progress/device/skipped", 1, "increment")
-            results = {
-                "result": "skipped",
-                "duration": "0:00:00",
-                "success": self.skip_value == "True",
-            }
-            self.create_result(
-                {"runtime": app.get_time(), **results}, device, commit=commit
-            )
-            return results
-        results = {}
-        try:
-            if self.restart_run and self.service.type == "workflow":
-                old_result = self.restart_run.result(
-                    device=device.name if device else None
-                )
-                if old_result and "payload" in old_result.result:
-                    payload.update(old_result["payload"])
-            if self.service.iteration_values:
-                targets_results = {}
-                targets = self.eval(self.service.iteration_values, **locals())[0]
-                if not isinstance(targets, dict):
-                    targets = dict(zip(map(str, targets), targets))
-                for target_name, target_value in targets.items():
-                    self.payload_helper(
-                        payload,
-                        self.iteration_variable_name,
-                        target_value,
-                        device=getattr(device, "name", None),
-                    )
-                    targets_results[target_name] = self.run_service_job(payload, device)
-                results.update(
-                    {
-                        "result": targets_results,
-                        "success": all(r["success"] for r in targets_results.values()),
-                    }
-                )
-            else:
-                results.update(self.run_service_job(payload, device))
-        except Exception:
-            results.update(
-                {"success": False, "result": "\n".join(format_exc().splitlines())}
-            )
-            self.log("error", "\n".join(format_exc().splitlines()), device)
-        results["duration"] = str(datetime.now().replace(microsecond=0) - start)
-        if device:
-            status = "success" if results["success"] else "failure"
-            self.write_state(f"progress/device/{status}", 1, "increment")
-            self.create_result(
-                {"runtime": app.get_time(), **results}, device, commit=commit
-            )
-        self.log("info", "FINISHED", device)
-        if self.waiting_time:
-            self.log("info", f"SLEEP {self.waiting_time} seconds...", device)
-            sleep(self.waiting_time)
-        if not results["success"]:
-            self.write_state("success", False)
-        return results
-
-    def log(
-        self,
-        severity,
-        log,
-        device=None,
-        change_log=False,
-        logger=None,
-        service_log=True,
-    ):
-<<<<<<< HEAD
-        log_level = int(self.original.log_level)
-=======
-        try:
-            log_level = int(self.original.service.log_level)
-        except Exception:
-            log_level = 1
->>>>>>> 01ccb803
-        if not log_level or severity not in app.log_levels[log_level - 1 :]:
-            return
-        if device:
-            device_name = device if isinstance(device, str) else device.name
-            log = f"DEVICE {device_name} - {log}"
-        log = f"USER {self.creator} - SERVICE {self.service.scoped_name} - {log}"
-        settings = app.log(
-            severity, log, user=self.creator, change_log=change_log, logger=logger
-        )
-        if service_log or logger and settings.get("service_log"):
-            run_log = f"{app.get_time()} - {severity} - {log}"
-            app.log_queue(self.parent_runtime, self.service.id, run_log)
-            if self.runtime != self.parent_runtime:
-                app.log_queue(self.parent_runtime, self.original.service.id, run_log)
-
-    def build_notification(self, results):
-        notification = {
-            "Service": f"{self.service.name} ({self.service.type})",
-            "Runtime": self.runtime,
-            "Status": "PASS" if results["success"] else "FAILED",
-        }
-        if "result" in results:
-            notification["Results"] = results["result"]
-        if self.notification_header:
-            notification["Header"] = self.notification_header
-        if self.include_link_in_summary:
-            address = app.settings["app"]["address"]
-            notification["Link"] = f"{address}/view_service_results/{self.id}"
-        if results["summary"]["failure"]:
-            notification["FAILED"] = results["summary"]["failure"]
-        if results["summary"]["success"] and not self.display_only_failed_nodes:
-            notification["PASSED"] = results["summary"]["success"]
-        return notification
-
-    def notify(self, results):
-        self.log("info", f"Sending {self.send_notification_method} notification...")
-        notification = self.build_notification(results)
-        file_content = deepcopy(notification)
-        if self.include_device_results:
-            file_content["Device Results"] = {}
-            for device in self.target_devices:
-                device_result = db.fetch(
-                    "result",
-                    service_id=self.service_id,
-                    parent_runtime=self.parent_runtime,
-                    device_id=device.id,
-                    allow_none=True,
-                )
-                if device_result:
-                    file_content["Device Results"][device.name] = device_result.result
-        try:
-            if self.send_notification_method == "mail":
-                filename = self.runtime.replace(".", "").replace(":", "")
-                status = "PASS" if results["success"] else "FAILED"
-                result = app.send_email(
-                    f"{status}: {self.service.name}",
-                    app.str_dict(notification),
-                    recipients=self.mail_recipient,
-                    reply_to=self.reply_to,
-                    filename=f"results-{filename}.txt",
-                    file_content=app.str_dict(file_content),
-                )
-            elif self.send_notification_method == "slack":
-                result = SlackClient(getenv("SLACK_TOKEN")).api_call(
-                    "chat.postMessage",
-                    channel=app.settings["slack"]["channel"],
-                    text=notification,
-                )
-            else:
-                result = post(
-                    app.settings["mattermost"]["url"],
-                    verify=app.settings["mattermost"]["verify_certificate"],
-                    json={
-                        "channel": app.settings["mattermost"]["channel"],
-                        "text": notification,
-                    },
-                ).text
-            results["notification"] = {"success": True, "result": result}
-        except Exception:
-            results["notification"] = {
-                "success": False,
-                "error": "\n".join(format_exc().splitlines()),
-            }
-        return results
-
-    def get_credentials(self, device):
-        if self.credentials == "device":
-            return device.username, app.get_password(device.password)
-        elif self.credentials == "user":
-            user = db.fetch("user", name=self.creator)
-            return user.name, app.get_password(user.password)
-        else:
-            custom_password = app.get_password(self.custom_password)
-            substituted_password = self.sub(custom_password, locals())
-            if custom_password != substituted_password:
-                if substituted_password.startswith("b'"):
-                    substituted_password = substituted_password[2:-1]
-                custom_password = app.get_password(substituted_password)
-            return (self.sub(self.custom_username, locals()), custom_password)
-
-    def convert_result(self, result):
-        if self.conversion_method == "none" or "result" not in result:
-            return result
-        try:
-            if self.conversion_method == "text":
-                result["result"] = str(result["result"])
-            elif self.conversion_method == "json":
-                result["result"] = loads(result["result"])
-            elif self.conversion_method == "xml":
-                result["result"] = parse(result["result"])
-        except (ExpatError, JSONDecodeError) as exc:
-            result = {
-                "success": False,
-                "text_response": result,
-                "error": f"Conversion to {self.conversion_method} failed",
-                "exception": str(exc),
-            }
-        return result
-
-    def validate_result(self, results, payload, device):
-        if self.validation_method == "text":
-            match = self.sub(self.content_match, locals())
-            str_result = str(results["result"])
-            if self.delete_spaces_before_matching:
-                match, str_result = map(self.space_deleter, (match, str_result))
-            success = (
-                self.content_match_regex
-                and bool(search(match, str_result))
-                or match in str_result
-                and not self.content_match_regex
-            )
-        else:
-            match = self.sub(self.dict_match, locals())
-            success = self.match_dictionary(results["result"], match)
-        results.update({"match": match, "success": success})
-
-    def match_dictionary(self, result, match, first=True):
-        if self.validation_method == "dict_equal":
-            return result == self.dict_match
-        else:
-            match_copy = deepcopy(match) if first else match
-            if isinstance(result, dict):
-                for k, v in result.items():
-                    if k in match_copy and match_copy[k] == v:
-                        match_copy.pop(k)
-                    else:
-                        self.match_dictionary(v, match_copy, False)
-            elif isinstance(result, list):
-                for item in result:
-                    self.match_dictionary(item, match_copy, False)
-            return not match_copy
-
-    def transfer_file(self, ssh_client, files):
-        if self.protocol == "sftp":
-            with SFTPClient.from_transport(
-                ssh_client.get_transport(),
-                window_size=self.window_size,
-                max_packet_size=self.max_transfer_size,
-            ) as sftp:
-                sftp.get_channel().settimeout(self.timeout)
-                for source, destination in files:
-                    getattr(sftp, self.direction)(source, destination)
-        else:
-            with SCPClient(
-                ssh_client.get_transport(), socket_timeout=self.timeout
-            ) as scp:
-                for source, destination in files:
-                    getattr(scp, self.direction)(source, destination)
-
-    def payload_helper(
-        self,
-        payload,
-        name,
-        value=None,
-        device=None,
-        section=None,
-        operation="__setitem__",
-        allow_none=False,
-        default=None,
-    ):
-        payload = payload.setdefault("variables", {})
-        if device:
-            payload = payload.setdefault("devices", {})
-            payload = payload.setdefault(device, {})
-        if section:
-            payload = payload.setdefault(section, {})
-        if value is None:
-            value = default
-        value = getattr(payload, operation)(name, value)
-        if operation == "get" and not allow_none and value is None:
-            raise Exception(f"Payload Editor: {name} not found in {payload}.")
-        else:
-            return value
-
-    def get_var(self, *args, **kwargs):
-        return self.payload_helper(*args, operation="get", **kwargs)
-
-    def get_result(self, service_name, device=None, workflow=None):
-        def filter_run(query, property):
-            query = query.filter(
-                models["run"].service.has(
-                    getattr(models["service"], property) == service_name
-                )
-            )
-            return query.all()
-
-        def recursive_search(run: "Run"):
-            if not run:
-                return None
-            query = db.session.query(models["run"]).filter(
-                models["run"].parent_runtime == run.parent_runtime
-            )
-            if workflow or self.workflow:
-                name = workflow or self.workflow.name
-                query.filter(
-                    models["run"].workflow.has(models["workflow"].name == name)
-                )
-            runs = filter_run(query, "scoped_name") or filter_run(query, "name")
-            results = list(filter(None, [run.result(device) for run in runs]))
-            if not results:
-                return recursive_search(run.restart_run)
-            else:
-                return results.pop().result
-
-        return recursive_search(self)
-
-    @staticmethod
-    def _import(module, *args, **kwargs):
-        if module in app.settings["security"]["forbidden_python_libraries"]:
-            raise ImportError(f"Module '{module}' is restricted.")
-        return importlib_import(module, *args, **kwargs)
-
-    def fetch(self, model, func="fetch", **kwargs):
-        if model not in ("device", "link", "pool", "service"):
-            raise db.rbac_error(f"Cannot fetch {model}s from workflow builder.")
-        return getattr(db, func)(model, rbac="edit", username=self.creator, **kwargs)
-
-    def global_variables(_self, **locals):  # noqa: N805
-        payload, device = locals.get("payload", {}), locals.get("device")
-        variables = locals
-        variables.update(payload.get("variables", {}))
-        if device and "devices" in payload.get("variables", {}):
-            variables.update(payload["variables"]["devices"].get(device.name, {}))
-        variables.update(
-            {
-                "__builtins__": {**builtins, "__import__": _self._import},
-                "fetch": _self.fetch,
-                "fetch_all": partial(_self.fetch, func="fetch_all"),
-                "send_email": app.send_email,
-                "settings": app.settings,
-<<<<<<< HEAD
-                "devices": _self.target_devices,
-=======
-                "devices": _self.devices,
-                "encrypt": app.encrypt_password,
->>>>>>> 01ccb803
-                "get_var": partial(_self.get_var, payload),
-                "get_result": _self.get_result,
-                "log": _self.log,
-                "workflow": _self.workflow,
-                "set_var": partial(_self.payload_helper, payload),
-                "parent_device": _self.parent_device or device,
-                "placeholder": _self.original.placeholder,
-            }
-        )
-        return variables
-
-    def eval(_self, query, function="eval", **locals):  # noqa: N805
-        exec_variables = _self.global_variables(**locals)
-        results = builtins[function](query, exec_variables) if query else ""
-        return results, exec_variables
-
-    def sub(self, input, variables):
-
-        r = compile("{{(.*?)}}")
-
-        def replace(match):
-            return str(self.eval(match.group()[2:-2], **variables)[0])
-
-        def rec(input):
-            if isinstance(input, str):
-                return r.sub(replace, input)
-            elif isinstance(input, list):
-                return [rec(x) for x in input]
-            elif isinstance(input, dict):
-                return {rec(k): rec(v) for k, v in input.items()}
-            else:
-                return input
-
-        return rec(input)
-
-    def space_deleter(self, input):
-        return "".join(input.split())
-
-    def update_netmiko_connection(self, connection):
-        for property in ("fast_cli", "timeout", "global_delay_factor"):
-            service_value = getattr(self.service, property)
-            if service_value:
-                setattr(connection, property, service_value)
-        try:
-            if not hasattr(connection, "check_config_mode"):
-                self.log("error", "Netmiko 'check_config_mode' method is missing.")
-                return connection
-            mode = connection.check_config_mode()
-            if mode and not self.config_mode:
-                connection.exit_config_mode()
-            elif self.config_mode and not mode:
-                connection.config_mode()
-        except Exception as exc:
-            self.log("error", f"Failed to honor the config mode {exc}")
-        return connection
-
-    def netmiko_connection(self, device):
-        connection = self.get_or_close_connection("netmiko", device.name)
-        if connection:
-            self.log("info", "Using cached Netmiko connection", device)
-            return self.update_netmiko_connection(connection)
-        self.log(
-            "info",
-            "OPENING Netmiko connection",
-            device,
-            logger="security",
-        )
-        username, password = self.get_credentials(device)
-        driver = device.netmiko_driver if self.use_device_driver else self.driver
-        netmiko_connection = ConnectHandler(
-            device_type=driver,
-            ip=device.ip_address,
-            port=device.port,
-            username=username,
-            password=password,
-            secret=app.get_password(device.enable_password),
-            fast_cli=self.fast_cli,
-            timeout=self.timeout,
-            global_delay_factor=self.global_delay_factor,
-            session_log=BytesIO(),
-            global_cmd_verify=False,
-            use_keys=self.use_host_keys,
-        )
-        if self.enable_mode:
-            netmiko_connection.enable()
-        if self.config_mode:
-            netmiko_connection.config_mode()
-        app.connections_cache["netmiko"][self.parent_runtime][
-            device.name
-        ] = netmiko_connection
-        return netmiko_connection
-
-    def scrapli_connection(self, device):
-        connection = self.get_or_close_connection("scrapli", device.name)
-        if connection:
-            self.log("info", "Using cached Scrapli connection", device)
-            return connection
-        self.log(
-            "info",
-            "OPENING Scrapli connection",
-            device,
-            logger="security",
-        )
-        username, password = self.get_credentials(device)
-        connection = Scrapli(
-            transport=self.transport,
-            platform=device.scrapli_driver if self.use_device_driver else self.driver,
-            host=device.ip_address,
-            auth_username=username,
-            auth_password=password,
-            auth_private_key=False,
-            auth_strict_key=False,
-        )
-        connection.open()
-        app.connections_cache["scrapli"][self.parent_runtime][device.name] = connection
-        return connection
-
-    def napalm_connection(self, device):
-        connection = self.get_or_close_connection("napalm", device.name)
-        if connection:
-            self.log("info", "Using cached NAPALM connection", device)
-            return connection
-        self.log(
-            "info",
-            "OPENING Napalm connection",
-            device,
-            logger="security",
-        )
-        username, password = self.get_credentials(device)
-        optional_args = self.service.optional_args
-        if not optional_args:
-            optional_args = {}
-        if "secret" not in optional_args:
-            optional_args["secret"] = device.enable_password
-        driver = get_network_driver(
-            device.napalm_driver if self.use_device_driver else self.driver
-        )
-        napalm_connection = driver(
-            hostname=device.ip_address,
-            username=username,
-            password=password,
-            timeout=self.timeout,
-            optional_args=optional_args,
-        )
-        napalm_connection.open()
-        app.connections_cache["napalm"][self.parent_runtime][
-            device.name
-        ] = napalm_connection
-        return napalm_connection
-
-    def get_or_close_connection(self, library, device):
-        connection = self.get_connection(library, device)
-        if not connection:
-            return
-        if self.start_new_connection:
-            return self.disconnect(library, device, connection)
-        if library == "napalm":
-            if connection.is_alive():
-                return connection
-            else:
-                self.disconnect(library, device, connection)
-        else:
-            try:
-                if library == "netmiko":
-                    connection.find_prompt()
-                else:
-                    connection.get_prompt()
-                return connection
-            except Exception:
-                self.disconnect(library, device, connection)
-
-    def get_connection(self, library, device):
-        cache = app.connections_cache[library].get(self.parent_runtime, {})
-        return cache.get(device)
-
-    def close_device_connection(self, device):
-        for library in ("netmiko", "napalm", "scrapli"):
-            connection = self.get_connection(library, device)
-            if connection:
-                self.disconnect(library, device, connection)
-
-    def close_remaining_connections(self):
-        threads = []
-        for library in ("netmiko", "napalm", "scrapli"):
-            devices = list(app.connections_cache[library][self.runtime])
-            for device in devices:
-                connection = app.connections_cache[library][self.runtime][device]
-                thread = Thread(
-                    target=self.disconnect, args=(library, device, connection)
-                )
-                thread.start()
-                threads.append(thread)
-        for thread in threads:
-            thread.join()
-
-    def disconnect(self, library, device, connection):
-        try:
-            connection.disconnect() if library == "netmiko" else connection.close()
-            app.connections_cache[library][self.parent_runtime].pop(device)
-            self.log("info", f"Closed {library} connection", device)
-        except Exception as exc:
-            self.log(
-                "error", f"Error while closing {library} connection ({exc})", device
-            )
-
-    def enter_remote_device(self, connection, device):
-        if not getattr(self, "jump_on_connect", False):
-            return
-        connection.find_prompt()
-        prompt = connection.base_prompt
-        commands = list(
-            filter(
-                None,
-                [
-                    self.sub(self.jump_command, locals()),
-                    self.sub(self.expect_username_prompt, locals()),
-                    self.sub(self.jump_username, locals()),
-                    self.sub(self.expect_password_prompt, locals()),
-                    self.sub(app.get_password(self.jump_password), locals()),
-                    self.sub(self.expect_prompt, locals()),
-                ],
-            )
-        )
-        for (send, expect) in zip(commands[::2], commands[1::2]):
-            if not send or not expect:
-                continue
-            self.log("info", f"Sent '{send}', waiting for '{expect}'", device)
-            connection.send_command(
-                send,
-                expect_string=expect,
-                auto_find_prompt=False,
-                strip_prompt=False,
-                strip_command=True,
-                max_loops=150,
-            )
-        return prompt
-
-    def exit_remote_device(self, connection, prompt, device):
-        if not getattr(self, "jump_on_connect", False):
-            return
-        exit_command = self.sub(self.exit_command, locals())
-        self.log("info", f"Exit jump server with '{exit_command}'", device)
-        connection.send_command(
-            exit_command,
-            expect_string=prompt or None,
-            auto_find_prompt=True,
-            strip_prompt=False,
-            strip_command=True,
-        )
-
-    def generate_yaml_file(self, path, device):
-        data = {
-            "last_failure": device.last_failure,
-            "last_runtime": device.last_runtime,
-            "last_update": device.last_update,
-            "last_status": device.last_status,
-        }
-        with open(path / "data.yml", "w") as file:
-            yaml.dump(data, file, default_flow_style=False)
+from builtins import __dict__ as builtins
+from copy import deepcopy
+from datetime import datetime
+from functools import partial
+from importlib import __import__ as importlib_import
+from io import BytesIO
+from json import loads
+from json.decoder import JSONDecodeError
+from multiprocessing.pool import ThreadPool
+from napalm import get_network_driver
+from netmiko import ConnectHandler
+from os import getenv
+from paramiko import SFTPClient
+from ruamel import yaml
+from re import compile, search
+from requests import post
+from scp import SCPClient
+from sqlalchemy import Boolean, ForeignKey, Index, Integer, or_
+from sqlalchemy.ext.associationproxy import association_proxy
+from sqlalchemy.orm import aliased, relationship
+from sqlalchemy.sql.expression import true
+from threading import Thread
+from time import sleep
+from traceback import format_exc
+from warnings import warn
+from xmltodict import parse
+from xml.parsers.expat import ExpatError
+
+try:
+    from scrapli import Scrapli
+except ImportError as exc:
+    warn(f"Couldn't import scrapli module ({exc})")
+
+try:
+    from slackclient import SlackClient
+except ImportError as exc:
+    warn(f"Couldn't import slackclient module ({exc})")
+
+from eNMS import app
+from eNMS.database import db
+from eNMS.models.base import AbstractBase
+from eNMS.models import models
+from eNMS.models.inventory import Device  # noqa: F401
+from eNMS.models.scheduling import Task  # noqa: F401
+from eNMS.models.administration import User  # noqa: F401
+
+
+@db.set_custom_properties
+class Service(AbstractBase):
+
+    __tablename__ = class_type = "service"
+    type = db.Column(db.SmallString)
+    __mapper_args__ = {"polymorphic_identity": "service", "polymorphic_on": type}
+    id = db.Column(Integer, primary_key=True)
+    name = db.Column(db.SmallString, unique=True)
+    public = db.Column(Boolean)
+    shared = db.Column(Boolean, default=False)
+    scoped_name = db.Column(db.SmallString, index=True)
+    last_modified = db.Column(db.SmallString, info={"log_change": False})
+    description = db.Column(db.SmallString)
+    number_of_retries = db.Column(Integer, default=0)
+    time_between_retries = db.Column(Integer, default=10)
+    max_number_of_retries = db.Column(Integer, default=100)
+    positions = db.Column(db.Dict, info={"log_change": False})
+    disable_result_creation = db.Column(Boolean)
+    tasks = relationship("Task", back_populates="service", cascade="all,delete")
+    events = relationship("Event", back_populates="service", cascade="all,delete")
+    vendor = db.Column(db.SmallString)
+    operating_system = db.Column(db.SmallString)
+    waiting_time = db.Column(Integer, default=0)
+    creator = db.Column(db.SmallString, default="")
+    workflows = relationship(
+        "Workflow", secondary=db.service_workflow_table, back_populates="services"
+    )
+    device_query = db.Column(db.LargeString)
+    device_query_property = db.Column(db.SmallString, default="ip_address")
+    target_devices = relationship(
+        "Device", secondary=db.service_target_device_table, back_populates="services"
+    )
+    target_pools = relationship(
+        "Pool", secondary=db.service_target_pool_table, back_populates="target_services"
+    )
+    pools = relationship(
+        "Pool", secondary=db.pool_service_table, back_populates="services"
+    )
+    originals = relationship(
+        "Service",
+        secondary=db.originals_association,
+        primaryjoin=id == db.originals_association.c.original_id,
+        secondaryjoin=id == db.originals_association.c.child_id,
+        backref="children",
+    )
+    update_pools = db.Column(Boolean, default=False)
+    send_notification = db.Column(Boolean, default=False)
+    send_notification_method = db.Column(db.SmallString, default="mail")
+    notification_header = db.Column(db.LargeString)
+    display_only_failed_nodes = db.Column(Boolean, default=True)
+    include_device_results = db.Column(Boolean, default=True)
+    include_link_in_summary = db.Column(Boolean, default=True)
+    mail_recipient = db.Column(db.SmallString)
+    reply_to = db.Column(db.SmallString)
+    initial_payload = db.Column(db.Dict)
+    skip = db.Column(Boolean, default=False)
+    skip_query = db.Column(db.LargeString)
+    skip_value = db.Column(db.SmallString, default="True")
+    iteration_values = db.Column(db.LargeString)
+    iteration_variable_name = db.Column(db.SmallString, default="iteration_value")
+    iteration_devices = db.Column(db.LargeString)
+    iteration_devices_property = db.Column(db.SmallString, default="ip_address")
+    preprocessing = db.Column(db.LargeString)
+    postprocessing = db.Column(db.LargeString)
+    postprocessing_mode = db.Column(db.SmallString, default="always")
+    log_level = db.Column(Integer, default=1)
+    runs = relationship(
+        "Run",
+        foreign_keys="[Run.service_id]",
+        back_populates="service",
+        cascade="all, delete-orphan",
+    )
+    logs = relationship(
+        "ServiceLog",
+        foreign_keys="[ServiceLog.service_id]",
+        back_populates="service",
+        cascade="all, delete-orphan",
+    )
+    maximum_runs = db.Column(Integer, default=1)
+    multiprocessing = db.Column(Boolean, default=False)
+    max_processes = db.Column(Integer, default=5)
+    status = db.Column(db.SmallString, default="Idle")
+    validation_condition = db.Column(db.SmallString, default="success")
+    conversion_method = db.Column(db.SmallString, default="none")
+    validation_method = db.Column(db.SmallString, default="none")
+    content_match = db.Column(db.LargeString)
+    content_match_regex = db.Column(Boolean, default=False)
+    dict_match = db.Column(db.Dict)
+    negative_logic = db.Column(Boolean, default=False)
+    delete_spaces_before_matching = db.Column(Boolean, default=False)
+    run_method = db.Column(db.SmallString, default="per_device")
+
+    def __init__(self, **kwargs):
+        kwargs.pop("status", None)
+        super().__init__(**kwargs)
+        if "name" not in kwargs:
+            self.set_name()
+
+    def get_originals(self, workflow):
+        if workflow.workflows:
+            return set().union(*(self.get_originals(w) for w in workflow.workflows))
+        else:
+            return {self, workflow}
+
+    def update(self, **kwargs):
+        if "scoped_name" in kwargs and kwargs.get("scoped_name") != self.scoped_name:
+            self.set_name(kwargs["scoped_name"])
+        super().update(**kwargs)
+        self.originals = list(self.get_originals(self))
+
+    @classmethod
+    def filtering_constraints(cls, **kwargs):
+        workflow_id, constraints = kwargs["form"].get("workflow-filtering"), []
+        if workflow_id:
+            constraints.extend(
+                [
+                    models["service"].workflows.any(
+                        models["workflow"].id == int(workflow_id)
+                    ),
+                    ~or_(
+                        models["service"].scoped_name == name
+                        for name in ("Start", "End")
+                    ),
+                ]
+            )
+        elif kwargs["form"].get("parent-filtering", "true") == "true":
+            constraints.append(~models["service"].workflows.any())
+        return constraints
+
+    def duplicate(self, workflow=None):
+        for i in range(10):
+            number = f" ({i})" if i else ""
+            scoped_name = f"{self.scoped_name}{number}"
+            name = f"[{workflow.name}] {scoped_name}" if workflow else scoped_name
+            if not db.fetch("service", allow_none=True, name=name):
+                service = super().duplicate(
+                    name=name, scoped_name=scoped_name, shared=False
+                )
+                break
+        if workflow:
+            workflow.services.append(service)
+        return service
+
+    @property
+    def filename(self):
+        return app.strip_all(self.name)
+
+    @classmethod
+    def rbac_filter(cls, query, mode, user):
+        pool_alias = aliased(models["pool"])
+        return query.filter(cls.public == true()).union(
+            query.join(cls.pools)
+            .join(models["access"], models["pool"].access)
+            .join(pool_alias, models["access"].user_pools)
+            .join(models["user"], pool_alias.users)
+            .filter(models["access"].access_type.contains(mode))
+            .filter(models["user"].name == user.name),
+            query.filter(cls.creator == user.name),
+        )
+
+    def set_name(self, name=None):
+        if self.shared:
+            workflow = "[Shared] "
+        elif not self.workflows:
+            workflow = ""
+        else:
+            workflow = f"[{self.workflows[0].name}] "
+        self.name = f"{workflow}{name or self.scoped_name}"
+
+    def adjacent_services(self, workflow, direction, subtype):
+        for edge in getattr(self, f"{direction}s"):
+            if edge.subtype == subtype and edge.workflow == workflow:
+                yield getattr(edge, direction), edge
+
+
+class ConnectionService(Service):
+
+    __tablename__ = "connection_service"
+    id = db.Column(Integer, ForeignKey("service.id"), primary_key=True)
+    parent_type = "service"
+    credentials = db.Column(db.SmallString, default="device")
+    custom_username = db.Column(db.SmallString)
+    custom_password = db.Column(db.SmallString)
+    use_host_keys = db.Column(Boolean, default=False)
+    start_new_connection = db.Column(Boolean, default=False)
+    close_connection = db.Column(Boolean, default=False)
+    __mapper_args__ = {"polymorphic_identity": "connection_service"}
+
+
+class Result(AbstractBase):
+
+    __tablename__ = type = "result"
+    private = True
+    log_change = False
+    id = db.Column(Integer, primary_key=True)
+    success = db.Column(Boolean, default=False)
+    runtime = db.Column(db.SmallString)
+    duration = db.Column(db.SmallString)
+    result = db.Column(db.Dict)
+    run_id = db.Column(Integer, ForeignKey("run.id", ondelete="cascade"))
+    run = relationship("Run", back_populates="results", foreign_keys="Result.run_id")
+    parent_runtime = db.Column(db.SmallString)
+    parent_device_id = db.Column(Integer, ForeignKey("device.id"))
+    parent_device = relationship("Device", uselist=False, foreign_keys=parent_device_id)
+    parent_device_name = association_proxy("parent_device", "name")
+    device_id = db.Column(Integer, ForeignKey("device.id"))
+    device = relationship("Device", uselist=False, foreign_keys=device_id)
+    device_name = association_proxy("device", "name")
+    service_id = db.Column(Integer, ForeignKey("service.id"))
+    service = relationship("Service", foreign_keys="Result.service_id")
+    service_name = association_proxy(
+        "service", "scoped_name", info={"name": "service_name"}
+    )
+    workflow_id = db.Column(Integer, ForeignKey("workflow.id", ondelete="cascade"))
+    workflow = relationship("Workflow", foreign_keys="Result.workflow_id")
+    workflow_name = association_proxy(
+        "workflow", "scoped_name", info={"name": "workflow_name"}
+    )
+
+    def __getitem__(self, key):
+        return self.result[key]
+
+    def __init__(self, **kwargs):
+        self.success = kwargs["result"]["success"]
+        self.runtime = kwargs["result"]["runtime"]
+        self.duration = kwargs["result"]["duration"]
+        super().__init__(**kwargs)
+        self.parent_runtime = self.run.parent_runtime
+
+    def __repr__(self):
+        return f"SERVICE '{self.service}' - DEVICE '{self.device} ({self.runtime})"
+
+    @classmethod
+    def filtering_constraints(cls, **kwargs):
+        constraints = []
+        if kwargs.get("rest_api_request", False):
+            return []
+        if not kwargs.get("full_result"):
+            constraints.append(
+                getattr(
+                    models["result"],
+                    "device" if kwargs["instance"]["type"] == "device" else "service",
+                ).has(id=kwargs["instance"]["id"])
+            )
+        if kwargs.get("runtime"):
+            constraints.append(models["result"].parent_runtime == kwargs["runtime"])
+        return constraints
+
+
+class ServiceLog(AbstractBase):
+
+    __tablename__ = type = "service_log"
+    private = True
+    log_change = False
+    id = db.Column(Integer, primary_key=True)
+    content = db.Column(db.LargeString)
+    runtime = db.Column(db.SmallString)
+    service_id = db.Column(Integer, ForeignKey("service.id"))
+    service = relationship("Service", foreign_keys="ServiceLog.service_id")
+
+    def __repr__(self):
+        return f"SERVICE '{self.service}' ({self.runtime})"
+
+
+class Run(AbstractBase):
+
+    __tablename__ = type = "run"
+    __table_args__ = (
+        Index("ix_run_parent_runtime_0", "parent_runtime", "runtime"),
+        Index(
+            "ix_run_start_service_id_0", "start_service_id", "parent_runtime", "runtime"
+        ),
+    )
+    private = True
+    id = db.Column(Integer, primary_key=True)
+    restart_run_id = db.Column(Integer, ForeignKey("run.id"))
+    restart_run = relationship("Run", uselist=False, foreign_keys=restart_run_id)
+    start_services = db.Column(db.List)
+    creator = db.Column(db.SmallString, default="")
+    properties = db.Column(db.Dict)
+    success = db.Column(Boolean, default=False)
+    status = db.Column(db.SmallString, default="Running")
+    runtime = db.Column(db.SmallString, index=True)
+    duration = db.Column(db.SmallString)
+    trigger = db.Column(db.SmallString, default="UI")
+    parent_id = db.Column(Integer, ForeignKey("run.id", ondelete="cascade"))
+    parent = relationship(
+        "Run", remote_side=[id], foreign_keys="Run.parent_id", back_populates="children"
+    )
+    children = relationship("Run", foreign_keys="Run.parent_id")
+    parent_runtime = db.Column(db.SmallString)
+    path = db.Column(db.SmallString)
+    parent_device_id = db.Column(Integer, ForeignKey("device.id"))
+    parent_device = relationship("Device", foreign_keys="Run.parent_device_id")
+    target_devices = relationship(
+        "Device", secondary=db.run_device_table, back_populates="runs"
+    )
+    target_pools = relationship(
+        "Pool", secondary=db.run_pool_table, back_populates="runs"
+    )
+    service_id = db.Column(Integer, ForeignKey("service.id"))
+    service = relationship(
+        "Service", back_populates="runs", foreign_keys="Run.service_id"
+    )
+    service_name = association_proxy(
+        "service", "scoped_name", info={"name": "service_name"}
+    )
+    placeholder_id = db.Column(Integer, ForeignKey("service.id", ondelete="SET NULL"))
+    placeholder = relationship("Service", foreign_keys="Run.placeholder_id")
+    start_service_id = db.Column(Integer, ForeignKey("service.id", ondelete="SET NULL"))
+    start_service = relationship("Service", foreign_keys="Run.start_service_id")
+    start_service_name = association_proxy(
+        "start_service", "scoped_name", info={"name": "start_service_name"}
+    )
+    workflow_id = db.Column(Integer, ForeignKey("workflow.id", ondelete="cascade"))
+    workflow = relationship("Workflow", foreign_keys="Run.workflow_id")
+    workflow_name = association_proxy(
+        "workflow", "scoped_name", info={"name": "workflow_name"}
+    )
+    task_id = db.Column(Integer, ForeignKey("task.id", ondelete="SET NULL"))
+    task = relationship("Task", foreign_keys="Run.task_id")
+    state = db.Column(db.Dict, info={"log_change": False})
+    results = relationship("Result", back_populates="run", cascade="all, delete-orphan")
+    model_properties = ["progress", "service_properties"]
+
+    def __init__(self, **kwargs):
+        self.runtime = kwargs.get("runtime") or app.get_time()
+        super().__init__(**kwargs)
+        if not self.creator:
+            self.creator = self.parent.creator
+        if not kwargs.get("parent_runtime"):
+            self.parent_runtime = self.runtime
+            self.path = str(self.service.id)
+        else:
+            self.path = f"{self.parent.path}>{self.service.id}"
+        if not self.start_services:
+            self.start_services = [db.fetch("service", scoped_name="Start").id]
+
+    @classmethod
+    def filtering_constraints(cls, **_):
+        return [cls.parent_runtime == cls.runtime]
+
+    @classmethod
+    def rbac_filter(cls, query, mode, user):
+        public_services = query.join(cls.service).filter(
+            models["service"].public == true()
+        )
+        pool_alias = aliased(models["pool"])
+        return public_services.union(
+            query.join(cls.service)
+            .join(models["pool"], models["service"].pools)
+            .join(models["access"], models["pool"].access)
+            .join(pool_alias, models["access"].user_pools)
+            .join(models["user"], pool_alias.users)
+            .filter(models["access"].access_type.contains(mode))
+            .filter(models["user"].name == user.name),
+            query.filter(cls.creator == user.name),
+        )
+
+    @property
+    def name(self):
+        return repr(self)
+
+    @property
+    def original(self):
+        return self if not self.parent else self.parent.original
+
+    @property
+    def log_change(self):
+        return self.runtime == self.parent_runtime
+
+    def __repr__(self):
+        return f"{self.runtime}: SERVICE '{self.service}'"
+
+    def __getattr__(self, key):
+        if key in self.__dict__:
+            return self.__dict__[key]
+        elif key in self.__dict__.get("properties", {}):
+            return self.__dict__["properties"][key]
+        elif set(self.__dict__) & {"service_id", "service"}:
+            return getattr(self.service, key)
+        else:
+            raise AttributeError
+
+    def result(self, device=None):
+        result = [r for r in self.results if r.device_name == device]
+        return result.pop() if result else None
+
+    @property
+    def service_properties(self):
+        return {k: getattr(self.service, k) for k in ("id", "type", "name")}
+
+    def get_state(self):
+        if self.original.state:
+            return self.original.state
+        elif app.redis_queue:
+            keys = app.redis("keys", f"{self.parent_runtime}/state/*")
+            if not keys:
+                return {}
+            data, state = list(zip(keys, app.redis("mget", *keys))), {}
+            for log, value in data:
+                inner_store, (*path, last_key) = state, log.split("/")[2:]
+                for key in path:
+                    inner_store = inner_store.setdefault(key, {})
+                if value in ("False", "True"):
+                    value = value == "True"
+                inner_store[last_key] = value
+            return state
+        else:
+            return app.run_db[self.parent_runtime]
+
+    @property
+    def stop(self):
+        if app.redis_queue:
+            return bool(app.redis("get", f"stop/{self.runtime}"))
+        else:
+            return app.run_stop[self.parent_runtime]
+
+    @property
+    def progress(self):
+        progress = self.get_state().get(self.path, {}).get("progress")
+        try:
+            progress = progress["device"]
+            failure = int(progress.get("failure", 0))
+            success = int(progress.get("success", 0))
+            return f"{success + failure}/{progress['total']} ({failure} failed)"
+        except (KeyError, TypeError):
+            return "N/A"
+
+    def compute_devices_from_query(_self, query, property, **locals):  # noqa: N805
+        values = _self.eval(query, **locals)[0]
+        devices, not_found = set(), []
+        if isinstance(values, str):
+            values = [values]
+        for value in values:
+            if isinstance(value, models["device"]):
+                device = value
+            else:
+                device = db.fetch("device", allow_none=True, **{property: value})
+            if device:
+                devices.add(device)
+            else:
+                not_found.append(value)
+        if not_found:
+            raise Exception(f"Device query invalid targets: {', '.join(not_found)}")
+        return devices
+
+    def compute_devices(self, payload):
+        service = self.placeholder or self.service
+        devices = set(self.target_devices)
+        for pool in self.target_pools:
+            devices |= set(pool.devices)
+        if not devices:
+            if service.device_query:
+                devices |= self.compute_devices_from_query(
+                    service.device_query,
+                    service.device_query_property,
+                    payload=payload,
+                )
+            devices |= set(service.target_devices)
+            for pool in service.target_pools:
+                if self.update_pools:
+                    pool.compute_pool()
+                devices |= set(pool.devices)
+        return list(devices)
+
+    def init_state(self):
+        if not app.redis_queue:
+            if app.run_db[self.parent_runtime].get(self.path):
+                return
+            app.run_db[self.parent_runtime][self.path] = {}
+        if self.placeholder:
+            for property in ("id", "scoped_name", "type"):
+                value = getattr(self.placeholder, property)
+                self.write_state(f"placeholder/{property}", value)
+        self.write_state("success", True)
+
+    def write_state(self, path, value, method=None):
+        if app.redis_queue:
+            if isinstance(value, bool):
+                value = str(value)
+            app.redis(
+                {None: "set", "append": "lpush", "increment": "incr"}[method],
+                f"{self.parent_runtime}/state/{self.path}/{path}",
+                value,
+            )
+        else:
+            *keys, last = f"{self.parent_runtime}/{self.path}/{path}".split("/")
+            store = app.run_db
+            for key in keys:
+                store = store.setdefault(key, {})
+            if not method:
+                store[last] = value
+            elif method == "increment":
+                store.setdefault(last, 0)
+                store[last] += value
+            else:
+                store.setdefault(last, []).append(value)
+
+    def run(self, payload):
+        self.init_state()
+        self.write_state("status", "Running")
+        start = datetime.now().replace(microsecond=0)
+        try:
+            app.service_db[self.service.id]["runs"] += 1
+            results = {"runtime": self.runtime, **self.device_run(payload)}
+        except Exception:
+            result = "\n".join(format_exc().splitlines())
+            self.log("error", result)
+            results = {"success": False, "runtime": self.runtime, "result": result}
+        finally:
+            db.session.commit()
+            state = self.get_state()
+            if "summary" not in results:
+                results["summary"] = {"failure": [], "success": []}
+                for result in self.results:
+                    key = "success" if result.result["success"] else "failure"
+                    results["summary"][key].append(result.device.name)
+            self.status = state["status"] = "Aborted" if self.stop else "Completed"
+            self.success = results["success"]
+            if self.send_notification:
+                results = self.notify(results)
+            app.service_db[self.service.id]["runs"] -= 1
+            if not app.service_db[self.id]["runs"]:
+                self.service.status = "Idle"
+            now = datetime.now().replace(microsecond=0)
+            results["duration"] = self.duration = str(now - start)
+            if self.runtime == self.parent_runtime:
+                self.state = results["state"] = state
+                self.close_remaining_connections()
+            if self.task and not (self.task.frequency or self.task.crontab_expression):
+                self.task.is_active = False
+            results["properties"] = {
+                "run": {
+                    k: v
+                    for k, v in self.properties.items()
+                    if k not in db.private_properties
+                },
+                "service": self.service.get_properties(exclude=["positions"]),
+            }
+            results["trigger"] = self.trigger
+            if (
+                self.runtime == self.parent_runtime
+                or len(self.target_devices) > 1
+                or self.run_method == "once"
+            ):
+                results = self.create_result(results)
+            if app.redis_queue and self.runtime == self.parent_runtime:
+                app.redis("delete", *(app.redis("keys", f"{self.runtime}/*") or []))
+        return results
+
+    def make_results_json_compliant(self, results):
+        def rec(value):
+            if isinstance(value, dict):
+                return {k: rec(value[k]) for k in list(value)}
+            elif isinstance(value, list):
+                return list(map(rec, value))
+            elif not isinstance(value, (int, str, bool, float, None.__class__)):
+                self.log("info", f"Converting {value} to string in results")
+                return str(value)
+            else:
+                return value
+
+        return rec(results)
+
+    @staticmethod
+    def get_device_result(args):
+        device_id, runtime, payload, results = args
+        device = db.fetch("device", id=device_id)
+        run = db.fetch("run", runtime=runtime)
+        results.append(run.get_results(payload, device))
+
+    def device_iteration(self, payload, device):
+        derived_devices = self.compute_devices_from_query(
+            self.service.iteration_devices,
+            self.service.iteration_devices_property,
+            **locals(),
+        )
+        derived_run = db.factory(
+            "run",
+            commit=True,
+            **{
+                "service": self.service.id,
+                "devices": [derived_device.id for derived_device in derived_devices],
+                "workflow": self.workflow.id,
+                "parent_device": device.id,
+                "restart_run": self.restart_run,
+                "parent": self,
+                "parent_runtime": self.parent_runtime,
+            },
+        )
+        derived_run.properties = self.properties
+        success = derived_run.run(payload)["success"]
+        return success
+
+    def device_run(self, payload):
+        self.target_devices = self.compute_devices(payload)
+        if self.runtime == self.parent_runtime:
+            allowed_targets = db.query("device", rbac="target", username=self.creator)
+            unauthorized_targets = set(self.target_devices) - set(allowed_targets)
+            if unauthorized_targets:
+                result = (
+                    f"Error 403: User '{self.creator}' is not allowed to use these"
+                    f" devices as targets: {', '.join(map(str, unauthorized_targets))}"
+                )
+                self.log("info", result, logger="security")
+                return {"result": result, "success": False}
+        if self.run_method != "once":
+            self.write_state(
+                "progress/device/total", len(self.target_devices), "increment"
+            )
+        if self.iteration_devices and not self.parent_device:
+            if not self.workflow:
+                result = "Device iteration not allowed outside of a workflow"
+                return {"success": False, "result": result, "runtime": self.runtime}
+            summary = {"failure": [], "success": []}
+            for device in self.target_devices:
+                key = "success" if self.device_iteration(payload, device) else "failure"
+                summary[key].append(device.name)
+            return {
+                "success": not summary["failure"],
+                "summary": summary,
+                "runtime": self.runtime,
+            }
+        elif self.run_method != "per_device":
+            return self.get_results(payload)
+        else:
+            if self.parent_runtime == self.runtime and not self.target_devices:
+                error = (
+                    "The service 'Run method' is set to 'Per device' mode, "
+                    "but no targets have been selected (in Step 3 > Targets)."
+                )
+                self.log("error", error)
+                return {"success": False, "runtime": self.runtime, "result": error}
+            if self.multiprocessing and len(self.target_devices) > 1:
+                results = []
+                processes = min(len(self.target_devices), self.max_processes)
+                process_args = [
+                    (device.id, self.runtime, payload, results)
+                    for device in self.target_devices
+                ]
+                with ThreadPool(processes=processes) as pool:
+                    pool.map(self.get_device_result, process_args)
+            else:
+                results = [
+                    self.get_results(payload, device, commit=False)
+                    for device in self.target_devices
+                ]
+            return {
+                "success": all(result["success"] for result in results),
+                "runtime": self.runtime,
+            }
+
+    def create_result(self, results, device=None, commit=True):
+        self.success = results["success"]
+        results = self.make_results_json_compliant(results)
+        result_kw = {
+            "run": self,
+            "service": self.service_id,
+            "parent_runtime": self.parent_runtime,
+        }
+        if self.workflow_id:
+            result_kw["workflow"] = self.workflow_id
+        if self.parent_device_id:
+            result_kw["parent_device"] = self.parent_device_id
+        if device:
+            result_kw["device"] = device.id
+        if self.parent_runtime == self.runtime and not device:
+            services = list(app.run_logs.get(self.runtime, []))
+            for service_id in services:
+                logs = app.log_queue(self.runtime, service_id, mode="get")
+                db.factory(
+                    "service_log",
+                    runtime=self.runtime,
+                    service=service_id,
+                    content="\n".join(logs or []),
+                )
+            if self.trigger == "REST":
+                results["devices"] = {}
+                for result in self.results:
+                    results["devices"][result.device.name] = result.result
+        if not self.disable_result_creation:
+            db.factory("result", result=results, commit=commit, **result_kw)
+        return results
+
+    def run_service_job(self, payload, device):
+        args = (device,) if device else ()
+        retries, total_retries = self.number_of_retries + 1, 0
+        while retries and total_retries < self.max_number_of_retries:
+            if self.stop:
+                self.log("error", f"ABORTING {device.name} (STOP)")
+                return {"success": False, "result": "Aborted (STOP)"}
+            retries -= 1
+            total_retries += 1
+            try:
+                if self.number_of_retries - retries:
+                    retry = self.number_of_retries - retries
+                    self.log("error", f"RETRY n°{retry}", device)
+                if self.service.preprocessing:
+                    try:
+                        self.eval(
+                            self.service.preprocessing, function="exec", **locals()
+                        )
+                    except SystemExit:
+                        pass
+                try:
+                    results = self.service.job(self, payload, *args)
+                except Exception as exc:
+                    self.log("error", str(exc), device)
+                    result = "\n".join(format_exc().splitlines())
+                    results = {"success": False, "result": result}
+                if device and (
+                    getattr(self, "close_connection", False)
+                    or self.runtime == self.parent_runtime
+                ):
+                    self.close_device_connection(device.name)
+                self.convert_result(results)
+                if "success" not in results:
+                    results["success"] = True
+                if self.service.postprocessing and (
+                    self.postprocessing_mode == "always"
+                    or self.postprocessing_mode == "failure"
+                    and not results["success"]
+                    or self.postprocessing_mode == "success"
+                    and results["success"]
+                ):
+                    try:
+                        _, exec_variables = self.eval(
+                            self.service.postprocessing, function="exec", **locals()
+                        )
+                        if isinstance(exec_variables.get("retries"), int):
+                            retries = exec_variables["retries"]
+                    except SystemExit:
+                        pass
+                run_validation = (
+                    self.validation_condition == "always"
+                    or self.validation_condition == "failure"
+                    and not results["success"]
+                    or self.validation_condition == "success"
+                    and results["success"]
+                )
+                if run_validation and self.validation_method != "none":
+                    self.validate_result(results, payload, device)
+                    if self.negative_logic:
+                        results["success"] = not results["success"]
+                if results["success"]:
+                    return results
+                elif retries:
+                    sleep(self.time_between_retries)
+            except Exception as exc:
+                self.log("error", str(exc), device)
+                result = "\n".join(format_exc().splitlines())
+                results = {"success": False, "result": result}
+        return results
+
+    def get_results(self, payload, device=None, commit=True):
+        self.log("info", "STARTING", device)
+        start = datetime.now().replace(microsecond=0)
+        skip_service = False
+        if self.skip_query:
+            skip_service = self.eval(self.skip_query, **locals())[0]
+        if skip_service or self.skip:
+            if device:
+                self.write_state("progress/device/skipped", 1, "increment")
+            results = {
+                "result": "skipped",
+                "duration": "0:00:00",
+                "success": self.skip_value == "True",
+            }
+            self.create_result(
+                {"runtime": app.get_time(), **results}, device, commit=commit
+            )
+            return results
+        results = {}
+        try:
+            if self.restart_run and self.service.type == "workflow":
+                old_result = self.restart_run.result(
+                    device=device.name if device else None
+                )
+                if old_result and "payload" in old_result.result:
+                    payload.update(old_result["payload"])
+            if self.service.iteration_values:
+                targets_results = {}
+                targets = self.eval(self.service.iteration_values, **locals())[0]
+                if not isinstance(targets, dict):
+                    targets = dict(zip(map(str, targets), targets))
+                for target_name, target_value in targets.items():
+                    self.payload_helper(
+                        payload,
+                        self.iteration_variable_name,
+                        target_value,
+                        device=getattr(device, "name", None),
+                    )
+                    targets_results[target_name] = self.run_service_job(payload, device)
+                results.update(
+                    {
+                        "result": targets_results,
+                        "success": all(r["success"] for r in targets_results.values()),
+                    }
+                )
+            else:
+                results.update(self.run_service_job(payload, device))
+        except Exception:
+            results.update(
+                {"success": False, "result": "\n".join(format_exc().splitlines())}
+            )
+            self.log("error", "\n".join(format_exc().splitlines()), device)
+        results["duration"] = str(datetime.now().replace(microsecond=0) - start)
+        if device:
+            status = "success" if results["success"] else "failure"
+            self.write_state(f"progress/device/{status}", 1, "increment")
+            self.create_result(
+                {"runtime": app.get_time(), **results}, device, commit=commit
+            )
+        self.log("info", "FINISHED", device)
+        if self.waiting_time:
+            self.log("info", f"SLEEP {self.waiting_time} seconds...", device)
+            sleep(self.waiting_time)
+        if not results["success"]:
+            self.write_state("success", False)
+        return results
+
+    def log(
+        self,
+        severity,
+        log,
+        device=None,
+        change_log=False,
+        logger=None,
+        service_log=True,
+    ):
+        try:
+            log_level = int(self.original.log_level)
+        except Exception:
+            log_level = 1
+        if not log_level or severity not in app.log_levels[log_level - 1 :]:
+            return
+        if device:
+            device_name = device if isinstance(device, str) else device.name
+            log = f"DEVICE {device_name} - {log}"
+        log = f"USER {self.creator} - SERVICE {self.service.scoped_name} - {log}"
+        settings = app.log(
+            severity, log, user=self.creator, change_log=change_log, logger=logger
+        )
+        if service_log or logger and settings.get("service_log"):
+            run_log = f"{app.get_time()} - {severity} - {log}"
+            app.log_queue(self.parent_runtime, self.service.id, run_log)
+            if self.runtime != self.parent_runtime:
+                app.log_queue(self.parent_runtime, self.original.service.id, run_log)
+
+    def build_notification(self, results):
+        notification = {
+            "Service": f"{self.service.name} ({self.service.type})",
+            "Runtime": self.runtime,
+            "Status": "PASS" if results["success"] else "FAILED",
+        }
+        if "result" in results:
+            notification["Results"] = results["result"]
+        if self.notification_header:
+            notification["Header"] = self.notification_header
+        if self.include_link_in_summary:
+            address = app.settings["app"]["address"]
+            notification["Link"] = f"{address}/view_service_results/{self.id}"
+        if results["summary"]["failure"]:
+            notification["FAILED"] = results["summary"]["failure"]
+        if results["summary"]["success"] and not self.display_only_failed_nodes:
+            notification["PASSED"] = results["summary"]["success"]
+        return notification
+
+    def notify(self, results):
+        self.log("info", f"Sending {self.send_notification_method} notification...")
+        notification = self.build_notification(results)
+        file_content = deepcopy(notification)
+        if self.include_device_results:
+            file_content["Device Results"] = {}
+            for device in self.target_devices:
+                device_result = db.fetch(
+                    "result",
+                    service_id=self.service_id,
+                    parent_runtime=self.parent_runtime,
+                    device_id=device.id,
+                    allow_none=True,
+                )
+                if device_result:
+                    file_content["Device Results"][device.name] = device_result.result
+        try:
+            if self.send_notification_method == "mail":
+                filename = self.runtime.replace(".", "").replace(":", "")
+                status = "PASS" if results["success"] else "FAILED"
+                result = app.send_email(
+                    f"{status}: {self.service.name}",
+                    app.str_dict(notification),
+                    recipients=self.mail_recipient,
+                    reply_to=self.reply_to,
+                    filename=f"results-{filename}.txt",
+                    file_content=app.str_dict(file_content),
+                )
+            elif self.send_notification_method == "slack":
+                result = SlackClient(getenv("SLACK_TOKEN")).api_call(
+                    "chat.postMessage",
+                    channel=app.settings["slack"]["channel"],
+                    text=notification,
+                )
+            else:
+                result = post(
+                    app.settings["mattermost"]["url"],
+                    verify=app.settings["mattermost"]["verify_certificate"],
+                    json={
+                        "channel": app.settings["mattermost"]["channel"],
+                        "text": notification,
+                    },
+                ).text
+            results["notification"] = {"success": True, "result": result}
+        except Exception:
+            results["notification"] = {
+                "success": False,
+                "error": "\n".join(format_exc().splitlines()),
+            }
+        return results
+
+    def get_credentials(self, device):
+        if self.credentials == "device":
+            return device.username, app.get_password(device.password)
+        elif self.credentials == "user":
+            user = db.fetch("user", name=self.creator)
+            return user.name, app.get_password(user.password)
+        else:
+            custom_password = app.get_password(self.custom_password)
+            substituted_password = self.sub(custom_password, locals())
+            if custom_password != substituted_password:
+                if substituted_password.startswith("b'"):
+                    substituted_password = substituted_password[2:-1]
+                custom_password = app.get_password(substituted_password)
+            return (self.sub(self.custom_username, locals()), custom_password)
+
+    def convert_result(self, result):
+        if self.conversion_method == "none" or "result" not in result:
+            return result
+        try:
+            if self.conversion_method == "text":
+                result["result"] = str(result["result"])
+            elif self.conversion_method == "json":
+                result["result"] = loads(result["result"])
+            elif self.conversion_method == "xml":
+                result["result"] = parse(result["result"])
+        except (ExpatError, JSONDecodeError) as exc:
+            result = {
+                "success": False,
+                "text_response": result,
+                "error": f"Conversion to {self.conversion_method} failed",
+                "exception": str(exc),
+            }
+        return result
+
+    def validate_result(self, results, payload, device):
+        if self.validation_method == "text":
+            match = self.sub(self.content_match, locals())
+            str_result = str(results["result"])
+            if self.delete_spaces_before_matching:
+                match, str_result = map(self.space_deleter, (match, str_result))
+            success = (
+                self.content_match_regex
+                and bool(search(match, str_result))
+                or match in str_result
+                and not self.content_match_regex
+            )
+        else:
+            match = self.sub(self.dict_match, locals())
+            success = self.match_dictionary(results["result"], match)
+        results.update({"match": match, "success": success})
+
+    def match_dictionary(self, result, match, first=True):
+        if self.validation_method == "dict_equal":
+            return result == self.dict_match
+        else:
+            match_copy = deepcopy(match) if first else match
+            if isinstance(result, dict):
+                for k, v in result.items():
+                    if k in match_copy and match_copy[k] == v:
+                        match_copy.pop(k)
+                    else:
+                        self.match_dictionary(v, match_copy, False)
+            elif isinstance(result, list):
+                for item in result:
+                    self.match_dictionary(item, match_copy, False)
+            return not match_copy
+
+    def transfer_file(self, ssh_client, files):
+        if self.protocol == "sftp":
+            with SFTPClient.from_transport(
+                ssh_client.get_transport(),
+                window_size=self.window_size,
+                max_packet_size=self.max_transfer_size,
+            ) as sftp:
+                sftp.get_channel().settimeout(self.timeout)
+                for source, destination in files:
+                    getattr(sftp, self.direction)(source, destination)
+        else:
+            with SCPClient(
+                ssh_client.get_transport(), socket_timeout=self.timeout
+            ) as scp:
+                for source, destination in files:
+                    getattr(scp, self.direction)(source, destination)
+
+    def payload_helper(
+        self,
+        payload,
+        name,
+        value=None,
+        device=None,
+        section=None,
+        operation="__setitem__",
+        allow_none=False,
+        default=None,
+    ):
+        payload = payload.setdefault("variables", {})
+        if device:
+            payload = payload.setdefault("devices", {})
+            payload = payload.setdefault(device, {})
+        if section:
+            payload = payload.setdefault(section, {})
+        if value is None:
+            value = default
+        value = getattr(payload, operation)(name, value)
+        if operation == "get" and not allow_none and value is None:
+            raise Exception(f"Payload Editor: {name} not found in {payload}.")
+        else:
+            return value
+
+    def get_var(self, *args, **kwargs):
+        return self.payload_helper(*args, operation="get", **kwargs)
+
+    def get_result(self, service_name, device=None, workflow=None):
+        def filter_run(query, property):
+            query = query.filter(
+                models["run"].service.has(
+                    getattr(models["service"], property) == service_name
+                )
+            )
+            return query.all()
+
+        def recursive_search(run: "Run"):
+            if not run:
+                return None
+            query = db.session.query(models["run"]).filter(
+                models["run"].parent_runtime == run.parent_runtime
+            )
+            if workflow or self.workflow:
+                name = workflow or self.workflow.name
+                query.filter(
+                    models["run"].workflow.has(models["workflow"].name == name)
+                )
+            runs = filter_run(query, "scoped_name") or filter_run(query, "name")
+            results = list(filter(None, [run.result(device) for run in runs]))
+            if not results:
+                return recursive_search(run.restart_run)
+            else:
+                return results.pop().result
+
+        return recursive_search(self)
+
+    @staticmethod
+    def _import(module, *args, **kwargs):
+        if module in app.settings["security"]["forbidden_python_libraries"]:
+            raise ImportError(f"Module '{module}' is restricted.")
+        return importlib_import(module, *args, **kwargs)
+
+    def fetch(self, model, func="fetch", **kwargs):
+        if model not in ("device", "link", "pool", "service"):
+            raise db.rbac_error(f"Cannot fetch {model}s from workflow builder.")
+        return getattr(db, func)(model, rbac="edit", username=self.creator, **kwargs)
+
+    def global_variables(_self, **locals):  # noqa: N805
+        payload, device = locals.get("payload", {}), locals.get("device")
+        variables = locals
+        variables.update(payload.get("variables", {}))
+        if device and "devices" in payload.get("variables", {}):
+            variables.update(payload["variables"]["devices"].get(device.name, {}))
+        variables.update(
+            {
+                "__builtins__": {**builtins, "__import__": _self._import},
+                "fetch": _self.fetch,
+                "fetch_all": partial(_self.fetch, func="fetch_all"),
+                "send_email": app.send_email,
+                "settings": app.settings,
+                "devices": _self.target_devices,
+                "encrypt": app.encrypt_password,
+                "get_var": partial(_self.get_var, payload),
+                "get_result": _self.get_result,
+                "log": _self.log,
+                "workflow": _self.workflow,
+                "set_var": partial(_self.payload_helper, payload),
+                "parent_device": _self.parent_device or device,
+                "placeholder": _self.original.placeholder,
+            }
+        )
+        return variables
+
+    def eval(_self, query, function="eval", **locals):  # noqa: N805
+        exec_variables = _self.global_variables(**locals)
+        results = builtins[function](query, exec_variables) if query else ""
+        return results, exec_variables
+
+    def sub(self, input, variables):
+
+        r = compile("{{(.*?)}}")
+
+        def replace(match):
+            return str(self.eval(match.group()[2:-2], **variables)[0])
+
+        def rec(input):
+            if isinstance(input, str):
+                return r.sub(replace, input)
+            elif isinstance(input, list):
+                return [rec(x) for x in input]
+            elif isinstance(input, dict):
+                return {rec(k): rec(v) for k, v in input.items()}
+            else:
+                return input
+
+        return rec(input)
+
+    def space_deleter(self, input):
+        return "".join(input.split())
+
+    def update_netmiko_connection(self, connection):
+        for property in ("fast_cli", "timeout", "global_delay_factor"):
+            service_value = getattr(self.service, property)
+            if service_value:
+                setattr(connection, property, service_value)
+        try:
+            if not hasattr(connection, "check_config_mode"):
+                self.log("error", "Netmiko 'check_config_mode' method is missing.")
+                return connection
+            mode = connection.check_config_mode()
+            if mode and not self.config_mode:
+                connection.exit_config_mode()
+            elif self.config_mode and not mode:
+                connection.config_mode()
+        except Exception as exc:
+            self.log("error", f"Failed to honor the config mode {exc}")
+        return connection
+
+    def netmiko_connection(self, device):
+        connection = self.get_or_close_connection("netmiko", device.name)
+        if connection:
+            self.log("info", "Using cached Netmiko connection", device)
+            return self.update_netmiko_connection(connection)
+        self.log(
+            "info",
+            "OPENING Netmiko connection",
+            device,
+            logger="security",
+        )
+        username, password = self.get_credentials(device)
+        driver = device.netmiko_driver if self.use_device_driver else self.driver
+        netmiko_connection = ConnectHandler(
+            device_type=driver,
+            ip=device.ip_address,
+            port=device.port,
+            username=username,
+            password=password,
+            secret=app.get_password(device.enable_password),
+            fast_cli=self.fast_cli,
+            timeout=self.timeout,
+            global_delay_factor=self.global_delay_factor,
+            session_log=BytesIO(),
+            global_cmd_verify=False,
+            use_keys=self.use_host_keys,
+        )
+        if self.enable_mode:
+            netmiko_connection.enable()
+        if self.config_mode:
+            netmiko_connection.config_mode()
+        app.connections_cache["netmiko"][self.parent_runtime][
+            device.name
+        ] = netmiko_connection
+        return netmiko_connection
+
+    def scrapli_connection(self, device):
+        connection = self.get_or_close_connection("scrapli", device.name)
+        if connection:
+            self.log("info", "Using cached Scrapli connection", device)
+            return connection
+        self.log(
+            "info",
+            "OPENING Scrapli connection",
+            device,
+            logger="security",
+        )
+        username, password = self.get_credentials(device)
+        connection = Scrapli(
+            transport=self.transport,
+            platform=device.scrapli_driver if self.use_device_driver else self.driver,
+            host=device.ip_address,
+            auth_username=username,
+            auth_password=password,
+            auth_private_key=False,
+            auth_strict_key=False,
+        )
+        connection.open()
+        app.connections_cache["scrapli"][self.parent_runtime][device.name] = connection
+        return connection
+
+    def napalm_connection(self, device):
+        connection = self.get_or_close_connection("napalm", device.name)
+        if connection:
+            self.log("info", "Using cached NAPALM connection", device)
+            return connection
+        self.log(
+            "info",
+            "OPENING Napalm connection",
+            device,
+            logger="security",
+        )
+        username, password = self.get_credentials(device)
+        optional_args = self.service.optional_args
+        if not optional_args:
+            optional_args = {}
+        if "secret" not in optional_args:
+            optional_args["secret"] = device.enable_password
+        driver = get_network_driver(
+            device.napalm_driver if self.use_device_driver else self.driver
+        )
+        napalm_connection = driver(
+            hostname=device.ip_address,
+            username=username,
+            password=password,
+            timeout=self.timeout,
+            optional_args=optional_args,
+        )
+        napalm_connection.open()
+        app.connections_cache["napalm"][self.parent_runtime][
+            device.name
+        ] = napalm_connection
+        return napalm_connection
+
+    def get_or_close_connection(self, library, device):
+        connection = self.get_connection(library, device)
+        if not connection:
+            return
+        if self.start_new_connection:
+            return self.disconnect(library, device, connection)
+        if library == "napalm":
+            if connection.is_alive():
+                return connection
+            else:
+                self.disconnect(library, device, connection)
+        else:
+            try:
+                if library == "netmiko":
+                    connection.find_prompt()
+                else:
+                    connection.get_prompt()
+                return connection
+            except Exception:
+                self.disconnect(library, device, connection)
+
+    def get_connection(self, library, device):
+        cache = app.connections_cache[library].get(self.parent_runtime, {})
+        return cache.get(device)
+
+    def close_device_connection(self, device):
+        for library in ("netmiko", "napalm", "scrapli"):
+            connection = self.get_connection(library, device)
+            if connection:
+                self.disconnect(library, device, connection)
+
+    def close_remaining_connections(self):
+        threads = []
+        for library in ("netmiko", "napalm", "scrapli"):
+            devices = list(app.connections_cache[library][self.runtime])
+            for device in devices:
+                connection = app.connections_cache[library][self.runtime][device]
+                thread = Thread(
+                    target=self.disconnect, args=(library, device, connection)
+                )
+                thread.start()
+                threads.append(thread)
+        for thread in threads:
+            thread.join()
+
+    def disconnect(self, library, device, connection):
+        try:
+            connection.disconnect() if library == "netmiko" else connection.close()
+            app.connections_cache[library][self.parent_runtime].pop(device)
+            self.log("info", f"Closed {library} connection", device)
+        except Exception as exc:
+            self.log(
+                "error", f"Error while closing {library} connection ({exc})", device
+            )
+
+    def enter_remote_device(self, connection, device):
+        if not getattr(self, "jump_on_connect", False):
+            return
+        connection.find_prompt()
+        prompt = connection.base_prompt
+        commands = list(
+            filter(
+                None,
+                [
+                    self.sub(self.jump_command, locals()),
+                    self.sub(self.expect_username_prompt, locals()),
+                    self.sub(self.jump_username, locals()),
+                    self.sub(self.expect_password_prompt, locals()),
+                    self.sub(app.get_password(self.jump_password), locals()),
+                    self.sub(self.expect_prompt, locals()),
+                ],
+            )
+        )
+        for (send, expect) in zip(commands[::2], commands[1::2]):
+            if not send or not expect:
+                continue
+            self.log("info", f"Sent '{send}', waiting for '{expect}'", device)
+            connection.send_command(
+                send,
+                expect_string=expect,
+                auto_find_prompt=False,
+                strip_prompt=False,
+                strip_command=True,
+                max_loops=150,
+            )
+        return prompt
+
+    def exit_remote_device(self, connection, prompt, device):
+        if not getattr(self, "jump_on_connect", False):
+            return
+        exit_command = self.sub(self.exit_command, locals())
+        self.log("info", f"Exit jump server with '{exit_command}'", device)
+        connection.send_command(
+            exit_command,
+            expect_string=prompt or None,
+            auto_find_prompt=True,
+            strip_prompt=False,
+            strip_command=True,
+        )
+
+    def generate_yaml_file(self, path, device):
+        data = {
+            "last_failure": device.last_failure,
+            "last_runtime": device.last_runtime,
+            "last_update": device.last_update,
+            "last_status": device.last_status,
+        }
+        with open(path / "data.yml", "w") as file:
+            yaml.dump(data, file, default_flow_style=False)