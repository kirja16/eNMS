--- conflicted
+++ resolved
@@ -482,12 +482,6 @@
 
     def get_result(self, job: str, device: Optional[str] = None) -> dict:
         job_id = fetch("Job", name=job).id
-<<<<<<< HEAD
-        run = fetch("Run", allow_none=bool(self.restart_runtime), parent_runtime=self.parent_runtime, job_id=job_id)
-        if not run and self.restart_runtime:
-            run = fetch("Run", parent_runtime=self.restart_runtime, job_id=job_id)
-        return run.result(device).result
-=======
         runs = fetch(
             "Run",
             allow_none=bool(self.restart_runtime),
@@ -506,7 +500,6 @@
             results = list(filter(None, [run.result(device) for run in runs]))
         result = results.pop().result
         return result
->>>>>>> 84e0972b
 
     def python_code_kwargs(_self, **locals: Any) -> dict:  # noqa: N805
         var_editor = partial(_self.payload_helper, locals.get("payload", {}))
@@ -906,9 +899,7 @@
         return results
 
     def build_results(self, run: "Run", payload: dict) -> dict:
-<<<<<<< HEAD
-        app.run_db[run.runtime].update({"jobs": defaultdict(dict), "edges": {}})
-=======
+        
         if run.device_targets_mode in ("service", "ignore"):
             return self.per_service_workflow_run(run, payload)
         else:
@@ -924,8 +915,7 @@
             }
 
     def per_service_workflow_run(self, run: "Run", payload: dict) -> dict:
-        controller.run_db[run.runtime].update({"jobs": defaultdict(dict), "edges": {}})
->>>>>>> 84e0972b
+        app.run_db[run.runtime].update({"jobs": defaultdict(dict), "edges": {}})
         jobs: list = list(run.start_jobs)
         payload = deepcopy(payload)
         visited: Set = set()
