from flask_login import current_user
from operator import attrgetter
from re import search, sub
<<<<<<< HEAD
from sqlalchemy import and_, Boolean, event, Float, ForeignKey, Integer, or_
=======
from sqlalchemy import and_, Boolean, event, ForeignKey, Integer, or_
>>>>>>> 61922ad7
from sqlalchemy.ext.associationproxy import association_proxy
from sqlalchemy.orm import aliased, backref, relationship
from sqlalchemy.schema import UniqueConstraint
from sqlalchemy.sql.expression import false

from eNMS import app
from eNMS.models import models
from eNMS.models.base import AbstractBase
from eNMS.database import db
from eNMS.setup import properties


class Object(AbstractBase):

    __tablename__ = "object"
<<<<<<< HEAD
=======
    pool_model = True
>>>>>>> 61922ad7
    type = db.Column(db.SmallString)
    __mapper_args__ = {"polymorphic_identity": "object", "polymorphic_on": type}
    id = db.Column(Integer, primary_key=True)
    creator = db.Column(db.SmallString)
    access_groups = db.Column(db.LargeString)
    last_modified = db.Column(db.TinyString, info={"log_change": False})
    subtype = db.Column(db.SmallString)
    description = db.Column(db.LargeString)
    model = db.Column(db.SmallString)
    location = db.Column(db.SmallString)
    vendor = db.Column(db.SmallString)

    def delete(self):
        number = f"{self.class_type}_number"
        for pool in self.pools:
            setattr(pool, number, getattr(pool, number) - 1)

    @classmethod
    def rbac_filter(cls, query, mode, user):
        pool_alias = aliased(models["pool"])
        return (
            query.join(cls.pools)
            .join(models["access"], models["pool"].access)
            .join(pool_alias, models["access"].user_pools)
            .join(models["user"], pool_alias.users)
            .filter(models["access"].access_type.contains(mode))
            .filter(models["user"].name == user.name)
<<<<<<< HEAD
            .distinct()
=======
            .group_by(cls.id)
>>>>>>> 61922ad7
        )


class Device(Object):

    __tablename__ = class_type = "device"
    __mapper_args__ = {"polymorphic_identity": "device"}
    parent_type = "object"
    id = db.Column(Integer, ForeignKey(Object.id), primary_key=True)
    name = db.Column(db.SmallString, unique=True)
    icon = db.Column(db.TinyString, default="router")
    operating_system = db.Column(db.SmallString)
    os_version = db.Column(db.SmallString)
    ip_address = db.Column(db.TinyString)
    longitude = db.Column(db.TinyString, default="0.0")
    latitude = db.Column(db.TinyString, default="0.0")
    port = db.Column(Integer, default=22)
    netmiko_driver = db.Column(db.TinyString, default="cisco_ios")
    napalm_driver = db.Column(db.TinyString, default="ios")
    scrapli_driver = db.Column(db.TinyString, default="cisco_iosxe")
    configuration = db.Column(db.LargeString, info={"log_change": False})
    target_services = relationship(
        "Service",
        secondary=db.service_target_device_table,
        back_populates="target_devices",
    )
    runs = relationship(
        "Run",
        secondary=db.run_device_table,
        back_populates="target_devices",
        cascade="all,delete",
    )
    tasks = relationship(
        "Task", secondary=db.task_device_table, back_populates="devices"
    )
    pools = relationship(
        "Pool", secondary=db.pool_device_table, back_populates="devices"
    )
    sessions = relationship(
        "Session", back_populates="device", cascade="all, delete-orphan"
    )

    @classmethod
    def database_init(cls):
        for property in app.configuration_properties:
            for timestamp in app.configuration_timestamps:
                setattr(
                    cls,
                    f"last_{property}_{timestamp}",
                    db.Column(db.SmallString, default="Never"),
                )
        return cls

    def get_credentials(self, credential_type="any", username=None):
        if not username:
            username = current_user.name
        pool_alias = aliased(models["pool"])
        query = (
            db.session.query(models["credential"])
            .join(models["pool"], models["credential"].user_pools)
            .join(models["user"], models["pool"].users)
            .join(pool_alias, models["credential"].device_pools)
            .join(models["device"], pool_alias.devices)
            .filter(models["user"].name == username)
            .filter(models["device"].name == self.name)
        )
        if credential_type != "any":
            query = query.filter(models["credential"].role == credential_type)
        credentials = max(query.all(), key=attrgetter("priority"), default=None)
        if not credentials:
            raise Exception(f"No matching credentials found for DEVICE '{self.name}'")
        return credentials

    def get_neighbors(self, object_type, direction="both", **link_constraints):
        filters = [models["link"].destination == self, models["link"].source == self]
        edge_constraints = (
            filters if direction == "both" else [filters[direction == "source"]]
        )
        link_constraints = [
            getattr(models["link"], key) == value
            for key, value in link_constraints.items()
        ]
        neighboring_links = (
            db.query("link")
            .filter(and_(or_(*edge_constraints), *link_constraints))
            .all()
        )
        if "link" in object_type:
            return neighboring_links
        else:
            return list(
                set(
                    link.destination if link.source == self else link.source
                    for link in neighboring_links
                )
            )

    def table_properties(self, **kwargs):
        columns = [c["data"] for c in kwargs["columns"]]
        rest_api_request = kwargs.get("rest_api_request")
        include_properties = columns if rest_api_request else None
        properties = super().get_properties(include=include_properties)
        context = int(kwargs["form"].get("context-lines", 0))
        for property in app.configuration_properties:
            if rest_api_request:
                if property in columns:
                    properties[property] = getattr(self, property)
                if f"{property}_matches" not in columns:
                    continue
            data = kwargs["form"].get(property)
            regex_match = kwargs["form"].get(f"{property}_filter") == "regex"
            if not data:
                properties[property] = ""
            else:
                result = []
                content, visited = getattr(self, property).splitlines(), set()
                for (index, line) in enumerate(content):
                    match_lines, merge = [], index - context - 1 in visited
                    if (
                        not search(data, line)
                        if regex_match
                        else data.lower() not in line.lower()
                    ):
                        continue
                    for i in range(-context, context + 1):
                        if index + i < 0 or index + i > len(content) - 1:
                            continue
                        if index + i in visited:
                            merge = True
                            continue
                        visited.add(index + i)
                        line = content[index + i].strip()
                        if rest_api_request:
                            match_lines.append(f"L{index + i + 1}: {line}")
                            continue
                        line = sub(f"(?i){data}", r"<mark>\g<0></mark>", line)
                        match_lines.append(f"<b>L{index + i + 1}:</b> {line}")
                    if rest_api_request:
                        result.extend(match_lines)
                    else:
                        if merge:
                            result[-1] += f"<br>{'<br>'.join(match_lines)}"
                        else:
                            result.append("<br>".join(match_lines))
                if rest_api_request:
                    properties[f"{property}_matches"] = result
                else:
                    properties[property] = "".join(
                        f"<pre style='text-align: left'>{match}</pre>"
                        for match in result
                    )
        return properties

    @property
    def view_properties(self):
        properties = (
            "id",
            "type",
            "name",
            "icon",
            "latitude",
            "longitude",
        )
        return {property: getattr(self, property) for property in properties}

    @property
    def ui_name(self):
        return f"{self.name} ({self.model})" if self.model else self.name

    def __repr__(self):
        return f"{self.name} ({self.model})" if self.model else self.name


class Link(Object):

    __tablename__ = class_type = "link"
    __mapper_args__ = {"polymorphic_identity": "link"}
    parent_type = "object"
    id = db.Column(Integer, ForeignKey("object.id"), primary_key=True)
    name = db.Column(db.SmallString)
    color = db.Column(db.TinyString, default="#000000")
    source_id = db.Column(Integer, ForeignKey("device.id"))
    destination_id = db.Column(Integer, ForeignKey("device.id"))
    source = relationship(
        Device,
        primaryjoin=source_id == Device.id,
        backref=backref("source", cascade="all, delete-orphan"),
    )
    source_name = association_proxy("source", "name")
    destination = relationship(
        Device,
        primaryjoin=destination_id == Device.id,
        backref=backref("destination", cascade="all, delete-orphan"),
    )
    destination_name = association_proxy("destination", "name")
    pools = relationship("Pool", secondary=db.pool_link_table, back_populates="links")
    __table_args__ = (UniqueConstraint(name, source_id, destination_id),)

    def __init__(self, **kwargs):
        self.update(**kwargs)

    @property
    def view_properties(self):
        node_properties = ("id", "longitude", "latitude")
        return {
            **{
                property: getattr(self, property)
                for property in ("id", "type", "name", "color")
            },
            **{
                f"source_{property}": getattr(self.source, property, None)
                for property in node_properties
            },
            **{
                f"destination_{property}": getattr(self.destination, property, None)
                for property in node_properties
            },
        }

    def update(self, **kwargs):
        if "source_name" in kwargs:
            kwargs["source"] = db.fetch("device", name=kwargs.pop("source_name")).id
            kwargs["destination"] = db.fetch(
                "device", name=kwargs.pop("destination_name")
            ).id
        if "source" in kwargs and "destination" in kwargs:
            kwargs.update(
                {"source_id": kwargs["source"], "destination_id": kwargs["destination"]}
            )
        super().update(**kwargs)


class Pool(AbstractBase):

    __tablename__ = type = "pool"
    models = ("device", "link", "service", "user")
    id = db.Column(Integer, primary_key=True)
    name = db.Column(db.SmallString, unique=True)
    manually_defined = db.Column(Boolean, default=False)
    creator = db.Column(db.SmallString)
    access_groups = db.Column(db.LargeString)
    admin_only = db.Column(Boolean, default=False)
    last_modified = db.Column(db.TinyString, info={"log_change": False})
    description = db.Column(db.LargeString)
    operator = db.Column(db.TinyString, default="all")
    target_services = relationship(
        "Service", secondary=db.service_target_pool_table, back_populates="target_pools"
    )
<<<<<<< HEAD
    visualization_default = db.Column(Boolean)
=======
    visualization_default = db.Column(Boolean, default=False)
>>>>>>> 61922ad7
    runs = relationship(
        "Run", secondary=db.run_pool_table, back_populates="target_pools"
    )
    tasks = relationship("Task", secondary=db.task_pool_table, back_populates="pools")
    access_users = relationship(
        "Access", secondary=db.access_user_pools_table, back_populates="user_pools"
    )
    access = relationship(
        "Access", secondary=db.access_model_pools_table, back_populates="access_pools"
    )
    credential_devices = relationship(
        "Credential",
        secondary=db.credential_device_table,
        back_populates="device_pools",
    )
    credential_users = relationship(
        "Credential",
        secondary=db.credential_user_table,
        back_populates="user_pools",
    )

    @classmethod
    def configure_events(cls):
        for model in cls.models:

            @event.listens_for(getattr(cls, f"{model}s"), "append")
            def append(target, value, _):
                number = getattr(target, f"{value.class_type}_number") or 0
                setattr(target, f"{value.class_type}_number", number + 1)

            @event.listens_for(getattr(cls, f"{model}s"), "remove")
            def remove(target, value, _):
                number = getattr(target, f"{value.class_type}_number")
                setattr(target, f"{value.class_type}_number", number - 1)

    @classmethod
    def database_init(cls):
        for model in cls.models:
            for property in properties["filtering"][model]:
                setattr(cls, f"{model}_{property}", db.Column(db.LargeString))
                setattr(
                    cls,
                    f"{model}_{property}_match",
                    db.Column(db.TinyString, default="inclusion"),
                )
<<<<<<< HEAD
                setattr(cls, f"{model}_{property}_invert", db.Column(Boolean))
=======
                setattr(
                    cls, f"{model}_{property}_invert", db.Column(Boolean, default=False)
                )
>>>>>>> 61922ad7
            setattr(
                cls,
                f"{model}s",
                relationship(
                    model.capitalize(),
                    secondary=getattr(db, f"pool_{model}_table"),
                    back_populates="pools",
                ),
            )
            setattr(cls, f"{model}_number", db.Column(Integer, default=0))

    def update(self, **kwargs):
        old_users = set(self.users)
        super().update(**kwargs)
        if not kwargs.get("import_mechanism", False):
            self.compute_pool()
            for user in set(self.users) | old_users:
                user.update_rbac()

    def property_match(self, obj, property):
        pool_value = getattr(self, f"{obj.class_type}_{property}")
        object_value = str(getattr(obj, property))
        match = getattr(self, f"{obj.class_type}_{property}_match")
        invert = getattr(self, f"{obj.class_type}_{property}_invert")
        if not pool_value:
            result = True
        elif match == "inclusion":
            result = pool_value in object_value
        elif match == "equality":
            result = pool_value == object_value
        else:
            result = bool(search(pool_value, object_value))
        return not result if invert else result

    def object_match(self, obj):
        operator = all if self.operator == "all" else any
        return operator(
            self.property_match(obj, property)
            for property in properties["filtering"][obj.class_type]
        )

    def compute(self, model):
        return any(
            getattr(self, f"{model}_{property}")
            for property in properties["filtering"][model]
        )

    def compute_pool(self):
        for model in self.models:
            if not self.manually_defined:
                instances = (
                    list(filter(self.object_match, db.fetch_all(model)))
                    if self.compute(model)
                    else []
                )
                setattr(self, f"{model}s", instances)
            else:
                instances = getattr(self, f"{model}s")
            setattr(self, f"{model}_number", len(instances))

    @classmethod
    def rbac_filter(cls, query, mode, user):
        return query.filter(cls.admin_only == false())


class Session(AbstractBase):

    __tablename__ = type = "session"
    private = True
    id = db.Column(Integer, primary_key=True)
    name = db.Column(db.SmallString, unique=True)
    timestamp = db.Column(db.TinyString)
    user = db.Column(db.SmallString)
    content = db.Column(db.LargeString, info={"log_change": False})
    device_id = db.Column(Integer, ForeignKey("device.id"))
    device = relationship(
        "Device", back_populates="sessions", foreign_keys="Session.device_id"
    )
<<<<<<< HEAD
    device_name = association_proxy("device", "name")


class ViewObject(AbstractBase):

    __tablename__ = "view_object"
    type = db.Column(db.SmallString)
    __mapper_args__ = {"polymorphic_identity": "view_object", "polymorphic_on": type}
    id = db.Column(Integer, primary_key=True)
    name = db.Column(db.SmallString, unique=True)
    view_id = db.Column(Integer, ForeignKey("view_object.id", ondelete="cascade"))
    view = relationship(
        "View", remote_side=[id], foreign_keys=view_id, back_populates="objects"
    )
    x = db.Column(Float, default=0.0)
    y = db.Column(Float, default=0.0)
    z = db.Column(Float, default=0.0)

    def update(self, **kwargs):
        super().update(**kwargs)
        if self.view and "name" in kwargs:
            self.name = f"[{self.view}] {kwargs['name']}"
        else:
            self.name = app.get_time()


class Node(ViewObject):

    __tablename__ = class_type = "node"
    __mapper_args__ = {"polymorphic_identity": "node"}
    parent_type = "view_object"
    id = db.Column(Integer, ForeignKey(ViewObject.id), primary_key=True)
    device_id = db.Column(Integer, ForeignKey("device.id"))
    device = relationship("Device", foreign_keys="Node.device_id")
    device_name = association_proxy("device", "name")

    def __init__(self, **kwargs):
        super().__init__(**kwargs)
        self.name = f"[{self.view}] {self.device_name}"


class Line(ViewObject):

    __tablename__ = class_type = "line"
    __mapper_args__ = {"polymorphic_identity": "line"}
    parent_type = "view_object"
    id = db.Column(Integer, ForeignKey(ViewObject.id), primary_key=True)
    link_id = db.Column(Integer, ForeignKey("link.id"))
    link = relationship("Link", foreign_keys="Line.link_id")
    link_name = association_proxy("link", "name")

    def __init__(self, **kwargs):
        super().__init__(**kwargs)
        self.name = f"[{self.view}] {self.link_name}"


class Plan(ViewObject):

    __tablename__ = class_type = "plan"
    __mapper_args__ = {"polymorphic_identity": "plan"}
    parent_type = "view_object"
    id = db.Column(Integer, ForeignKey(ViewObject.id), primary_key=True)


class Label(ViewObject):

    __tablename__ = class_type = "label"
    __mapper_args__ = {"polymorphic_identity": "label"}
    parent_type = "view_object"
    id = db.Column(Integer, ForeignKey(ViewObject.id), primary_key=True)
    text = db.Column(db.SmallString)


class View(ViewObject):

    __tablename__ = class_type = "view"
    __mapper_args__ = {"polymorphic_identity": "view"}
    parent_type = "view_object"
    id = db.Column(Integer, ForeignKey(ViewObject.id), primary_key=True)
    last_modified = db.Column(db.TinyString, info={"log_change": False})
    objects = relationship("ViewObject", foreign_keys="ViewObject.view_id")
=======
    device_name = association_proxy("device", "name")
>>>>>>> 61922ad7
<|MERGE_RESOLUTION|>--- conflicted
+++ resolved
@@ -1,11 +1,7 @@
 from flask_login import current_user
 from operator import attrgetter
 from re import search, sub
-<<<<<<< HEAD
 from sqlalchemy import and_, Boolean, event, Float, ForeignKey, Integer, or_
-=======
-from sqlalchemy import and_, Boolean, event, ForeignKey, Integer, or_
->>>>>>> 61922ad7
 from sqlalchemy.ext.associationproxy import association_proxy
 from sqlalchemy.orm import aliased, backref, relationship
 from sqlalchemy.schema import UniqueConstraint
@@ -21,10 +17,7 @@
 class Object(AbstractBase):
 
     __tablename__ = "object"
-<<<<<<< HEAD
-=======
     pool_model = True
->>>>>>> 61922ad7
     type = db.Column(db.SmallString)
     __mapper_args__ = {"polymorphic_identity": "object", "polymorphic_on": type}
     id = db.Column(Integer, primary_key=True)
@@ -52,11 +45,7 @@
             .join(models["user"], pool_alias.users)
             .filter(models["access"].access_type.contains(mode))
             .filter(models["user"].name == user.name)
-<<<<<<< HEAD
-            .distinct()
-=======
             .group_by(cls.id)
->>>>>>> 61922ad7
         )
 
 
@@ -305,11 +294,7 @@
     target_services = relationship(
         "Service", secondary=db.service_target_pool_table, back_populates="target_pools"
     )
-<<<<<<< HEAD
-    visualization_default = db.Column(Boolean)
-=======
     visualization_default = db.Column(Boolean, default=False)
->>>>>>> 61922ad7
     runs = relationship(
         "Run", secondary=db.run_pool_table, back_populates="target_pools"
     )
@@ -355,13 +340,9 @@
                     f"{model}_{property}_match",
                     db.Column(db.TinyString, default="inclusion"),
                 )
-<<<<<<< HEAD
-                setattr(cls, f"{model}_{property}_invert", db.Column(Boolean))
-=======
                 setattr(
                     cls, f"{model}_{property}_invert", db.Column(Boolean, default=False)
                 )
->>>>>>> 61922ad7
             setattr(
                 cls,
                 f"{model}s",
@@ -440,7 +421,6 @@
     device = relationship(
         "Device", back_populates="sessions", foreign_keys="Session.device_id"
     )
-<<<<<<< HEAD
     device_name = association_proxy("device", "name")
 
 
@@ -521,7 +501,4 @@
     parent_type = "view_object"
     id = db.Column(Integer, ForeignKey(ViewObject.id), primary_key=True)
     last_modified = db.Column(db.TinyString, info={"log_change": False})
-    objects = relationship("ViewObject", foreign_keys="ViewObject.view_id")
-=======
-    device_name = association_proxy("device", "name")
->>>>>>> 61922ad7
+    objects = relationship("ViewObject", foreign_keys="ViewObject.view_id")