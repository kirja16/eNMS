from re import search, sub
from sqlalchemy import and_, Boolean, ForeignKey, Integer, or_
from sqlalchemy.ext.associationproxy import association_proxy
from sqlalchemy.orm import aliased, backref, relationship
from sqlalchemy.schema import UniqueConstraint
from sqlalchemy.sql.expression import true

from eNMS import app
from eNMS.models import models
from eNMS.models.base import AbstractBase
from eNMS.database import db
from eNMS.setup import properties


class Object(AbstractBase):

    __tablename__ = "object"
    type = db.Column(db.SmallString)
    __mapper_args__ = {"polymorphic_identity": "object", "polymorphic_on": type}
    id = db.Column(Integer, primary_key=True)
    creator = db.Column(db.SmallString)
    public = db.Column(Boolean)
    last_modified = db.Column(db.TinyString, info={"log_change": False})
    subtype = db.Column(db.SmallString)
    description = db.Column(db.SmallString)
    model = db.Column(db.SmallString)
    location = db.Column(db.SmallString)
    vendor = db.Column(db.SmallString)

    def delete(self):
        number = f"{self.class_type}_number"
        for pool in self.pools:
            setattr(pool, number, getattr(pool, number) - 1)

    @classmethod
    def rbac_filter(cls, query, mode, user):
        pool_alias = aliased(models["pool"])
        return query.filter(cls.public == true()).union(
            query.join(cls.pools)
            .join(models["access"], models["pool"].access)
            .join(pool_alias, models["access"].user_pools)
            .join(models["user"], pool_alias.users)
            .filter(models["access"].access_type.contains(mode))
            .filter(models["user"].name == user.name),
            query.filter(cls.creator == user.name),
        )


def set_configuration_properties(Device):
    for property in app.configuration_properties:
        for timestamp in app.configuration_timestamps:
            setattr(
                Device,
                f"last_{property}_{timestamp}",
                db.Column(db.SmallString, default="Never"),
            )
    return Device


@set_configuration_properties
@db.set_custom_properties
class Device(Object):

    __tablename__ = class_type = "device"
    __mapper_args__ = {"polymorphic_identity": "device"}
    parent_type = "object"
    id = db.Column(Integer, ForeignKey(Object.id), primary_key=True)
    name = db.Column(db.SmallString, unique=True)
    icon = db.Column(db.TinyString, default="router")
    operating_system = db.Column(db.SmallString)
    os_version = db.Column(db.SmallString)
    ip_address = db.Column(db.TinyString)
    longitude = db.Column(db.TinyString, default="0.0")
    latitude = db.Column(db.TinyString, default="0.0")
    port = db.Column(Integer, default=22)
    username = db.Column(db.SmallString)
    password = db.Column(db.SmallString)
    enable_password = db.Column(db.SmallString)
    netmiko_driver = db.Column(db.TinyString, default="cisco_ios")
    napalm_driver = db.Column(db.TinyString, default="ios")
    scrapli_driver = db.Column(db.TinyString, default="cisco_iosxe")
    configuration = db.Column(db.LargeString, info={"log_change": False})
<<<<<<< HEAD
=======
    last_failure = db.Column(db.TinyString, default="Never")
    last_status = db.Column(db.TinyString, default="Never")
    last_update = db.Column(db.TinyString, default="Never")
    last_runtime = db.Column(db.TinyString)
    last_duration = db.Column(db.TinyString)
>>>>>>> e21d6f71
    services = relationship(
        "Service",
        secondary=db.service_target_device_table,
        back_populates="target_devices",
    )
    runs = relationship(
        "Run",
        secondary=db.run_device_table,
        back_populates="target_devices",
        cascade="all,delete",
    )
    tasks = relationship(
        "Task", secondary=db.task_device_table, back_populates="devices"
    )
    pools = relationship(
        "Pool", secondary=db.pool_device_table, back_populates="devices"
    )
    sessions = relationship(
        "Session", back_populates="device", cascade="all, delete-orphan"
    )

    def get_neighbors(self, object_type, direction="both", **link_constraints):
        filters = [models["link"].destination == self, models["link"].source == self]
        edge_constraints = (
            filters if direction == "both" else [filters[direction == "source"]]
        )
        link_constraints = [
            getattr(models["link"], key) == value
            for key, value in link_constraints.items()
        ]
        neighboring_links = (
            db.query("link")
            .filter(and_(or_(*edge_constraints), *link_constraints))
            .all()
        )
        if "link" in object_type:
            return neighboring_links
        else:
            return list(
                set(
                    link.destination if link.source == self else link.source
                    for link in neighboring_links
                )
            )

    def table_properties(self, **kwargs):
        columns = [c["data"] for c in kwargs["columns"]]
        rest_api_request = kwargs.get("rest_api_request")
        include_properties = columns if rest_api_request else None
        properties = super().get_properties(include=include_properties)
        context = int(kwargs["form"].get("context-lines", 0))
        for property in app.configuration_properties:
            if rest_api_request:
                if property in columns:
                    properties[property] = getattr(self, property)
                if f"{property}_matches" not in columns:
                    continue
            data = kwargs["form"].get(property)
            regex_match = kwargs["form"].get(f"{property}_filter") == "regex"
            if not data:
                properties[property] = ""
            else:
                result = []
                content, visited = getattr(self, property).splitlines(), set()
                for (index, line) in enumerate(content):
                    match_lines, merge = [], index - context - 1 in visited
                    if (
                        not search(data, line)
                        if regex_match
                        else data.lower() not in line.lower()
                    ):
                        continue
                    for i in range(-context, context + 1):
                        if index + i < 0 or index + i > len(content) - 1:
                            continue
                        if index + i in visited:
                            merge = True
                            continue
                        visited.add(index + i)
                        line = content[index + i].strip()
                        if rest_api_request:
                            match_lines.append(f"L{index + i + 1}: {line}")
                            continue
                        line = sub(f"(?i){data}", r"<mark>\g<0></mark>", line)
                        match_lines.append(f"<b>L{index + i + 1}:</b> {line}")
                    if rest_api_request:
                        result.extend(match_lines)
                    else:
                        if merge:
                            result[-1] += f"<br>{'<br>'.join(match_lines)}"
                        else:
                            result.append("<br>".join(match_lines))
                if rest_api_request:
                    properties[f"{property}_matches"] = result
                else:
                    properties[property] = "".join(
                        f"<pre style='text-align: left'>{match}</pre>"
                        for match in result
                    )
        return properties

    @property
    def view_properties(self):
        return {
            property: getattr(self, property)
            for property in (
                "id",
                "type",
                "name",
                "icon",
                "latitude",
                "longitude",
                "last_runtime",
            )
        }

    @property
    def ui_name(self):
        return f"{self.name} ({self.model})" if self.model else self.name

    def __repr__(self):
        return f"{self.name} ({self.model})" if self.model else self.name


@db.set_custom_properties
class Link(Object):

    __tablename__ = class_type = "link"
    __mapper_args__ = {"polymorphic_identity": "link"}
    parent_type = "object"
    id = db.Column(Integer, ForeignKey("object.id"), primary_key=True)
    name = db.Column(db.SmallString)
    color = db.Column(db.TinyString, default="#000000")
    source_id = db.Column(Integer, ForeignKey("device.id"))
    destination_id = db.Column(Integer, ForeignKey("device.id"))
    source = relationship(
        Device,
        primaryjoin=source_id == Device.id,
        backref=backref("source", cascade="all, delete-orphan"),
    )
    source_name = association_proxy("source", "name")
    destination = relationship(
        Device,
        primaryjoin=destination_id == Device.id,
        backref=backref("destination", cascade="all, delete-orphan"),
    )
    destination_name = association_proxy("destination", "name")
    pools = relationship("Pool", secondary=db.pool_link_table, back_populates="links")
    __table_args__ = (UniqueConstraint(name, source_id, destination_id),)

    def __init__(self, **kwargs):
        self.update(**kwargs)

    @property
    def view_properties(self):
        node_properties = ("id", "longitude", "latitude")
        return {
            **{
                property: getattr(self, property)
                for property in ("id", "type", "name", "color")
            },
            **{
                f"source_{property}": getattr(self.source, property)
                for property in node_properties
            },
            **{
                f"destination_{property}": getattr(self.destination, property)
                for property in node_properties
            },
        }

    def update(self, **kwargs):
        if "source_name" in kwargs:
            kwargs["source"] = db.fetch("device", name=kwargs.pop("source_name")).id
            kwargs["destination"] = db.fetch(
                "device", name=kwargs.pop("destination_name")
            ).id
        if "source" in kwargs and "destination" in kwargs:
            kwargs.update(
                {"source_id": kwargs["source"], "destination_id": kwargs["destination"]}
            )
        super().update(**kwargs)


def set_pool_properties(Pool):
<<<<<<< HEAD
    for model in Pool.models:
        for property in properties["filtering"][model]:
            setattr(Pool, f"{model}_{property}", db.Column(db.LargeString))
            setattr(
                Pool,
                f"{model}_{property}_match",
                db.Column(db.SmallString, default="inclusion"),
            )
            setattr(Pool, f"{model}_{property}_invert", db.Column(Boolean))
        setattr(
            Pool,
            f"{model}s",
            relationship(
                model.capitalize(),
                secondary=getattr(db, f"pool_{model}_table"),
                back_populates="pools",
            ),
=======
    for property in properties["filtering"]["device"]:
        setattr(Pool, f"device_{property}", db.Column(db.LargeString))
        setattr(
            Pool,
            f"device_{property}_match",
            db.Column(db.TinyString, default="inclusion"),
        )
    for property in properties["filtering"]["link"]:
        setattr(Pool, f"link_{property}", db.Column(db.LargeString))
        setattr(
            Pool,
            f"link_{property}_match",
            db.Column(db.TinyString, default="inclusion"),
>>>>>>> e21d6f71
        )
        setattr(Pool, f"{model}_number", db.Column(Integer, default=0))
    return Pool


@set_pool_properties
@db.set_custom_properties
class Pool(AbstractBase):

    __tablename__ = type = "pool"
    models = ("device", "link", "service", "user")
    id = db.Column(Integer, primary_key=True)
    name = db.Column(db.SmallString, unique=True)
    creator = db.Column(db.SmallString)
    public = db.Column(Boolean)
    last_modified = db.Column(db.TinyString, info={"log_change": False})
    description = db.Column(db.SmallString)
    operator = db.Column(db.SmallString, default="all")
<<<<<<< HEAD
    latitude = db.Column(db.SmallString, default="0.0")
    longitude = db.Column(db.SmallString, default="0.0")
    target_services = relationship(
        "Service", secondary=db.service_target_pool_table, back_populates="target_pools"
    )
    visualization_default = db.Column(Boolean)
    runs = relationship(
        "Run", secondary=db.run_pool_table, back_populates="target_pools"
=======
    devices = relationship(
        "Device", secondary=db.pool_device_table, back_populates="pools"
    )
    device_number = db.Column(Integer, default=0)
    links = relationship("Link", secondary=db.pool_link_table, back_populates="pools")
    link_number = db.Column(Integer, default=0)
    latitude = db.Column(db.TinyString, default="0.0")
    longitude = db.Column(db.TinyString, default="0.0")
    services = relationship(
        "Service", secondary=db.service_pool_table, back_populates="pools"
>>>>>>> e21d6f71
    )
    tasks = relationship("Task", secondary=db.task_pool_table, back_populates="pools")
    access_users = relationship(
        "Access", secondary=db.access_user_pools_table, back_populates="user_pools"
    )
    access = relationship(
        "Access", secondary=db.access_model_pools_table, back_populates="access_pools"
    )
    manually_defined = db.Column(Boolean, default=False)

    def update(self, **kwargs):
        old_users = set(self.users)
        super().update(**kwargs)
        self.compute_pool()
        for user in old_users | set(self.users):
            user.update_rbac()

    def property_match(self, obj, property):
        pool_value = getattr(self, f"{obj.class_type}_{property}")
        object_value = str(getattr(obj, property))
        match = getattr(self, f"{obj.class_type}_{property}_match")
        invert = getattr(self, f"{obj.class_type}_{property}_invert")
        if not pool_value:
            result = True
        elif match == "inclusion":
            result = pool_value in object_value
        elif match == "equality":
            result = pool_value == object_value
        else:
            result = bool(search(pool_value, object_value))
        return not result if invert else result

    def object_match(self, obj):
        operator = all if self.operator == "all" else any
        return operator(
            self.property_match(obj, property)
            for property in properties["filtering"][obj.class_type]
        )

    def compute(self, model):
        return any(
            getattr(self, f"{model}_{property}")
            for property in properties["filtering"][model]
        )

    def compute_pool(self):
        for model in self.models:
            if not self.manually_defined:
                objects = (
                    list(filter(self.object_match, db.fetch_all(model)))
                    if self.compute(model)
                    else []
                )
            setattr(self, f"{model}s", objects)
            setattr(self, f"{model}_number", len(objects))

    @classmethod
    def rbac_filter(cls, query, mode, user):
        pool_alias = aliased(models["pool"])
        return query.filter(cls.public == true()).union(
            query.join(cls.access)
            .join(pool_alias, models["access"].user_pools)
            .join(models["user"], pool_alias.users)
            .filter(models["access"].access_type.contains(mode))
            .filter(models["user"].name == user.name),
            query.filter(cls.creator == user.name),
        )


class Session(AbstractBase):

    __tablename__ = type = "session"
    private = True
    id = db.Column(Integer, primary_key=True)
    name = db.Column(db.SmallString, unique=True)
    timestamp = db.Column(db.TinyString)
    user = db.Column(db.SmallString)
    content = db.Column(db.LargeString, info={"log_change": False})
    device_id = db.Column(Integer, ForeignKey("device.id"))
    device = relationship(
        "Device", back_populates="sessions", foreign_keys="Session.device_id"
    )
    device_name = association_proxy("device", "name")
<|MERGE_RESOLUTION|>--- conflicted
+++ resolved
@@ -1,430 +1,393 @@
-from re import search, sub
-from sqlalchemy import and_, Boolean, ForeignKey, Integer, or_
-from sqlalchemy.ext.associationproxy import association_proxy
-from sqlalchemy.orm import aliased, backref, relationship
-from sqlalchemy.schema import UniqueConstraint
-from sqlalchemy.sql.expression import true
-
-from eNMS import app
-from eNMS.models import models
-from eNMS.models.base import AbstractBase
-from eNMS.database import db
-from eNMS.setup import properties
-
-
-class Object(AbstractBase):
-
-    __tablename__ = "object"
-    type = db.Column(db.SmallString)
-    __mapper_args__ = {"polymorphic_identity": "object", "polymorphic_on": type}
-    id = db.Column(Integer, primary_key=True)
-    creator = db.Column(db.SmallString)
-    public = db.Column(Boolean)
-    last_modified = db.Column(db.TinyString, info={"log_change": False})
-    subtype = db.Column(db.SmallString)
-    description = db.Column(db.SmallString)
-    model = db.Column(db.SmallString)
-    location = db.Column(db.SmallString)
-    vendor = db.Column(db.SmallString)
-
-    def delete(self):
-        number = f"{self.class_type}_number"
-        for pool in self.pools:
-            setattr(pool, number, getattr(pool, number) - 1)
-
-    @classmethod
-    def rbac_filter(cls, query, mode, user):
-        pool_alias = aliased(models["pool"])
-        return query.filter(cls.public == true()).union(
-            query.join(cls.pools)
-            .join(models["access"], models["pool"].access)
-            .join(pool_alias, models["access"].user_pools)
-            .join(models["user"], pool_alias.users)
-            .filter(models["access"].access_type.contains(mode))
-            .filter(models["user"].name == user.name),
-            query.filter(cls.creator == user.name),
-        )
-
-
-def set_configuration_properties(Device):
-    for property in app.configuration_properties:
-        for timestamp in app.configuration_timestamps:
-            setattr(
-                Device,
-                f"last_{property}_{timestamp}",
-                db.Column(db.SmallString, default="Never"),
-            )
-    return Device
-
-
-@set_configuration_properties
-@db.set_custom_properties
-class Device(Object):
-
-    __tablename__ = class_type = "device"
-    __mapper_args__ = {"polymorphic_identity": "device"}
-    parent_type = "object"
-    id = db.Column(Integer, ForeignKey(Object.id), primary_key=True)
-    name = db.Column(db.SmallString, unique=True)
-    icon = db.Column(db.TinyString, default="router")
-    operating_system = db.Column(db.SmallString)
-    os_version = db.Column(db.SmallString)
-    ip_address = db.Column(db.TinyString)
-    longitude = db.Column(db.TinyString, default="0.0")
-    latitude = db.Column(db.TinyString, default="0.0")
-    port = db.Column(Integer, default=22)
-    username = db.Column(db.SmallString)
-    password = db.Column(db.SmallString)
-    enable_password = db.Column(db.SmallString)
-    netmiko_driver = db.Column(db.TinyString, default="cisco_ios")
-    napalm_driver = db.Column(db.TinyString, default="ios")
-    scrapli_driver = db.Column(db.TinyString, default="cisco_iosxe")
-    configuration = db.Column(db.LargeString, info={"log_change": False})
-<<<<<<< HEAD
-=======
-    last_failure = db.Column(db.TinyString, default="Never")
-    last_status = db.Column(db.TinyString, default="Never")
-    last_update = db.Column(db.TinyString, default="Never")
-    last_runtime = db.Column(db.TinyString)
-    last_duration = db.Column(db.TinyString)
->>>>>>> e21d6f71
-    services = relationship(
-        "Service",
-        secondary=db.service_target_device_table,
-        back_populates="target_devices",
-    )
-    runs = relationship(
-        "Run",
-        secondary=db.run_device_table,
-        back_populates="target_devices",
-        cascade="all,delete",
-    )
-    tasks = relationship(
-        "Task", secondary=db.task_device_table, back_populates="devices"
-    )
-    pools = relationship(
-        "Pool", secondary=db.pool_device_table, back_populates="devices"
-    )
-    sessions = relationship(
-        "Session", back_populates="device", cascade="all, delete-orphan"
-    )
-
-    def get_neighbors(self, object_type, direction="both", **link_constraints):
-        filters = [models["link"].destination == self, models["link"].source == self]
-        edge_constraints = (
-            filters if direction == "both" else [filters[direction == "source"]]
-        )
-        link_constraints = [
-            getattr(models["link"], key) == value
-            for key, value in link_constraints.items()
-        ]
-        neighboring_links = (
-            db.query("link")
-            .filter(and_(or_(*edge_constraints), *link_constraints))
-            .all()
-        )
-        if "link" in object_type:
-            return neighboring_links
-        else:
-            return list(
-                set(
-                    link.destination if link.source == self else link.source
-                    for link in neighboring_links
-                )
-            )
-
-    def table_properties(self, **kwargs):
-        columns = [c["data"] for c in kwargs["columns"]]
-        rest_api_request = kwargs.get("rest_api_request")
-        include_properties = columns if rest_api_request else None
-        properties = super().get_properties(include=include_properties)
-        context = int(kwargs["form"].get("context-lines", 0))
-        for property in app.configuration_properties:
-            if rest_api_request:
-                if property in columns:
-                    properties[property] = getattr(self, property)
-                if f"{property}_matches" not in columns:
-                    continue
-            data = kwargs["form"].get(property)
-            regex_match = kwargs["form"].get(f"{property}_filter") == "regex"
-            if not data:
-                properties[property] = ""
-            else:
-                result = []
-                content, visited = getattr(self, property).splitlines(), set()
-                for (index, line) in enumerate(content):
-                    match_lines, merge = [], index - context - 1 in visited
-                    if (
-                        not search(data, line)
-                        if regex_match
-                        else data.lower() not in line.lower()
-                    ):
-                        continue
-                    for i in range(-context, context + 1):
-                        if index + i < 0 or index + i > len(content) - 1:
-                            continue
-                        if index + i in visited:
-                            merge = True
-                            continue
-                        visited.add(index + i)
-                        line = content[index + i].strip()
-                        if rest_api_request:
-                            match_lines.append(f"L{index + i + 1}: {line}")
-                            continue
-                        line = sub(f"(?i){data}", r"<mark>\g<0></mark>", line)
-                        match_lines.append(f"<b>L{index + i + 1}:</b> {line}")
-                    if rest_api_request:
-                        result.extend(match_lines)
-                    else:
-                        if merge:
-                            result[-1] += f"<br>{'<br>'.join(match_lines)}"
-                        else:
-                            result.append("<br>".join(match_lines))
-                if rest_api_request:
-                    properties[f"{property}_matches"] = result
-                else:
-                    properties[property] = "".join(
-                        f"<pre style='text-align: left'>{match}</pre>"
-                        for match in result
-                    )
-        return properties
-
-    @property
-    def view_properties(self):
-        return {
-            property: getattr(self, property)
-            for property in (
-                "id",
-                "type",
-                "name",
-                "icon",
-                "latitude",
-                "longitude",
-                "last_runtime",
-            )
-        }
-
-    @property
-    def ui_name(self):
-        return f"{self.name} ({self.model})" if self.model else self.name
-
-    def __repr__(self):
-        return f"{self.name} ({self.model})" if self.model else self.name
-
-
-@db.set_custom_properties
-class Link(Object):
-
-    __tablename__ = class_type = "link"
-    __mapper_args__ = {"polymorphic_identity": "link"}
-    parent_type = "object"
-    id = db.Column(Integer, ForeignKey("object.id"), primary_key=True)
-    name = db.Column(db.SmallString)
-    color = db.Column(db.TinyString, default="#000000")
-    source_id = db.Column(Integer, ForeignKey("device.id"))
-    destination_id = db.Column(Integer, ForeignKey("device.id"))
-    source = relationship(
-        Device,
-        primaryjoin=source_id == Device.id,
-        backref=backref("source", cascade="all, delete-orphan"),
-    )
-    source_name = association_proxy("source", "name")
-    destination = relationship(
-        Device,
-        primaryjoin=destination_id == Device.id,
-        backref=backref("destination", cascade="all, delete-orphan"),
-    )
-    destination_name = association_proxy("destination", "name")
-    pools = relationship("Pool", secondary=db.pool_link_table, back_populates="links")
-    __table_args__ = (UniqueConstraint(name, source_id, destination_id),)
-
-    def __init__(self, **kwargs):
-        self.update(**kwargs)
-
-    @property
-    def view_properties(self):
-        node_properties = ("id", "longitude", "latitude")
-        return {
-            **{
-                property: getattr(self, property)
-                for property in ("id", "type", "name", "color")
-            },
-            **{
-                f"source_{property}": getattr(self.source, property)
-                for property in node_properties
-            },
-            **{
-                f"destination_{property}": getattr(self.destination, property)
-                for property in node_properties
-            },
-        }
-
-    def update(self, **kwargs):
-        if "source_name" in kwargs:
-            kwargs["source"] = db.fetch("device", name=kwargs.pop("source_name")).id
-            kwargs["destination"] = db.fetch(
-                "device", name=kwargs.pop("destination_name")
-            ).id
-        if "source" in kwargs and "destination" in kwargs:
-            kwargs.update(
-                {"source_id": kwargs["source"], "destination_id": kwargs["destination"]}
-            )
-        super().update(**kwargs)
-
-
-def set_pool_properties(Pool):
-<<<<<<< HEAD
-    for model in Pool.models:
-        for property in properties["filtering"][model]:
-            setattr(Pool, f"{model}_{property}", db.Column(db.LargeString))
-            setattr(
-                Pool,
-                f"{model}_{property}_match",
-                db.Column(db.SmallString, default="inclusion"),
-            )
-            setattr(Pool, f"{model}_{property}_invert", db.Column(Boolean))
-        setattr(
-            Pool,
-            f"{model}s",
-            relationship(
-                model.capitalize(),
-                secondary=getattr(db, f"pool_{model}_table"),
-                back_populates="pools",
-            ),
-=======
-    for property in properties["filtering"]["device"]:
-        setattr(Pool, f"device_{property}", db.Column(db.LargeString))
-        setattr(
-            Pool,
-            f"device_{property}_match",
-            db.Column(db.TinyString, default="inclusion"),
-        )
-    for property in properties["filtering"]["link"]:
-        setattr(Pool, f"link_{property}", db.Column(db.LargeString))
-        setattr(
-            Pool,
-            f"link_{property}_match",
-            db.Column(db.TinyString, default="inclusion"),
->>>>>>> e21d6f71
-        )
-        setattr(Pool, f"{model}_number", db.Column(Integer, default=0))
-    return Pool
-
-
-@set_pool_properties
-@db.set_custom_properties
-class Pool(AbstractBase):
-
-    __tablename__ = type = "pool"
-    models = ("device", "link", "service", "user")
-    id = db.Column(Integer, primary_key=True)
-    name = db.Column(db.SmallString, unique=True)
-    creator = db.Column(db.SmallString)
-    public = db.Column(Boolean)
-    last_modified = db.Column(db.TinyString, info={"log_change": False})
-    description = db.Column(db.SmallString)
-    operator = db.Column(db.SmallString, default="all")
-<<<<<<< HEAD
-    latitude = db.Column(db.SmallString, default="0.0")
-    longitude = db.Column(db.SmallString, default="0.0")
-    target_services = relationship(
-        "Service", secondary=db.service_target_pool_table, back_populates="target_pools"
-    )
-    visualization_default = db.Column(Boolean)
-    runs = relationship(
-        "Run", secondary=db.run_pool_table, back_populates="target_pools"
-=======
-    devices = relationship(
-        "Device", secondary=db.pool_device_table, back_populates="pools"
-    )
-    device_number = db.Column(Integer, default=0)
-    links = relationship("Link", secondary=db.pool_link_table, back_populates="pools")
-    link_number = db.Column(Integer, default=0)
-    latitude = db.Column(db.TinyString, default="0.0")
-    longitude = db.Column(db.TinyString, default="0.0")
-    services = relationship(
-        "Service", secondary=db.service_pool_table, back_populates="pools"
->>>>>>> e21d6f71
-    )
-    tasks = relationship("Task", secondary=db.task_pool_table, back_populates="pools")
-    access_users = relationship(
-        "Access", secondary=db.access_user_pools_table, back_populates="user_pools"
-    )
-    access = relationship(
-        "Access", secondary=db.access_model_pools_table, back_populates="access_pools"
-    )
-    manually_defined = db.Column(Boolean, default=False)
-
-    def update(self, **kwargs):
-        old_users = set(self.users)
-        super().update(**kwargs)
-        self.compute_pool()
-        for user in old_users | set(self.users):
-            user.update_rbac()
-
-    def property_match(self, obj, property):
-        pool_value = getattr(self, f"{obj.class_type}_{property}")
-        object_value = str(getattr(obj, property))
-        match = getattr(self, f"{obj.class_type}_{property}_match")
-        invert = getattr(self, f"{obj.class_type}_{property}_invert")
-        if not pool_value:
-            result = True
-        elif match == "inclusion":
-            result = pool_value in object_value
-        elif match == "equality":
-            result = pool_value == object_value
-        else:
-            result = bool(search(pool_value, object_value))
-        return not result if invert else result
-
-    def object_match(self, obj):
-        operator = all if self.operator == "all" else any
-        return operator(
-            self.property_match(obj, property)
-            for property in properties["filtering"][obj.class_type]
-        )
-
-    def compute(self, model):
-        return any(
-            getattr(self, f"{model}_{property}")
-            for property in properties["filtering"][model]
-        )
-
-    def compute_pool(self):
-        for model in self.models:
-            if not self.manually_defined:
-                objects = (
-                    list(filter(self.object_match, db.fetch_all(model)))
-                    if self.compute(model)
-                    else []
-                )
-            setattr(self, f"{model}s", objects)
-            setattr(self, f"{model}_number", len(objects))
-
-    @classmethod
-    def rbac_filter(cls, query, mode, user):
-        pool_alias = aliased(models["pool"])
-        return query.filter(cls.public == true()).union(
-            query.join(cls.access)
-            .join(pool_alias, models["access"].user_pools)
-            .join(models["user"], pool_alias.users)
-            .filter(models["access"].access_type.contains(mode))
-            .filter(models["user"].name == user.name),
-            query.filter(cls.creator == user.name),
-        )
-
-
-class Session(AbstractBase):
-
-    __tablename__ = type = "session"
-    private = True
-    id = db.Column(Integer, primary_key=True)
-    name = db.Column(db.SmallString, unique=True)
-    timestamp = db.Column(db.TinyString)
-    user = db.Column(db.SmallString)
-    content = db.Column(db.LargeString, info={"log_change": False})
-    device_id = db.Column(Integer, ForeignKey("device.id"))
-    device = relationship(
-        "Device", back_populates="sessions", foreign_keys="Session.device_id"
-    )
-    device_name = association_proxy("device", "name")
+from re import search, sub
+from sqlalchemy import and_, Boolean, ForeignKey, Integer, or_
+from sqlalchemy.ext.associationproxy import association_proxy
+from sqlalchemy.orm import aliased, backref, relationship
+from sqlalchemy.schema import UniqueConstraint
+from sqlalchemy.sql.expression import true
+
+from eNMS import app
+from eNMS.models import models
+from eNMS.models.base import AbstractBase
+from eNMS.database import db
+from eNMS.setup import properties
+
+
+class Object(AbstractBase):
+
+    __tablename__ = "object"
+    type = db.Column(db.SmallString)
+    __mapper_args__ = {"polymorphic_identity": "object", "polymorphic_on": type}
+    id = db.Column(Integer, primary_key=True)
+    creator = db.Column(db.SmallString)
+    public = db.Column(Boolean)
+    last_modified = db.Column(db.TinyString, info={"log_change": False})
+    subtype = db.Column(db.SmallString)
+    description = db.Column(db.SmallString)
+    model = db.Column(db.SmallString)
+    location = db.Column(db.SmallString)
+    vendor = db.Column(db.SmallString)
+
+    def delete(self):
+        number = f"{self.class_type}_number"
+        for pool in self.pools:
+            setattr(pool, number, getattr(pool, number) - 1)
+
+    @classmethod
+    def rbac_filter(cls, query, mode, user):
+        pool_alias = aliased(models["pool"])
+        return query.filter(cls.public == true()).union(
+            query.join(cls.pools)
+            .join(models["access"], models["pool"].access)
+            .join(pool_alias, models["access"].user_pools)
+            .join(models["user"], pool_alias.users)
+            .filter(models["access"].access_type.contains(mode))
+            .filter(models["user"].name == user.name),
+            query.filter(cls.creator == user.name),
+        )
+
+
+def set_configuration_properties(Device):
+    for property in app.configuration_properties:
+        for timestamp in app.configuration_timestamps:
+            setattr(
+                Device,
+                f"last_{property}_{timestamp}",
+                db.Column(db.SmallString, default="Never"),
+            )
+    return Device
+
+
+@set_configuration_properties
+@db.set_custom_properties
+class Device(Object):
+
+    __tablename__ = class_type = "device"
+    __mapper_args__ = {"polymorphic_identity": "device"}
+    parent_type = "object"
+    id = db.Column(Integer, ForeignKey(Object.id), primary_key=True)
+    name = db.Column(db.SmallString, unique=True)
+    icon = db.Column(db.TinyString, default="router")
+    operating_system = db.Column(db.SmallString)
+    os_version = db.Column(db.SmallString)
+    ip_address = db.Column(db.TinyString)
+    longitude = db.Column(db.TinyString, default="0.0")
+    latitude = db.Column(db.TinyString, default="0.0")
+    port = db.Column(Integer, default=22)
+    username = db.Column(db.SmallString)
+    password = db.Column(db.SmallString)
+    enable_password = db.Column(db.SmallString)
+    netmiko_driver = db.Column(db.TinyString, default="cisco_ios")
+    napalm_driver = db.Column(db.TinyString, default="ios")
+    scrapli_driver = db.Column(db.TinyString, default="cisco_iosxe")
+    configuration = db.Column(db.LargeString, info={"log_change": False})
+    services = relationship(
+        "Service",
+        secondary=db.service_target_device_table,
+        back_populates="target_devices",
+    )
+    runs = relationship(
+        "Run",
+        secondary=db.run_device_table,
+        back_populates="target_devices",
+        cascade="all,delete",
+    )
+    tasks = relationship(
+        "Task", secondary=db.task_device_table, back_populates="devices"
+    )
+    pools = relationship(
+        "Pool", secondary=db.pool_device_table, back_populates="devices"
+    )
+    sessions = relationship(
+        "Session", back_populates="device", cascade="all, delete-orphan"
+    )
+
+    def get_neighbors(self, object_type, direction="both", **link_constraints):
+        filters = [models["link"].destination == self, models["link"].source == self]
+        edge_constraints = (
+            filters if direction == "both" else [filters[direction == "source"]]
+        )
+        link_constraints = [
+            getattr(models["link"], key) == value
+            for key, value in link_constraints.items()
+        ]
+        neighboring_links = (
+            db.query("link")
+            .filter(and_(or_(*edge_constraints), *link_constraints))
+            .all()
+        )
+        if "link" in object_type:
+            return neighboring_links
+        else:
+            return list(
+                set(
+                    link.destination if link.source == self else link.source
+                    for link in neighboring_links
+                )
+            )
+
+    def table_properties(self, **kwargs):
+        columns = [c["data"] for c in kwargs["columns"]]
+        rest_api_request = kwargs.get("rest_api_request")
+        include_properties = columns if rest_api_request else None
+        properties = super().get_properties(include=include_properties)
+        context = int(kwargs["form"].get("context-lines", 0))
+        for property in app.configuration_properties:
+            if rest_api_request:
+                if property in columns:
+                    properties[property] = getattr(self, property)
+                if f"{property}_matches" not in columns:
+                    continue
+            data = kwargs["form"].get(property)
+            regex_match = kwargs["form"].get(f"{property}_filter") == "regex"
+            if not data:
+                properties[property] = ""
+            else:
+                result = []
+                content, visited = getattr(self, property).splitlines(), set()
+                for (index, line) in enumerate(content):
+                    match_lines, merge = [], index - context - 1 in visited
+                    if (
+                        not search(data, line)
+                        if regex_match
+                        else data.lower() not in line.lower()
+                    ):
+                        continue
+                    for i in range(-context, context + 1):
+                        if index + i < 0 or index + i > len(content) - 1:
+                            continue
+                        if index + i in visited:
+                            merge = True
+                            continue
+                        visited.add(index + i)
+                        line = content[index + i].strip()
+                        if rest_api_request:
+                            match_lines.append(f"L{index + i + 1}: {line}")
+                            continue
+                        line = sub(f"(?i){data}", r"<mark>\g<0></mark>", line)
+                        match_lines.append(f"<b>L{index + i + 1}:</b> {line}")
+                    if rest_api_request:
+                        result.extend(match_lines)
+                    else:
+                        if merge:
+                            result[-1] += f"<br>{'<br>'.join(match_lines)}"
+                        else:
+                            result.append("<br>".join(match_lines))
+                if rest_api_request:
+                    properties[f"{property}_matches"] = result
+                else:
+                    properties[property] = "".join(
+                        f"<pre style='text-align: left'>{match}</pre>"
+                        for match in result
+                    )
+        return properties
+
+    @property
+    def view_properties(self):
+        return {
+            property: getattr(self, property)
+            for property in (
+                "id",
+                "type",
+                "name",
+                "icon",
+                "latitude",
+                "longitude",
+                "last_runtime",
+            )
+        }
+
+    @property
+    def ui_name(self):
+        return f"{self.name} ({self.model})" if self.model else self.name
+
+    def __repr__(self):
+        return f"{self.name} ({self.model})" if self.model else self.name
+
+
+@db.set_custom_properties
+class Link(Object):
+
+    __tablename__ = class_type = "link"
+    __mapper_args__ = {"polymorphic_identity": "link"}
+    parent_type = "object"
+    id = db.Column(Integer, ForeignKey("object.id"), primary_key=True)
+    name = db.Column(db.SmallString)
+    color = db.Column(db.TinyString, default="#000000")
+    source_id = db.Column(Integer, ForeignKey("device.id"))
+    destination_id = db.Column(Integer, ForeignKey("device.id"))
+    source = relationship(
+        Device,
+        primaryjoin=source_id == Device.id,
+        backref=backref("source", cascade="all, delete-orphan"),
+    )
+    source_name = association_proxy("source", "name")
+    destination = relationship(
+        Device,
+        primaryjoin=destination_id == Device.id,
+        backref=backref("destination", cascade="all, delete-orphan"),
+    )
+    destination_name = association_proxy("destination", "name")
+    pools = relationship("Pool", secondary=db.pool_link_table, back_populates="links")
+    __table_args__ = (UniqueConstraint(name, source_id, destination_id),)
+
+    def __init__(self, **kwargs):
+        self.update(**kwargs)
+
+    @property
+    def view_properties(self):
+        node_properties = ("id", "longitude", "latitude")
+        return {
+            **{
+                property: getattr(self, property)
+                for property in ("id", "type", "name", "color")
+            },
+            **{
+                f"source_{property}": getattr(self.source, property)
+                for property in node_properties
+            },
+            **{
+                f"destination_{property}": getattr(self.destination, property)
+                for property in node_properties
+            },
+        }
+
+    def update(self, **kwargs):
+        if "source_name" in kwargs:
+            kwargs["source"] = db.fetch("device", name=kwargs.pop("source_name")).id
+            kwargs["destination"] = db.fetch(
+                "device", name=kwargs.pop("destination_name")
+            ).id
+        if "source" in kwargs and "destination" in kwargs:
+            kwargs.update(
+                {"source_id": kwargs["source"], "destination_id": kwargs["destination"]}
+            )
+        super().update(**kwargs)
+
+
+def set_pool_properties(Pool):
+    for model in Pool.models:
+        for property in properties["filtering"][model]:
+            setattr(Pool, f"{model}_{property}", db.Column(db.LargeString))
+            setattr(
+                Pool,
+                f"{model}_{property}_match",
+                db.Column(db.TinyString, default="inclusion"),
+            )
+            setattr(Pool, f"{model}_{property}_invert", db.Column(Boolean))
+        setattr(
+            Pool,
+            f"{model}s",
+            relationship(
+                model.capitalize(),
+                secondary=getattr(db, f"pool_{model}_table"),
+                back_populates="pools",
+            ),
+        )
+        setattr(Pool, f"{model}_number", db.Column(Integer, default=0))
+    return Pool
+
+
+@set_pool_properties
+@db.set_custom_properties
+class Pool(AbstractBase):
+
+    __tablename__ = type = "pool"
+    models = ("device", "link", "service", "user")
+    id = db.Column(Integer, primary_key=True)
+    name = db.Column(db.SmallString, unique=True)
+    creator = db.Column(db.SmallString)
+    public = db.Column(Boolean)
+    last_modified = db.Column(db.TinyString, info={"log_change": False})
+    description = db.Column(db.SmallString)
+    operator = db.Column(db.TinyString, default="all")
+    latitude = db.Column(db.TinyString, default="0.0")
+    longitude = db.Column(db.TinyString, default="0.0")
+    target_services = relationship(
+        "Service", secondary=db.service_target_pool_table, back_populates="target_pools"
+    )
+    visualization_default = db.Column(Boolean)
+    runs = relationship(
+        "Run", secondary=db.run_pool_table, back_populates="target_pools"
+    )
+    tasks = relationship("Task", secondary=db.task_pool_table, back_populates="pools")
+    access_users = relationship(
+        "Access", secondary=db.access_user_pools_table, back_populates="user_pools"
+    )
+    access = relationship(
+        "Access", secondary=db.access_model_pools_table, back_populates="access_pools"
+    )
+    manually_defined = db.Column(Boolean, default=False)
+
+    def update(self, **kwargs):
+        old_users = set(self.users)
+        super().update(**kwargs)
+        self.compute_pool()
+        for user in old_users | set(self.users):
+            user.update_rbac()
+
+    def property_match(self, obj, property):
+        pool_value = getattr(self, f"{obj.class_type}_{property}")
+        object_value = str(getattr(obj, property))
+        match = getattr(self, f"{obj.class_type}_{property}_match")
+        invert = getattr(self, f"{obj.class_type}_{property}_invert")
+        if not pool_value:
+            result = True
+        elif match == "inclusion":
+            result = pool_value in object_value
+        elif match == "equality":
+            result = pool_value == object_value
+        else:
+            result = bool(search(pool_value, object_value))
+        return not result if invert else result
+
+    def object_match(self, obj):
+        operator = all if self.operator == "all" else any
+        return operator(
+            self.property_match(obj, property)
+            for property in properties["filtering"][obj.class_type]
+        )
+
+    def compute(self, model):
+        return any(
+            getattr(self, f"{model}_{property}")
+            for property in properties["filtering"][model]
+        )
+
+    def compute_pool(self):
+        for model in self.models:
+            if not self.manually_defined:
+                objects = (
+                    list(filter(self.object_match, db.fetch_all(model)))
+                    if self.compute(model)
+                    else []
+                )
+            setattr(self, f"{model}s", objects)
+            setattr(self, f"{model}_number", len(objects))
+
+    @classmethod
+    def rbac_filter(cls, query, mode, user):
+        pool_alias = aliased(models["pool"])
+        return query.filter(cls.public == true()).union(
+            query.join(cls.access)
+            .join(pool_alias, models["access"].user_pools)
+            .join(models["user"], pool_alias.users)
+            .filter(models["access"].access_type.contains(mode))
+            .filter(models["user"].name == user.name),
+            query.filter(cls.creator == user.name),
+        )
+
+
+class Session(AbstractBase):
+
+    __tablename__ = type = "session"
+    private = True
+    id = db.Column(Integer, primary_key=True)
+    name = db.Column(db.SmallString, unique=True)
+    timestamp = db.Column(db.TinyString)
+    user = db.Column(db.SmallString)
+    content = db.Column(db.LargeString, info={"log_change": False})
+    device_id = db.Column(Integer, ForeignKey("device.id"))
+    device = relationship(
+        "Device", back_populates="sessions", foreign_keys="Session.device_id"
+    )
+    device_name = association_proxy("device", "name")