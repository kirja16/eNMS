--- conflicted
+++ resolved
@@ -1,532 +1,528 @@
-from base64 import b64decode, b64encode
-from collections import Counter
-from cryptography.fernet import Fernet
-from datetime import datetime
-from difflib import unified_diff
-from email.mime.application import MIMEApplication
-from email.mime.multipart import MIMEMultipart
-from email.mime.text import MIMEText
-from email.utils import formatdate
-from flask_login import current_user
-from git import Repo
-from importlib import import_module
-from importlib.util import module_from_spec, spec_from_file_location
-from json import load
-from logging.config import dictConfig
-from logging import getLogger, error, info
-from os import environ, scandir
-from os.path import exists
-from pathlib import Path
-from re import compile, error as regex_error
-from redis import Redis
-from requests import Session as RequestSession
-from requests.adapters import HTTPAdapter
-from requests.packages.urllib3.util.retry import Retry
-from ruamel import yaml
-from smtplib import SMTP
-from string import punctuation
-from sqlalchemy import and_, func, or_
-from sqlalchemy.exc import IntegrityError, InvalidRequestError
-from sqlalchemy.orm import configure_mappers
-from sys import path as sys_path
-from uuid import getnode
-from warnings import warn
-
-try:
-    from hvac import Client as VaultClient
-except ImportError as exc:
-    warn(f"Couldn't import hvac module ({exc})")
-try:
-    from ldap3 import ALL, Server
-except ImportError as exc:
-    warn(f"Couldn't import ldap3 module ({exc})")
-try:
-    from tacacs_plus.client import TACACSClient
-except ImportError as exc:
-    warn(f"Couldn't import tacacs_plus module ({exc})")
-
-from eNMS.database import db
-from eNMS.models import models, model_properties, relationships
-from eNMS.controller.syslog import SyslogServer
-from eNMS.setup import settings, properties, rbac
-
-
-class BaseController:
-
-    log_levels = ["info", "warning", "error", "critical"]
-
-    json_endpoints = [
-        "multiselect_filtering",
-        "save_settings",
-        "filtering",
-        "view_filtering",
-    ]
-
-    rest_endpoints = [
-        "get_cluster_status",
-        "get_git_content",
-        "update_all_pools",
-        "update_database_configurations_from_git",
-    ]
-
-    property_names = {}
-
-    def __init__(self):
-        self.settings = settings
-        self.rbac = rbac
-        self.properties = properties
-        self.load_custom_properties()
-        self.path = Path.cwd()
-        self.init_encryption()
-        self.use_vault = settings["vault"]["use_vault"]
-        if settings["tacacs"]["active"]:
-            self.init_tacacs_client()
-        if settings["ldap"]["active"]:
-            self.init_ldap_client()
-        if self.use_vault:
-            self.init_vault_client()
-        if settings["syslog"]["active"]:
-            self.init_syslog_server()
-        if settings["paths"]["custom_code"]:
-            sys_path.append(settings["paths"]["custom_code"])
-        self.fetch_version()
-        self.init_logs()
-        self.init_redis()
-        self.init_connection_pools()
-
-    def init_encryption(self):
-        self.fernet_encryption = environ.get("FERNET_KEY")
-        if self.fernet_encryption:
-            fernet = Fernet(self.fernet_encryption)
-            self.encrypt, self.decrypt = fernet.encrypt, fernet.decrypt
-        else:
-            self.encrypt, self.decrypt = b64encode, b64decode
-
-    def get_password(self, password):
-        if not password:
-            return
-        if self.fernet_encryption and isinstance(password, str):
-            password = str.encode(password)
-        return str(self.decrypt(password), "utf-8")
-
-<<<<<<< HEAD
-    def configure_database(self):
-        self.settings["database"]["type"] = db.dialect
-=======
-    def initialize(self):
->>>>>>> 95c05003
-        self.init_services()
-        db.base.metadata.create_all(bind=db.engine)
-        configure_mappers()
-        db.configure_application_events(self)
-        self.init_forms()
-        self.reset_run_status()
-        if not db.fetch("user", allow_none=True, name="admin"):
-            self.configure_server_id()
-            self.create_admin_user()
-            db.session.commit()
-            if self.settings["app"]["create_examples"]:
-                self.migration_import(
-                    name="examples", import_export_types=db.import_classes
-                )
-                self.update_credentials()
-            else:
-                self.migration_import(
-                    name="default", import_export_types=db.import_classes
-                )
-            self.get_git_content()
-            db.session.commit()
-
-    def reset_run_status(self):
-        for run in db.fetch("run", all_matches=True, allow_none=True, status="Running"):
-            run.status = "Aborted (RELOAD)"
-        db.session.commit()
-
-    def fetch_version(self):
-        with open(self.path / "package.json") as package_file:
-            self.version = load(package_file)["version"]
-
-    def configure_server_id(self):
-        db.factory(
-            "server",
-            **{
-                "name": str(getnode()),
-                "description": "Localhost",
-                "ip_address": "0.0.0.0",
-                "status": "Up",
-            },
-        )
-
-    def create_admin_user(self) -> None:
-        admin = db.factory("user", **{"name": "admin", "group": "Admin"})
-        if not admin.password:
-            admin.update(password="admin")
-
-    def update_credentials(self):
-        with open(self.path / "files" / "spreadsheets" / "usa.xls", "rb") as file:
-            self.topology_import(file)
-
-    def get_git_content(self):
-        repo = self.settings["app"]["git_repository"]
-        if not repo:
-            return
-        local_path = self.path / "network_data"
-        try:
-            if exists(local_path):
-                Repo(local_path).remotes.origin.pull()
-            else:
-                local_path.mkdir(parents=True, exist_ok=True)
-                Repo.clone_from(repo, local_path)
-        except Exception as exc:
-            self.log("error", f"Git pull failed ({str(exc)})")
-        self.update_database_configurations_from_git()
-
-    def load_custom_properties(self):
-        for model, values in self.properties["custom"].items():
-            self.property_names.update({k: v["pretty_name"] for k, v in values.items()})
-            model_properties[model].extend(list(values))
-            db.private_properties.extend(
-                list(p for p, v in values.items() if v.get("private", False))
-            )
-
-    def init_logs(self):
-        folder = self.path / "logs"
-        folder.mkdir(parents=True, exist_ok=True)
-        with open(self.path / "setup" / "logging.json", "r") as logging_config:
-            logging_config = load(logging_config)
-        dictConfig(logging_config)
-        for logger, log_level in logging_config["external_loggers"].items():
-            info(f"Changing {logger} log level to '{log_level}'")
-            log_level = getattr(import_module("logging"), log_level.upper())
-            getLogger(logger).setLevel(log_level)
-
-    def init_connection_pools(self):
-        self.request_session = RequestSession()
-        retry = Retry(**self.settings["requests"]["retries"])
-        for protocol in ("http", "https"):
-            self.request_session.mount(
-                f"{protocol}://",
-                HTTPAdapter(max_retries=retry, **self.settings["requests"]["pool"],),
-            )
-
-    def init_forms(self):
-        for file in (self.path / "eNMS" / "forms").glob("**/*.py"):
-            spec = spec_from_file_location(str(file).split("/")[-1][:-3], str(file))
-            spec.loader.exec_module(module_from_spec(spec))
-
-    def init_redis(self):
-        host = environ.get("REDIS_ADDR")
-        self.redis = (
-            Redis(host=host, port=6379, db=0, charset="utf-8", decode_responses=True)
-            if host
-            else None
-        )
-
-    def init_services(self):
-        path_services = [self.path / "eNMS" / "services"]
-        if self.settings["paths"]["custom_services"]:
-            path_services.append(Path(self.settings["paths"]["custom_services"]))
-        for path in path_services:
-            for file in path.glob("**/*.py"):
-                if "init" in str(file):
-                    continue
-                if not self.settings["app"]["create_examples"] and "examples" in str(
-                    file
-                ):
-                    continue
-                info(f"Loading service: {file}")
-                spec = spec_from_file_location(str(file).split("/")[-1][:-3], str(file))
-                try:
-                    spec.loader.exec_module(module_from_spec(spec))
-                except InvalidRequestError as exc:
-                    error(f"Error loading custom service '{file}' ({str(exc)})")
-
-    def init_ldap_client(self):
-        self.ldap_client = Server(self.settings["ldap"]["server"], get_info=ALL)
-
-    def init_tacacs_client(self):
-        self.tacacs_client = TACACSClient(
-            self.settings["tacacs"]["address"], 49, environ.get("TACACS_PASSWORD")
-        )
-
-    def init_vault_client(self):
-        url = environ.get("VAULT_ADDR", "http://127.0.0.1:8200")
-        self.vault_client = VaultClient(url=url, token=environ.get("VAULT_TOKEN"))
-        if self.vault_client.sys.is_sealed() and self.settings["vault"]["unseal_vault"]:
-            keys = [environ.get(f"UNSEAL_VAULT_KEY{i}") for i in range(1, 6)]
-            self.vault_client.sys.submit_unseal_keys(filter(None, keys))
-
-    def init_syslog_server(self):
-        self.syslog_server = SyslogServer(
-            self.settings["syslog"]["address"], self.settings["syslog"]["port"]
-        )
-        self.syslog_server.start()
-
-    def log_queue(self, runtime, service, log=None, mode="add"):
-        if self.redis:
-            key = f"logs/{runtime}/{service}"
-            self.run_logs[runtime][int(service)] = None
-            if mode == "add":
-                log = self.redis.lpush(key, log)
-            elif mode in ("get", "pop"):
-                log = self.redis.lrange(key, 0, -1)[::-1]
-            if mode == "pop":
-                self.redis.delete(key)
-        else:
-            if mode == "add":
-                return self.run_logs[runtime][int(service)].append(log)
-            else:
-                log = getattr(self.run_logs[runtime], mode)(int(service), [])
-        return log
-
-    def delete_instance(self, instance_type, instance_id):
-        return db.delete(instance_type, id=instance_id)
-
-    def get(self, instance_type, id):
-        return db.fetch(instance_type, id=id).serialized
-
-    def get_properties(self, instance_type, id):
-        return db.fetch(instance_type, id=id).get_properties()
-
-    def get_all(self, instance_type):
-        return [instance.get_properties() for instance in db.fetch_all(instance_type)]
-
-    def update(self, type, **kwargs):
-        try:
-            must_be_new = kwargs.get("id") == ""
-            for arg in ("name", "scoped_name"):
-                if arg in kwargs:
-                    kwargs[arg] = kwargs[arg].strip()
-            kwargs["last_modified"] = self.get_time()
-            kwargs["creator"] = kwargs["user"] = getattr(current_user, "name", "")
-            instance = db.factory(type, must_be_new=must_be_new, **kwargs)
-            if kwargs.get("original"):
-                db.fetch(type, id=kwargs["original"]).duplicate(clone=instance)
-            db.session.flush()
-            return instance.serialized
-        except Exception as exc:
-            db.session.rollback()
-            if isinstance(exc, IntegrityError):
-                return {"alert": f"There is already a {type} with the same parameters."}
-            return {"alert": str(exc)}
-
-    def log(self, severity, content, user=None):
-        db.factory(
-            "changelog",
-            **{
-                "severity": severity,
-                "content": content,
-                "user": user or getattr(current_user, "name", "admin"),
-            },
-        )
-        getattr(import_module("logging"), severity)(content)
-
-    def count_models(self):
-        return {
-            "counters": {
-                instance_type: db.count(instance_type)
-                for instance_type in properties["dashboard"]
-            },
-            "properties": {
-                instance_type: Counter(
-                    str(getattr(instance, properties["dashboard"][instance_type][0]))
-                    for instance in db.fetch_all(instance_type)
-                )
-                for instance_type in properties["dashboard"]
-            },
-        }
-
-    def compare(self, type, device_name, v1, v2):
-        if type == "result":
-            first = self.str_dict(getattr(db.fetch(type, id=v1), "result"))
-            second = self.str_dict(getattr(db.fetch(type, id=v2), "result"))
-        else:
-            first = self.get_git_network_data(device_name, v1)[type]
-            second = self.get_git_network_data(device_name, v2)[type]
-        return "\n".join(
-            unified_diff(
-                first.splitlines(),
-                second.splitlines(),
-                fromfile="-",
-                tofile="-",
-                lineterm="",
-            )
-        )
-
-    def build_filtering_constraints(self, obj_type, **kwargs):
-        model, constraints = models[obj_type], []
-        for property in model_properties[obj_type]:
-            value = kwargs["form"].get(property)
-            if not value:
-                continue
-            filter = kwargs["form"].get(f"{property}_filter")
-            if value in ("bool-true", "bool-false"):
-                constraint = getattr(model, property) == (value == "bool-true")
-            elif filter == "equality":
-                constraint = getattr(model, property) == value
-            elif not filter or filter == "inclusion" or db.dialect == "sqlite":
-                constraint = getattr(model, property).contains(value)
-            else:
-                compile(value)
-                regex_operator = "regexp" if db.dialect == "mysql" else "~"
-                constraint = getattr(model, property).op(regex_operator)(value)
-            constraints.append(constraint)
-        for related_model, relation_properties in relationships[obj_type].items():
-            relation_ids = [int(id) for id in kwargs["form"].get(related_model, [])]
-            filter = kwargs["form"].get(f"{related_model}_filter")
-            if filter == "none":
-                constraint = ~getattr(model, related_model).any()
-            elif not relation_ids:
-                continue
-            elif relation_properties["list"]:
-                constraint = (and_ if filter == "all" else or_)(
-                    getattr(model, related_model).any(id=relation_id)
-                    for relation_id in relation_ids
-                )
-                if filter == "not_any":
-                    constraint = ~constraint
-            else:
-                constraint = or_(
-                    getattr(model, related_model).has(id=relation_id)
-                    for relation_id in relation_ids
-                )
-            constraints.append(constraint)
-        return constraints
-
-    def multiselect_filtering(self, type, **params):
-        model = models[type]
-        results = db.session.query(model).filter(
-            model.name.contains(params.get("term"))
-        )
-        return {
-            "items": [
-                {"text": result.ui_name, "id": str(result.id)}
-                for result in results.limit(10)
-                .offset((int(params["page"]) - 1) * 10)
-                .all()
-            ],
-            "total_count": results.count(),
-        }
-
-    def filtering(self, table, **kwargs):
-        model = models[table]
-        ordering = getattr(
-            getattr(
-                model,
-                kwargs["columns"][int(kwargs["order"][0]["column"])]["data"],
-                None,
-            ),
-            kwargs["order"][0]["dir"],
-            None,
-        )
-        try:
-            constraints = self.build_filtering_constraints(table, **kwargs)
-        except regex_error:
-            return {"error": "Invalid regular expression as search parameter."}
-        constraints.extend(models[table].filtering_constraints(**kwargs))
-        result = db.session.query(model).filter(and_(*constraints))
-        if ordering:
-            result = result.order_by(ordering())
-        table_result = {
-            "draw": int(kwargs["draw"]),
-            "recordsTotal": db.session.query(func.count(model.id)).scalar(),
-            "recordsFiltered": db.get_query_count(result),
-            "data": [
-                obj.table_properties(**kwargs)
-                for obj in result.limit(int(kwargs["length"]))
-                .offset(int(kwargs["start"]))
-                .all()
-            ],
-        }
-        if kwargs.get("export"):
-            table_result["full_result"] = [
-                obj.table_properties(**kwargs) for obj in result.all()
-            ]
-        return table_result
-
-    def allowed_file(self, name, allowed_modules):
-        allowed_syntax = "." in name
-        allowed_extension = name.rsplit(".", 1)[1].lower() in allowed_modules
-        return allowed_syntax and allowed_extension
-
-    def get_time(self):
-        return str(datetime.now())
-
-    def send_email(
-        self,
-        subject,
-        content,
-        recipients="",
-        sender=None,
-        filename=None,
-        file_content=None,
-    ):
-        sender = sender or self.settings["mail"]["sender"]
-        message = MIMEMultipart()
-        message["From"] = sender
-        message["To"] = recipients
-        message["Date"] = formatdate(localtime=True)
-        message["Subject"] = subject
-        message.attach(MIMEText(content))
-        if filename:
-            attached_file = MIMEApplication(file_content, Name=filename)
-            attached_file["Content-Disposition"] = f'attachment; filename="{filename}"'
-            message.attach(attached_file)
-        server = SMTP(self.settings["mail"]["server"], self.settings["mail"]["port"])
-        if self.settings["mail"]["use_tls"]:
-            server.starttls()
-            password = environ.get("MAIL_PASSWORD", "")
-            server.login(self.settings["mail"]["username"], password)
-        server.sendmail(sender, recipients.split(","), message.as_string())
-        server.close()
-
-    def contains_set(self, input):
-        if isinstance(input, set):
-            return True
-        elif isinstance(input, list):
-            return any(self.contains_set(x) for x in input)
-        elif isinstance(input, dict):
-            return any(self.contains_set(x) for x in input.values())
-        else:
-            return False
-
-    def str_dict(self, input, depth=0):
-        tab = "\t" * depth
-        if isinstance(input, list):
-            result = "\n"
-            for element in input:
-                result += f"{tab}- {self.str_dict(element, depth + 1)}\n"
-            return result
-        elif isinstance(input, dict):
-            result = ""
-            for key, value in input.items():
-                result += f"\n{tab}{key}: {self.str_dict(value, depth + 1)}"
-            return result
-        else:
-            return str(input)
-
-    def strip_all(self, input):
-        return input.translate(str.maketrans("", "", f"{punctuation} "))
-
-    def switch_menu(self, user_id):
-        user = db.fetch("user", id=user_id)
-        user.small_menu = not user.small_menu
-
-    def update_database_configurations_from_git(self):
-        for dir in scandir(self.path / "network_data"):
-            device = db.fetch("device", allow_none=True, name=dir.name)
-            if not device:
-                continue
-            with open(Path(dir.path) / "data.yml") as data:
-                parameters = yaml.load(data)
-                device.update(**{"dont_update_pools": True, **parameters})
-            for data in ("configuration", "operational_data"):
-                filepath = Path(dir.path) / data
-                if not filepath.exists():
-                    continue
-                with open(filepath) as file:
-                    setattr(device, data, file.read())
-        db.session.commit()
-        for pool in db.fetch_all("pool"):
-            if pool.device_configuration or pool.device_operational_data:
-                pool.compute_pool()
+from base64 import b64decode, b64encode
+from collections import Counter
+from cryptography.fernet import Fernet
+from datetime import datetime
+from difflib import unified_diff
+from email.mime.application import MIMEApplication
+from email.mime.multipart import MIMEMultipart
+from email.mime.text import MIMEText
+from email.utils import formatdate
+from flask_login import current_user
+from git import Repo
+from importlib import import_module
+from importlib.util import module_from_spec, spec_from_file_location
+from json import load
+from logging.config import dictConfig
+from logging import getLogger, error, info
+from os import environ, scandir
+from os.path import exists
+from pathlib import Path
+from re import compile, error as regex_error
+from redis import Redis
+from requests import Session as RequestSession
+from requests.adapters import HTTPAdapter
+from requests.packages.urllib3.util.retry import Retry
+from ruamel import yaml
+from smtplib import SMTP
+from string import punctuation
+from sqlalchemy import and_, func, or_
+from sqlalchemy.exc import IntegrityError, InvalidRequestError
+from sqlalchemy.orm import configure_mappers
+from sys import path as sys_path
+from uuid import getnode
+from warnings import warn
+
+try:
+    from hvac import Client as VaultClient
+except ImportError as exc:
+    warn(f"Couldn't import hvac module ({exc})")
+try:
+    from ldap3 import ALL, Server
+except ImportError as exc:
+    warn(f"Couldn't import ldap3 module ({exc})")
+try:
+    from tacacs_plus.client import TACACSClient
+except ImportError as exc:
+    warn(f"Couldn't import tacacs_plus module ({exc})")
+
+from eNMS.database import db
+from eNMS.models import models, model_properties, relationships
+from eNMS.controller.syslog import SyslogServer
+from eNMS.setup import settings, properties, rbac
+
+
+class BaseController:
+
+    log_levels = ["info", "warning", "error", "critical"]
+
+    json_endpoints = [
+        "multiselect_filtering",
+        "save_settings",
+        "filtering",
+        "view_filtering",
+    ]
+
+    rest_endpoints = [
+        "get_cluster_status",
+        "get_git_content",
+        "update_all_pools",
+        "update_database_configurations_from_git",
+    ]
+
+    property_names = {}
+
+    def __init__(self):
+        self.settings = settings
+        self.rbac = rbac
+        self.properties = properties
+        self.load_custom_properties()
+        self.path = Path.cwd()
+        self.init_encryption()
+        self.use_vault = settings["vault"]["use_vault"]
+        if settings["tacacs"]["active"]:
+            self.init_tacacs_client()
+        if settings["ldap"]["active"]:
+            self.init_ldap_client()
+        if self.use_vault:
+            self.init_vault_client()
+        if settings["syslog"]["active"]:
+            self.init_syslog_server()
+        if settings["paths"]["custom_code"]:
+            sys_path.append(settings["paths"]["custom_code"])
+        self.fetch_version()
+        self.init_logs()
+        self.init_redis()
+        self.init_connection_pools()
+
+    def init_encryption(self):
+        self.fernet_encryption = environ.get("FERNET_KEY")
+        if self.fernet_encryption:
+            fernet = Fernet(self.fernet_encryption)
+            self.encrypt, self.decrypt = fernet.encrypt, fernet.decrypt
+        else:
+            self.encrypt, self.decrypt = b64encode, b64decode
+
+    def get_password(self, password):
+        if not password:
+            return
+        if self.fernet_encryption and isinstance(password, str):
+            password = str.encode(password)
+        return str(self.decrypt(password), "utf-8")
+
+    def initialize(self):
+        self.settings["database"]["type"] = db.dialect
+        self.init_services()
+        db.base.metadata.create_all(bind=db.engine)
+        configure_mappers()
+        db.configure_application_events(self)
+        self.init_forms()
+        self.reset_run_status()
+        if not db.fetch("user", allow_none=True, name="admin"):
+            self.configure_server_id()
+            self.create_admin_user()
+            db.session.commit()
+            if self.settings["app"]["create_examples"]:
+                self.migration_import(
+                    name="examples", import_export_types=db.import_classes
+                )
+                self.update_credentials()
+            else:
+                self.migration_import(
+                    name="default", import_export_types=db.import_classes
+                )
+            self.get_git_content()
+            db.session.commit()
+
+    def reset_run_status(self):
+        for run in db.fetch("run", all_matches=True, allow_none=True, status="Running"):
+            run.status = "Aborted (RELOAD)"
+        db.session.commit()
+
+    def fetch_version(self):
+        with open(self.path / "package.json") as package_file:
+            self.version = load(package_file)["version"]
+
+    def configure_server_id(self):
+        db.factory(
+            "server",
+            **{
+                "name": str(getnode()),
+                "description": "Localhost",
+                "ip_address": "0.0.0.0",
+                "status": "Up",
+            },
+        )
+
+    def create_admin_user(self) -> None:
+        admin = db.factory("user", **{"name": "admin", "group": "Admin"})
+        if not admin.password:
+            admin.update(password="admin")
+
+    def update_credentials(self):
+        with open(self.path / "files" / "spreadsheets" / "usa.xls", "rb") as file:
+            self.topology_import(file)
+
+    def get_git_content(self):
+        repo = self.settings["app"]["git_repository"]
+        if not repo:
+            return
+        local_path = self.path / "network_data"
+        try:
+            if exists(local_path):
+                Repo(local_path).remotes.origin.pull()
+            else:
+                local_path.mkdir(parents=True, exist_ok=True)
+                Repo.clone_from(repo, local_path)
+        except Exception as exc:
+            self.log("error", f"Git pull failed ({str(exc)})")
+        self.update_database_configurations_from_git()
+
+    def load_custom_properties(self):
+        for model, values in self.properties["custom"].items():
+            self.property_names.update({k: v["pretty_name"] for k, v in values.items()})
+            model_properties[model].extend(list(values))
+            db.private_properties.extend(
+                list(p for p, v in values.items() if v.get("private", False))
+            )
+
+    def init_logs(self):
+        folder = self.path / "logs"
+        folder.mkdir(parents=True, exist_ok=True)
+        with open(self.path / "setup" / "logging.json", "r") as logging_config:
+            logging_config = load(logging_config)
+        dictConfig(logging_config)
+        for logger, log_level in logging_config["external_loggers"].items():
+            info(f"Changing {logger} log level to '{log_level}'")
+            log_level = getattr(import_module("logging"), log_level.upper())
+            getLogger(logger).setLevel(log_level)
+
+    def init_connection_pools(self):
+        self.request_session = RequestSession()
+        retry = Retry(**self.settings["requests"]["retries"])
+        for protocol in ("http", "https"):
+            self.request_session.mount(
+                f"{protocol}://",
+                HTTPAdapter(max_retries=retry, **self.settings["requests"]["pool"],),
+            )
+
+    def init_forms(self):
+        for file in (self.path / "eNMS" / "forms").glob("**/*.py"):
+            spec = spec_from_file_location(str(file).split("/")[-1][:-3], str(file))
+            spec.loader.exec_module(module_from_spec(spec))
+
+    def init_redis(self):
+        host = environ.get("REDIS_ADDR")
+        self.redis = (
+            Redis(host=host, port=6379, db=0, charset="utf-8", decode_responses=True)
+            if host
+            else None
+        )
+
+    def init_services(self):
+        path_services = [self.path / "eNMS" / "services"]
+        if self.settings["paths"]["custom_services"]:
+            path_services.append(Path(self.settings["paths"]["custom_services"]))
+        for path in path_services:
+            for file in path.glob("**/*.py"):
+                if "init" in str(file):
+                    continue
+                if not self.settings["app"]["create_examples"] and "examples" in str(
+                    file
+                ):
+                    continue
+                info(f"Loading service: {file}")
+                spec = spec_from_file_location(str(file).split("/")[-1][:-3], str(file))
+                try:
+                    spec.loader.exec_module(module_from_spec(spec))
+                except InvalidRequestError as exc:
+                    error(f"Error loading custom service '{file}' ({str(exc)})")
+
+    def init_ldap_client(self):
+        self.ldap_client = Server(self.settings["ldap"]["server"], get_info=ALL)
+
+    def init_tacacs_client(self):
+        self.tacacs_client = TACACSClient(
+            self.settings["tacacs"]["address"], 49, environ.get("TACACS_PASSWORD")
+        )
+
+    def init_vault_client(self):
+        url = environ.get("VAULT_ADDR", "http://127.0.0.1:8200")
+        self.vault_client = VaultClient(url=url, token=environ.get("VAULT_TOKEN"))
+        if self.vault_client.sys.is_sealed() and self.settings["vault"]["unseal_vault"]:
+            keys = [environ.get(f"UNSEAL_VAULT_KEY{i}") for i in range(1, 6)]
+            self.vault_client.sys.submit_unseal_keys(filter(None, keys))
+
+    def init_syslog_server(self):
+        self.syslog_server = SyslogServer(
+            self.settings["syslog"]["address"], self.settings["syslog"]["port"]
+        )
+        self.syslog_server.start()
+
+    def log_queue(self, runtime, service, log=None, mode="add"):
+        if self.redis:
+            key = f"logs/{runtime}/{service}"
+            self.run_logs[runtime][int(service)] = None
+            if mode == "add":
+                log = self.redis.lpush(key, log)
+            elif mode in ("get", "pop"):
+                log = self.redis.lrange(key, 0, -1)[::-1]
+            if mode == "pop":
+                self.redis.delete(key)
+        else:
+            if mode == "add":
+                return self.run_logs[runtime][int(service)].append(log)
+            else:
+                log = getattr(self.run_logs[runtime], mode)(int(service), [])
+        return log
+
+    def delete_instance(self, instance_type, instance_id):
+        return db.delete(instance_type, id=instance_id)
+
+    def get(self, instance_type, id):
+        return db.fetch(instance_type, id=id).serialized
+
+    def get_properties(self, instance_type, id):
+        return db.fetch(instance_type, id=id).get_properties()
+
+    def get_all(self, instance_type):
+        return [instance.get_properties() for instance in db.fetch_all(instance_type)]
+
+    def update(self, type, **kwargs):
+        try:
+            must_be_new = kwargs.get("id") == ""
+            for arg in ("name", "scoped_name"):
+                if arg in kwargs:
+                    kwargs[arg] = kwargs[arg].strip()
+            kwargs["last_modified"] = self.get_time()
+            kwargs["creator"] = kwargs["user"] = getattr(current_user, "name", "")
+            instance = db.factory(type, must_be_new=must_be_new, **kwargs)
+            if kwargs.get("original"):
+                db.fetch(type, id=kwargs["original"]).duplicate(clone=instance)
+            db.session.flush()
+            return instance.serialized
+        except Exception as exc:
+            db.session.rollback()
+            if isinstance(exc, IntegrityError):
+                return {"alert": f"There is already a {type} with the same parameters."}
+            return {"alert": str(exc)}
+
+    def log(self, severity, content, user=None):
+        db.factory(
+            "changelog",
+            **{
+                "severity": severity,
+                "content": content,
+                "user": user or getattr(current_user, "name", "admin"),
+            },
+        )
+        getattr(import_module("logging"), severity)(content)
+
+    def count_models(self):
+        return {
+            "counters": {
+                instance_type: db.count(instance_type)
+                for instance_type in properties["dashboard"]
+            },
+            "properties": {
+                instance_type: Counter(
+                    str(getattr(instance, properties["dashboard"][instance_type][0]))
+                    for instance in db.fetch_all(instance_type)
+                )
+                for instance_type in properties["dashboard"]
+            },
+        }
+
+    def compare(self, type, device_name, v1, v2):
+        if type == "result":
+            first = self.str_dict(getattr(db.fetch(type, id=v1), "result"))
+            second = self.str_dict(getattr(db.fetch(type, id=v2), "result"))
+        else:
+            first = self.get_git_network_data(device_name, v1)[type]
+            second = self.get_git_network_data(device_name, v2)[type]
+        return "\n".join(
+            unified_diff(
+                first.splitlines(),
+                second.splitlines(),
+                fromfile="-",
+                tofile="-",
+                lineterm="",
+            )
+        )
+
+    def build_filtering_constraints(self, obj_type, **kwargs):
+        model, constraints = models[obj_type], []
+        for property in model_properties[obj_type]:
+            value = kwargs["form"].get(property)
+            if not value:
+                continue
+            filter = kwargs["form"].get(f"{property}_filter")
+            if value in ("bool-true", "bool-false"):
+                constraint = getattr(model, property) == (value == "bool-true")
+            elif filter == "equality":
+                constraint = getattr(model, property) == value
+            elif not filter or filter == "inclusion" or db.dialect == "sqlite":
+                constraint = getattr(model, property).contains(value)
+            else:
+                compile(value)
+                regex_operator = "regexp" if db.dialect == "mysql" else "~"
+                constraint = getattr(model, property).op(regex_operator)(value)
+            constraints.append(constraint)
+        for related_model, relation_properties in relationships[obj_type].items():
+            relation_ids = [int(id) for id in kwargs["form"].get(related_model, [])]
+            filter = kwargs["form"].get(f"{related_model}_filter")
+            if filter == "none":
+                constraint = ~getattr(model, related_model).any()
+            elif not relation_ids:
+                continue
+            elif relation_properties["list"]:
+                constraint = (and_ if filter == "all" else or_)(
+                    getattr(model, related_model).any(id=relation_id)
+                    for relation_id in relation_ids
+                )
+                if filter == "not_any":
+                    constraint = ~constraint
+            else:
+                constraint = or_(
+                    getattr(model, related_model).has(id=relation_id)
+                    for relation_id in relation_ids
+                )
+            constraints.append(constraint)
+        return constraints
+
+    def multiselect_filtering(self, type, **params):
+        model = models[type]
+        results = db.session.query(model).filter(
+            model.name.contains(params.get("term"))
+        )
+        return {
+            "items": [
+                {"text": result.ui_name, "id": str(result.id)}
+                for result in results.limit(10)
+                .offset((int(params["page"]) - 1) * 10)
+                .all()
+            ],
+            "total_count": results.count(),
+        }
+
+    def filtering(self, table, **kwargs):
+        model = models[table]
+        ordering = getattr(
+            getattr(
+                model,
+                kwargs["columns"][int(kwargs["order"][0]["column"])]["data"],
+                None,
+            ),
+            kwargs["order"][0]["dir"],
+            None,
+        )
+        try:
+            constraints = self.build_filtering_constraints(table, **kwargs)
+        except regex_error:
+            return {"error": "Invalid regular expression as search parameter."}
+        constraints.extend(models[table].filtering_constraints(**kwargs))
+        result = db.session.query(model).filter(and_(*constraints))
+        if ordering:
+            result = result.order_by(ordering())
+        table_result = {
+            "draw": int(kwargs["draw"]),
+            "recordsTotal": db.session.query(func.count(model.id)).scalar(),
+            "recordsFiltered": db.get_query_count(result),
+            "data": [
+                obj.table_properties(**kwargs)
+                for obj in result.limit(int(kwargs["length"]))
+                .offset(int(kwargs["start"]))
+                .all()
+            ],
+        }
+        if kwargs.get("export"):
+            table_result["full_result"] = [
+                obj.table_properties(**kwargs) for obj in result.all()
+            ]
+        return table_result
+
+    def allowed_file(self, name, allowed_modules):
+        allowed_syntax = "." in name
+        allowed_extension = name.rsplit(".", 1)[1].lower() in allowed_modules
+        return allowed_syntax and allowed_extension
+
+    def get_time(self):
+        return str(datetime.now())
+
+    def send_email(
+        self,
+        subject,
+        content,
+        recipients="",
+        sender=None,
+        filename=None,
+        file_content=None,
+    ):
+        sender = sender or self.settings["mail"]["sender"]
+        message = MIMEMultipart()
+        message["From"] = sender
+        message["To"] = recipients
+        message["Date"] = formatdate(localtime=True)
+        message["Subject"] = subject
+        message.attach(MIMEText(content))
+        if filename:
+            attached_file = MIMEApplication(file_content, Name=filename)
+            attached_file["Content-Disposition"] = f'attachment; filename="{filename}"'
+            message.attach(attached_file)
+        server = SMTP(self.settings["mail"]["server"], self.settings["mail"]["port"])
+        if self.settings["mail"]["use_tls"]:
+            server.starttls()
+            password = environ.get("MAIL_PASSWORD", "")
+            server.login(self.settings["mail"]["username"], password)
+        server.sendmail(sender, recipients.split(","), message.as_string())
+        server.close()
+
+    def contains_set(self, input):
+        if isinstance(input, set):
+            return True
+        elif isinstance(input, list):
+            return any(self.contains_set(x) for x in input)
+        elif isinstance(input, dict):
+            return any(self.contains_set(x) for x in input.values())
+        else:
+            return False
+
+    def str_dict(self, input, depth=0):
+        tab = "\t" * depth
+        if isinstance(input, list):
+            result = "\n"
+            for element in input:
+                result += f"{tab}- {self.str_dict(element, depth + 1)}\n"
+            return result
+        elif isinstance(input, dict):
+            result = ""
+            for key, value in input.items():
+                result += f"\n{tab}{key}: {self.str_dict(value, depth + 1)}"
+            return result
+        else:
+            return str(input)
+
+    def strip_all(self, input):
+        return input.translate(str.maketrans("", "", f"{punctuation} "))
+
+    def switch_menu(self, user_id):
+        user = db.fetch("user", id=user_id)
+        user.small_menu = not user.small_menu
+
+    def update_database_configurations_from_git(self):
+        for dir in scandir(self.path / "network_data"):
+            device = db.fetch("device", allow_none=True, name=dir.name)
+            if not device:
+                continue
+            with open(Path(dir.path) / "data.yml") as data:
+                parameters = yaml.load(data)
+                device.update(**{"dont_update_pools": True, **parameters})
+            for data in ("configuration", "operational_data"):
+                filepath = Path(dir.path) / data
+                if not filepath.exists():
+                    continue
+                with open(filepath) as file:
+                    setattr(device, data, file.read())
+        db.session.commit()
+        for pool in db.fetch_all("pool"):
+            if pool.device_configuration or pool.device_operational_data:
+                pool.compute_pool()