from apscheduler.schedulers.background import BackgroundScheduler
from collections import Counter
from datetime import datetime
from difflib import SequenceMatcher
from email.mime.application import MIMEApplication
from email.mime.multipart import MIMEMultipart
from email.mime.text import MIMEText
from email.utils import formatdate
from flask_login import current_user
from git import Repo
from hvac import Client as VaultClient
from importlib import import_module
from importlib.util import module_from_spec, spec_from_file_location
from json import load
from ldap3 import ALL, Server
from logging import basicConfig, error, info, StreamHandler, warning
from logging.handlers import RotatingFileHandler
from os import environ, remove, scandir
from pathlib import Path
from ruamel import yaml
from simplekml import Color, Style
from smtplib import SMTP
from string import punctuation
from sqlalchemy import and_, func, or_
from sqlalchemy.exc import IntegrityError, InvalidRequestError
from sqlalchemy.orm import configure_mappers
from sys import path as sys_path
from tacacs_plus.client import TACACSClient
from uuid import getnode

from eNMS.database import Base, DIALECT, engine, Session
from eNMS.database.events import configure_events
from eNMS.database.functions import (
    count,
    delete,
    factory,
    fetch,
    fetch_all,
    get_query_count,
)
from eNMS.models import models, model_properties, relationships
from eNMS.properties import private_properties, property_names
from eNMS.properties.database import import_classes
from eNMS.properties.diagram import (
    device_diagram_properties,
    diagram_classes,
    type_to_diagram_properties,
)
from eNMS.properties.table import filtering_properties, table_properties
from eNMS.properties.objects import (
    device_properties,
    device_icons,
    pool_device_properties,
)
from eNMS.controller.syslog import SyslogServer


class BaseController:

    cluster = int(environ.get("CLUSTER", False))
    cluster_id = int(environ.get("CLUSTER_ID", True))
    cluster_scan_subnet = environ.get("CLUSER_SCAN_SUBNET", "192.168.105.0/24")
    cluster_scan_protocol = environ.get("CLUSTER_SCAN_PROTOCOL", "http")
    cluster_scan_timeout = environ.get("CLUSTER_SCAN_TIMEOUT", 0.05)
    config_mode = environ.get("CONFIG_MODE", "Debug")
    custom_code_path = environ.get("CUSTOM_CODE_PATH")
    default_longitude = environ.get("DEFAULT_LONGITUDE", -96.0)
    default_latitude = environ.get("DEFAULT_LATITUDE", 33.0)
    default_zoom_level = environ.get("DEFAULT_ZOOM_LEVEL", 5)
    default_view = environ.get("DEFAULT_VIEW", "2D")
    default_marker = environ.get("DEFAULT_MARKER", "Image")
    documentation_url = environ.get(
        "DOCUMENTATION_URL", "https://enms.readthedocs.io/en/latest/"
    )
    create_examples = int(environ.get("CREATE_EXAMPLES", True))
    custom_services_path = environ.get("CUSTOM_SERVICES_PATH")
    log_level = environ.get("LOG_LEVEL", "DEBUG")
    server_addr = environ.get("SERVER_ADDR", "http://SERVER_IP")
    git_automation = environ.get("GIT_AUTOMATION")
    git_configurations = environ.get("GIT_CONFIGURATIONS")
    gotty_port_redirection = int(environ.get("GOTTY_PORT_REDIRECTION", False))
    gotty_bypass_key_prompt = int(environ.get("GOTTY_BYPASS_KEY_PROMPT", False))
    gotty_port = -1
    gotty_start_port = int(environ.get("GOTTY_START_PORT", 9000))
    gotty_end_port = int(environ.get("GOTTY_END_PORT", 9100))
    ldap_server = environ.get("LDAP_SERVER")
    ldap_userdn = environ.get("LDAP_USERDN")
    ldap_basedn = environ.get("LDAP_BASEDN")
    ldap_admin_group = environ.get("LDAP_ADMIN_GROUP", "")
    mail_server = environ.get("MAIL_SERVER", "smtp.googlemail.com")
    mail_port = int(environ.get("MAIL_PORT", "587"))
    mail_use_tls = int(environ.get("MAIL_USE_TLS", True))
    mail_username = environ.get("MAIL_USERNAME")
    mail_password = environ.get("MAIL_PASSWORD")
    mail_sender = environ.get("MAIL_SENDER", "enms@enms.fr")
    mail_recipients = environ.get("MAIL_RECIPIENTS", "")
    mattermost_url = environ.get("MATTERMOST_URL")
    mattermost_channel = environ.get("MATTERMOST_CHANNEL")
    mattermost_verify_certificate = int(
        environ.get("MATTERMOST_VERIFY_CERTIFICATE", True)
    )
    opennms_login = environ.get("OPENNMS_LOGIN")
    opennms_devices = environ.get("OPENNMS_DEVICES", "")
    opennms_rest_api = environ.get("OPENNMS_REST_API")
    playbook_path = environ.get("PLAYBOOK_PATH")
    pool_filter = environ.get("POOL_FILTER", "All objects")
    slack_token = environ.get("SLACK_TOKEN")
    slack_channel = environ.get("SLACK_CHANNEL")
    syslog_addr = environ.get("SYSLOG_ADDR", "0.0.0.0")
    syslog_port = int(environ.get("SYSLOG_PORT", 514))
    tacacs_addr = environ.get("TACACS_ADDR")
    tacacs_password = environ.get("TACACS_PASSWORD")
    unseal_vault = environ.get("UNSEAL_VAULT")
    use_ldap = int(environ.get("USE_LDAP", False))
    use_syslog = int(environ.get("USE_SYSLOG", False))
    use_tacacs = int(environ.get("USE_TACACS", False))
    use_vault = int(environ.get("USE_VAULT", False))
    vault_addr = environ.get("VAULT_ADDR")

    log_severity = {"error": error, "info": info, "warning": warning}

    free_access_pages = ["/", "/login"]

    valid_pages = [
        "/administration",
        "/calendar/run",
        "/calendar/task",
        "/dashboard",
        "/login",
        "/table/changelog",
        "/table/configuration",
        "/table/device",
        "/table/event",
        "/table/pool",
        "/table/link",
        "/table/run",
        "/table/server",
        "/table/service",
        "/table/syslog",
        "/table/task",
        "/table/user",
        "/table/workflow",
        "/view/network",
        "/view/site",
        "/workflow_builder",
    ]

    valid_post_endpoints = [
        "stop_workflow",
        "add_edge",
        "add_services_to_workflow",
        "calendar_init",
        "clear_results",
        "clear_configurations",
        "compare",
        "connection",
        "counters",
        "count_models",
        "create_label",
        "database_deletion",
        "delete_edge",
        "delete_instance",
        "delete_label",
        "delete_node",
        "duplicate_workflow",
        "export_service",
        "export_to_google_earth",
        "export_topology",
        "get",
        "get_all",
        "get_cluster_status",
        "get_configuration_diff",
        "get_device_configuration",
        "get_device_logs",
        "get_exported_services",
        "get_git_content",
        "get_service_logs",
        "get_properties",
        "get_result",
        "get_runtimes",
        "get_view_topology",
        "get_workflow_state",
        "import_services",
        "import_topology",
        "migration_export",
        "migration_import",
        "multiselect_filtering",
        "query_netbox",
        "query_librenms",
        "query_opennms",
        "reset_status",
        "restart_workflow",
        "run_service",
        "save_parameters",
        "save_pool_objects",
        "save_positions",
        "scan_cluster",
        "scan_playbook_folder",
        "scheduler",
        "skip_services",
        "table_filtering",
        "task_action",
        "topology_import",
        "update",
        "update_parameters",
        "update_pool",
        "update_all_pools",
        "view_filtering",
    ]

    valid_rest_endpoints = [
        "get_cluster_status",
        "get_git_content",
        "update_all_pools",
        "update_database_configurations_from_git",
    ]

    def __init__(self, path):
        self.path = path
        self.custom_properties = self.load_custom_properties()
        self.custom_config = self.load_custom_config()
        self.init_scheduler()
        if self.use_tacacs:
            self.init_tacacs_client()
        if self.use_ldap:
            self.init_ldap_client()
        if self.use_vault:
            self.init_vault_client()
        if self.use_syslog:
            self.init_syslog_server()
        if self.custom_code_path:
            sys_path.append(self.custom_code_path)
        self.create_google_earth_styles()
        self.fetch_version()
        self.init_logs()

    def configure_database(self):
        self.init_services()
        Base.metadata.create_all(bind=engine)
        configure_mappers()
        configure_events(self)
        self.init_forms()
        self.clean_database()
        if not fetch("user", allow_none=True, name="admin"):
            self.init_parameters()
            self.configure_server_id()
            self.create_admin_user()
            Session.commit()
            if self.create_examples:
                self.migration_import(
                    name="examples", import_export_types=import_classes
                )
                self.update_credentials()
            else:
                self.migration_import(
                    name="default", import_export_types=import_classes
                )
            self.get_git_content()
            Session.commit()

    def clean_database(self):
        for run in fetch("run", all_matches=True, allow_none=True, status="Running"):
            run.status = "Aborted (app reload)"
        Session.commit()

    def create_google_earth_styles(self):
        self.google_earth_styles = {}
        for icon in device_icons:
            point_style = Style()
            point_style.labelstyle.color = Color.blue
            path_icon = f"{self.path}/eNMS/static/images/2D/{icon}.gif"
            point_style.iconstyle.icon.href = path_icon
            self.google_earth_styles[icon] = point_style

    def fetch_version(self):
        with open(self.path / "package.json") as package_file:
            self.version = load(package_file)["version"]

    def init_parameters(self):
        parameters = Session.query(models["parameters"]).one_or_none()
        if not parameters:
            parameters = models["parameters"]()
            parameters.update(
                **{
                    property: getattr(self, property)
                    for property in model_properties["parameters"]
                    if hasattr(self, property)
                }
            )
            Session.add(parameters)
            Session.commit()
        else:
            for parameter in parameters.get_properties():
                setattr(self, parameter, getattr(parameters, parameter))

    def configure_server_id(self):
        factory(
            "server",
            **{
                "name": str(getnode()),
                "description": "Localhost",
                "ip_address": "0.0.0.0",
                "status": "Up",
            },
        )

<<<<<<< HEAD
    def create_admin_user(self):
        password = {} if self.config_mode == "Production" else {"password": "admin"}
        factory("user", **{"name": "admin", **password})
=======
    def create_admin_user(self) -> None:
        factory("User", **{"name": "admin", "password": "admin"})
>>>>>>> fa19e06d

    def update_credentials(self):
        with open(self.path / "projects" / "spreadsheets" / "usa.xls", "rb") as file:
            self.topology_import(file)

    @property
    def config(self):
        parameters = Session.query(models["parameters"]).one_or_none()
        return parameters.get_properties() if parameters else {}

    def get_git_content(self):
        for repository_type in ("configurations", "automation"):
            repo = getattr(self, f"git_{repository_type}")
            if not repo:
                continue
            local_path = self.path / "git" / repository_type
            repo_contents_exist = False
            for entry in scandir(local_path):
                if entry.name == ".gitkeep":
                    remove(entry)
                if entry.name == ".git":
                    repo_contents_exist = True
            if repo_contents_exist:
                try:
                    Repo(local_path).remotes.origin.pull()
                    if repository_type == "configurations":
                        self.update_database_configurations_from_git()
                except Exception as e:
                    info(f"Cannot pull {repository_type} git repository ({str(e)})")
            else:
                try:
                    Repo.clone_from(repo, local_path)
                    if repository_type == "configurations":
                        self.update_database_configurations_from_git()
                except Exception as e:
                    info(f"Cannot clone {repository_type} git repository ({str(e)})")

    def load_custom_config(self):
        filepath = environ.get("PATH_CUSTOM_CONFIG")
        if not filepath:
            return {}
        else:
            with open(filepath, "r") as config:
                return load(config)

    def load_custom_properties(self):
        filepath = environ.get("PATH_CUSTOM_PROPERTIES")
        if not filepath:
            custom_properties = {}
        else:
            with open(filepath, "r") as properties:
                custom_properties = yaml.load(properties)
        property_names.update(
            {k: v["pretty_name"] for k, v in custom_properties.items()}
        )
        public_custom_properties = {
            k: v for k, v in custom_properties.items() if not v.get("private", False)
        }
        device_properties.extend(list(custom_properties))
        pool_device_properties.extend(list(public_custom_properties))
        for properties_table in table_properties, filtering_properties:
            properties_table["device"].extend(list(public_custom_properties))
        device_diagram_properties.extend(
            list(p for p, v in custom_properties.items() if v["add_to_dashboard"])
        )
        private_properties.extend(
            list(p for p, v in custom_properties.items() if v.get("private", False))
        )
        return custom_properties

    def init_logs(self):
        basicConfig(
            level=getattr(import_module("logging"), self.log_level),
            format="%(asctime)s %(levelname)-8s %(message)s",
            datefmt="%m-%d-%Y %H:%M:%S",
            handlers=[
                RotatingFileHandler(
                    self.path / "logs" / "enms.log", maxBytes=20_000_000, backupCount=10
                ),
                StreamHandler(),
            ],
        )

    def init_scheduler(self):
        self.scheduler = BackgroundScheduler(
            {
                "apscheduler.jobstores.default": {
                    "type": "sqlalchemy",
                    "url": "sqlite:///jobs.sqlite",
                },
                "apscheduler.executors.default": {
                    "class": "apscheduler.executors.pool:ThreadPoolExecutor",
                    "max_workers": "50",
                },
                "apscheduler.job_defaults.misfire_grace_time": "5",
                "apscheduler.job_defaults.coalesce": "true",
                "apscheduler.job_defaults.max_instances": "3",
            }
        )

        self.scheduler.start()

    def init_forms(self):
        for file in (self.path / "eNMS" / "forms").glob("**/*.py"):
            spec = spec_from_file_location(str(file).split("/")[-1][:-3], str(file))
            spec.loader.exec_module(module_from_spec(spec))

    def init_services(self):
        path_services = [self.path / "eNMS" / "services"]
        if self.custom_services_path:
            path_services.append(Path(self.custom_services_path))
        for path in path_services:
            for file in path.glob("**/*.py"):
                if "init" in str(file):
                    continue
                if not self.create_examples and "examples" in str(file):
                    continue
                spec = spec_from_file_location(str(file).split("/")[-1][:-3], str(file))
                try:
                    spec.loader.exec_module(module_from_spec(spec))
                except InvalidRequestError as e:
                    error(f"Error loading custom service '{file}' ({str(e)})")

    def init_ldap_client(self):
        self.ldap_client = Server(self.ldap_server, get_info=ALL)

    def init_tacacs_client(self):
        self.tacacs_client = TACACSClient(self.tacacs_addr, 49, self.tacacs_password)

    def init_vault_client(self):
        self.vault_client = VaultClient()
        self.vault_client.url = self.vault_addr
        self.vault_client.token = environ.get("VAULT_TOKEN")
        if self.vault_client.sys.is_sealed() and self.unseal_vault:
            keys = [environ.get(f"UNSEAL_VAULT_KEY{i}") for i in range(1, 6)]
            self.vault_client.sys.submit_unseal_keys(filter(None, keys))

    def init_syslog_server(self):
        self.syslog_server = SyslogServer(self.syslog_addr, self.syslog_port)
        self.syslog_server.start()

    def update_parameters(self, **kwargs):
        Session.query(models["parameters"]).one().update(**kwargs)
        self.__dict__.update(**kwargs)

    def delete_instance(self, cls, instance_id):
        return delete(cls, id=instance_id)

    def get(self, cls, id):
        return fetch(cls, id=id).serialized

    def get_properties(self, cls, id):
        return fetch(cls, id=id).get_properties()

    def get_all(self, cls):
        return [instance.get_properties() for instance in fetch_all(cls)]

    def update(self, cls, **kwargs):
        try:
            must_be_new = kwargs.get("id") == ""
            kwargs["last_modified"] = self.get_time()
            kwargs["creator"] = getattr(current_user, "name", "admin")
            instance = factory(cls, must_be_new=must_be_new, **kwargs)
            Session.flush()
            return instance.serialized
        except Exception as exc:
            Session.rollback()
            if isinstance(exc, IntegrityError):
                return {"error": (f"There already is a {cls} with the same name")}
            return {"error"(exc)}

    def log(self, severity, content):
        factory(
            "changelog",
            **{
                "severity": severity,
                "content": content,
                "user": getattr(current_user, "name", "admin"),
            },
        )
        self.log_severity[severity](content)

    def count_models(self):
        return {
            "counters": {cls: count(cls) for cls in diagram_classes},
            "properties": {
                cls: Counter(
                    str(getattr(instance, type_to_diagram_properties[cls][0]))
                    for instance in fetch_all(cls)
                )
                for cls in diagram_classes
            },
        }

    def compare(self, type, result1, result2):
        first = self.str_dict(getattr(fetch(type, id=result1), type)).splitlines()
        second = self.str_dict(getattr(fetch(type, id=result2), type)).splitlines()
        opcodes = SequenceMatcher(None, first, second).get_opcodes()
        return {"first": first, "second": second, "opcodes": opcodes}

    def build_filtering_constraints(self, obj_type, kwargs):
        model, constraints = models[obj_type], []
        for property in filtering_properties[obj_type]:
            value = kwargs.get(f"form[{property}]")
            if not value:
                continue
            filter = kwargs.get(f"form[{property}_filter]")
            if value in ("bool-true", "bool-false"):
                constraint = getattr(model, property) == (value == "bool-true")
            elif filter == "equality":
                constraint = getattr(model, property) == value
            elif filter == "inclusion" or DIALECT == "sqlite":
                constraint = getattr(model, property).contains(value)
            else:
                regex_operator = "regexp" if DIALECT == "mysql" else "~"
                constraint = getattr(model, property).op(regex_operator)(value)
            constraints.append(constraint)
        for related_model, relation_properties in relationships[obj_type].items():
            relation_ids = [
                int(id) for id in kwargs.getlist(f"form[{related_model}][]")
            ]
            filter = kwargs.get(f"form[{related_model}_filter]")
            if filter == "none":
                constraint = ~getattr(model, related_model).any()
            elif not relation_ids:
                continue
            elif relation_properties["list"]:
                constraint = getattr(model, related_model).any(
                    models[relation_properties["model"]].id.in_(relation_ids)
                )
                if filter == "not_any":
                    constraint = ~constraint
            else:
                constraint = or_(
                    getattr(model, related_model).has(id=relation_id)
                    for relation_id in relation_ids
                )
            constraints.append(constraint)
        return constraints

    def multiselect_filtering(self, type, params):
        model = models[type]
        results = Session.query(model.id, model.name).filter(
            model.name.contains(params.get("term"))
        )
        return {
            "items": [
                {"text": r.name, "id": str(r.id)}
                for r in results.limit(10).offset((int(params["page"]) - 1) * 10).all()
            ],
            "total_count": results.count(),
        }

    def table_filtering(self, table, kwargs):
        model, properties = models[table], table_properties[table]
        operator = and_ if kwargs.get("form[operator]", "all") == "all" else or_
        try:
            order_property = properties[int(kwargs["order[0][column]"])]
        except IndexError:
            order_property = "name"
        order = getattr(getattr(model, order_property), kwargs["order[0][dir]"])()
        constraints = self.build_filtering_constraints(table, kwargs)
        if table == "result":
            constraints.append(
                getattr(
                    models[table],
                    "service"
                    if "service" in kwargs["instance[type]"]
                    else kwargs["instance[type]"],
                ).has(id=kwargs["instance[id]"])
            )
            if kwargs.get("service[runtime]"):
                constraints.append(
                    models["result"].parent_runtime == kwargs.get("service[runtime]")
                )
        elif table == "configuration" and kwargs.get("instance[id]"):
            constraints.append(
                getattr(models[table], "device").has(id=kwargs["instance[id]"])
            )
        result = Session.query(model).filter(operator(*constraints)).order_by(order)
        return {
            "draw": int(kwargs["draw"]),
            "recordsTotal": Session.query(func.count(model.id)).scalar(),
            "recordsFiltered": get_query_count(result),
            "data": [
                [getattr(obj, property) for property in properties]
                + obj.generate_row(table)
                for obj in result.limit(int(kwargs["length"]))
                .offset(int(kwargs["start"]))
                .all()
            ],
        }

    def allowed_file(self, name, allowed_modules):
        allowed_syntax = "." in name
        allowed_extension = name.rsplit(".", 1)[1].lower() in allowed_modules
        return allowed_syntax and allowed_extension

    def get_time(self):
        return str(datetime.now())

    def send_email(
        self,
        subject,
        content,
        sender=None,
        recipients=None,
        filename=None,
        file_content=None,
    ):
        sender = sender or self.mail_sender
        recipients = recipients or self.mail_recipients
        message = MIMEMultipart()
        message["From"] = sender
        message["To"] = recipients
        message["Date"] = formatdate(localtime=True)
        message["Subject"] = subject
        message.attach(MIMEText(content))
        if filename:
            assert file_content
            attached_file = MIMEApplication(file_content, Name=filename)
            attached_file["Content-Disposition"] = f'attachment; filename="{filename}"'
            message.attach(attached_file)
        server = SMTP(self.mail_server, self.mail_port)
        if self.mail_use_tls:
            assert self.mail_username and self.mail_password
            server.starttls()
            server.login(self.mail_username, self.mail_password)
        server.sendmail(sender, recipients.split(","), message.as_string())
        server.close()

    def str_dict(self, input, depth=0):
        tab = "\t" * depth
        if isinstance(input, list):
            result = "\n"
            for element in input:
                result += f"{tab}- {self.str_dict(element, depth + 1)}\n"
            return result
        elif isinstance(input, dict):
            result = ""
            for key, value in input.items():
                result += f"\n{tab}{key}: {self.str_dict(value, depth + 1)}"
            return result
        else:
            return str(input)

    def strip_all(self, input):
        return input.translate(str.maketrans("", "", f"{punctuation} "))

    def update_database_configurations_from_git(self):
        for dir in scandir(self.path / "git" / "configurations"):
            if dir.name == ".git":
                continue
            device = fetch("device", allow_none=True, name=dir.name)
            if device:
                with open(Path(dir.path) / "data.yml") as data:
                    parameters = yaml.load(data)
                    device.update(**{"dont_update_pools": True, **parameters})
                    config_file = Path(dir.path) / dir.name
                    if not config_file.exists():
                        continue
                    with open(config_file) as f:
                        device.current_configuration = device.configurations[
                            str(parameters["last_update"])
                        ] = f.read()
        Session.commit()
        for pool in fetch_all("pool"):
            if pool.device_current_configuration:
                pool.compute_pool()<|MERGE_RESOLUTION|>--- conflicted
+++ resolved
@@ -304,14 +304,8 @@
             },
         )
 
-<<<<<<< HEAD
-    def create_admin_user(self):
-        password = {} if self.config_mode == "Production" else {"password": "admin"}
-        factory("user", **{"name": "admin", **password})
-=======
     def create_admin_user(self) -> None:
-        factory("User", **{"name": "admin", "password": "admin"})
->>>>>>> fa19e06d
+        factory("user", **{"name": "admin", "password": "admin"})
 
     def update_credentials(self):
         with open(self.path / "projects" / "spreadsheets" / "usa.xls", "rb") as file:
