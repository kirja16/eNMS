from apscheduler.schedulers.background import BackgroundScheduler
from collections import Counter
from datetime import datetime
from email.mime.application import MIMEApplication
from email.mime.multipart import MIMEMultipart
from email.mime.text import MIMEText
from email.utils import formatdate
from flask_login import current_user
from git import Repo
from hvac import Client as VaultClient
from importlib import import_module
from importlib.util import module_from_spec, spec_from_file_location
from json import load
from ldap3 import ALL, Server
from logging import basicConfig, error, info, StreamHandler, warning
from logging.handlers import RotatingFileHandler
from os import environ, remove, scandir
from pathlib import Path
from ruamel import yaml
from simplekml import Color, Style
from smtplib import SMTP
from string import punctuation
from sqlalchemy import and_, func, or_
from sqlalchemy.exc import IntegrityError, InterfaceError, InvalidRequestError
from sqlalchemy.orm import configure_mappers
from sys import path as sys_path
from tacacs_plus.client import TACACSClient
from typing import Any, Dict, List, Optional, Set, Union
from uuid import getnode
from werkzeug.datastructures import ImmutableMultiDict

from eNMS.database import Base, DIALECT, engine, Session
from eNMS.database.events import configure_events
from eNMS.database.functions import (
    count,
    delete,
    factory,
    fetch,
    fetch_all,
    get_query_count,
)
from eNMS.models import models, model_properties, relationships
from eNMS.properties import private_properties, property_names
from eNMS.properties.database import import_classes
from eNMS.properties.diagram import (
    device_diagram_properties,
    diagram_classes,
    type_to_diagram_properties,
)
from eNMS.properties.table import filtering_properties, table_properties
from eNMS.properties.objects import (
    device_properties,
    device_icons,
    pool_device_properties,
)
from eNMS.controller.syslog import SyslogServer


class BaseController:

    cluster = int(environ.get("CLUSTER", False))
    cluster_id = int(environ.get("CLUSTER_ID", True))
    cluster_scan_subnet = environ.get("CLUSER_SCAN_SUBNET", "192.168.105.0/24")
    cluster_scan_protocol = environ.get("CLUSTER_SCAN_PROTOCOL", "http")
    cluster_scan_timeout = environ.get("CLUSTER_SCAN_TIMEOUT", 0.05)
    config_mode = environ.get("CONFIG_MODE", "Debug")
    custom_code_path = environ.get("CUSTOM_CODE_PATH")
    default_longitude = environ.get("DEFAULT_LONGITUDE", -96.0)
    default_latitude = environ.get("DEFAULT_LATITUDE", 33.0)
    default_zoom_level = environ.get("DEFAULT_ZOOM_LEVEL", 5)
    default_view = environ.get("DEFAULT_VIEW", "2D")
    default_marker = environ.get("DEFAULT_MARKER", "Image")
    documentation_url = environ.get(
        "DOCUMENTATION_URL", "https://enms.readthedocs.io/en/latest/"
    )
    create_examples = int(environ.get("CREATE_EXAMPLES", True))
    custom_services_path = environ.get("CUSTOM_SERVICES_PATH")
    log_level = environ.get("LOG_LEVEL", "DEBUG")
    server_addr = environ.get("SERVER_ADDR", "http://SERVER_IP")
    git_automation = environ.get("GIT_AUTOMATION")
    git_configurations = environ.get("GIT_CONFIGURATIONS")
    gotty_port_redirection = int(environ.get("GOTTY_PORT_REDIRECTION", False))
    gotty_bypass_key_prompt = int(environ.get("GOTTY_BYPASS_KEY_PROMPT", False))
    gotty_port = -1
    gotty_start_port = int(environ.get("GOTTY_START_PORT", 9000))
    gotty_end_port = int(environ.get("GOTTY_END_PORT", 9100))
    ldap_server = environ.get("LDAP_SERVER")
    ldap_userdn = environ.get("LDAP_USERDN")
    ldap_basedn = environ.get("LDAP_BASEDN")
    ldap_admin_group = environ.get("LDAP_ADMIN_GROUP", "")
    mail_server = environ.get("MAIL_SERVER", "smtp.googlemail.com")
    mail_port = int(environ.get("MAIL_PORT", "587"))
    mail_use_tls = int(environ.get("MAIL_USE_TLS", True))
    mail_username = environ.get("MAIL_USERNAME")
    mail_password = environ.get("MAIL_PASSWORD")
    mail_sender = environ.get("MAIL_SENDER", "enms@enms.fr")
    mail_recipients = environ.get("MAIL_RECIPIENTS", "")
    mattermost_url = environ.get("MATTERMOST_URL")
    mattermost_channel = environ.get("MATTERMOST_CHANNEL")
    mattermost_verify_certificate = int(
        environ.get("MATTERMOST_VERIFY_CERTIFICATE", True)
    )
    opennms_login = environ.get("OPENNMS_LOGIN")
    opennms_devices = environ.get("OPENNMS_DEVICES", "")
    opennms_rest_api = environ.get("OPENNMS_REST_API")
    playbook_path = environ.get("PLAYBOOK_PATH")
    pool_filter = environ.get("POOL_FILTER", "All objects")
    slack_token = environ.get("SLACK_TOKEN")
    slack_channel = environ.get("SLACK_CHANNEL")
    syslog_addr = environ.get("SYSLOG_ADDR", "0.0.0.0")
    syslog_port = int(environ.get("SYSLOG_PORT", 514))
    tacacs_addr = environ.get("TACACS_ADDR")
    tacacs_password = environ.get("TACACS_PASSWORD")
    unseal_vault = environ.get("UNSEAL_VAULT")
    use_ldap = int(environ.get("USE_LDAP", False))
    use_syslog = int(environ.get("USE_SYSLOG", False))
    use_tacacs = int(environ.get("USE_TACACS", False))
    use_vault = int(environ.get("USE_VAULT", False))
    vault_addr = environ.get("VAULT_ADDR")

    log_severity = {"error": error, "info": info, "warning": warning}

    free_access_pages = ["/", "/login"]

    valid_pages = [
        "/administration",
        "/calendar/run",
        "/calendar/task",
        "/dashboard",
        "/login",
        "/table/changelog",
        "/table/configuration",
        "/table/device",
        "/table/event",
        "/table/pool",
        "/table/link",
        "/table/run",
        "/table/server",
        "/table/service",
        "/table/syslog",
        "/table/task",
        "/table/user",
        "/table/workflow",
        "/view/network",
        "/view/site",
        "/workflow_builder",
    ]

    valid_post_endpoints = [
        "stop_workflow",
        "add_edge",
        "add_jobs_to_workflow",
        "calendar_init",
        "clear_results",
        "clear_configurations",
        "compare_results",
        "connection",
        "counters",
        "count_models",
        "create_label",
        "database_deletion",
        "delete_edge",
        "delete_instance",
        "delete_label",
        "delete_node",
        "duplicate_workflow",
        "export_job",
        "export_to_google_earth",
        "export_topology",
        "get",
        "get_all",
        "get_cluster_status",
        "get_configurations",
        "get_configuration_diff",
        "get_device_list",
        "get_device_logs",
        "get_exported_jobs",
        "get_git_content",
        "get_job_logs",
        "get_properties",
        "get_result",
        "get_runtimes",
        "get_view_topology",
        "get_workflow_state",
        "import_jobs",
        "import_topology",
        "migration_export",
        "migration_import",
        "query_netbox",
        "query_librenms",
        "query_opennms",
        "reset_status",
        "restart_workflow",
        "run_job",
        "save_parameters",
        "save_pool_objects",
        "save_positions",
        "scan_cluster",
        "scan_playbook_folder",
        "scheduler",
        "table_filtering",
        "task_action",
        "topology_import",
        "update",
        "update_parameters",
        "update_pool",
        "update_all_pools",
        "view_filtering",
    ]

    valid_rest_endpoints = [
        "get_cluster_status",
        "get_git_content",
        "update_all_pools",
        "update_database_configurations_from_git",
    ]

    def __init__(self, path: Path, config_mode: Optional[str] = None) -> None:
        self.path = path
        self.config_mode = config_mode.capitalize() if config_mode else "Debug"
        self.custom_properties = self.load_custom_properties()
        self.custom_config = self.load_custom_config()
        self.init_scheduler()
        if self.use_tacacs:
            self.init_tacacs_client()
        if self.use_ldap:
            self.init_ldap_client()
        if self.use_vault:
            self.init_vault_client()
        if self.use_syslog:
            self.init_syslog_server()
        if self.custom_code_path:
            sys_path.append(self.custom_code_path)
        self.create_google_earth_styles()
        self.fetch_version()
        self.init_logs()

    def configure_database(self) -> None:
        self.init_services()
        Base.metadata.create_all(bind=engine)
        configure_mappers()
        configure_events(self)
        self.init_forms()
        self.clean_database()
        if not fetch("user", allow_none=True, name="admin"):
            self.init_parameters()
            self.configure_server_id()
            self.create_admin_user()
            Session.commit()
            if self.create_examples:
                self.migration_import(  # type: ignore
                    name="examples", import_export_types=import_classes
                )
                self.update_credentials()
            else:
                self.migration_import(  # type: ignore
                    name="default", import_export_types=import_classes
                )
            self.get_git_content()
            Session.commit()

    def clean_database(self) -> None:
        for run in fetch("run", all_matches=True, allow_none=True, status="Running"):
            run.status = "Aborted (app reload)"
        Session.commit()

    def create_google_earth_styles(self) -> None:
        self.google_earth_styles: Dict[str, Style] = {}
        for icon in device_icons:
            point_style = Style()
            point_style.labelstyle.color = Color.blue
            path_icon = f"{self.path}/eNMS/static/images/2D/{icon}.gif"
            point_style.iconstyle.icon.href = path_icon
            self.google_earth_styles[icon] = point_style

    def fetch_version(self) -> None:
        with open(self.path / "package.json") as package_file:
            self.version = load(package_file)["version"]

    def init_parameters(self) -> None:
        parameters = Session.query(models["parameters"]).one_or_none()
        if not parameters:
            parameters = models["parameters"]()
            parameters.update(
                **{
                    property: getattr(self, property)
                    for property in model_properties["parameters"]
                    if hasattr(self, property)
                }
            )
            Session.add(parameters)
            Session.commit()
        else:
            for parameter in parameters.get_properties():
                setattr(self, parameter, getattr(parameters, parameter))

    def configure_server_id(self) -> None:
        factory(
            "server",
            **{
                "name": str(getnode()),
                "description": "Localhost",
                "ip_address": "0.0.0.0",
                "status": "Up",
            },
        )

    def create_admin_user(self) -> None:
        password = {} if self.config_mode == "Production" else {"password": "admin"}
        factory("user", **{"name": "admin", **password})

    def update_credentials(self) -> None:
        with open(self.path / "projects" / "spreadsheets" / "usa.xls", "rb") as file:
            self.topology_import(file)  # type: ignore

    @property
    def config(self) -> dict:
        parameters = Session.query(models["parameters"]).one_or_none()
        return parameters.get_properties() if parameters else {}

    def get_git_content(self) -> None:
        for repository_type in ("configurations", "automation"):
            repo = getattr(self, f"git_{repository_type}")
            if not repo:
                continue
            local_path = self.path / "git" / repository_type
            repo_contents_exist = False
            for entry in scandir(local_path):
                if entry.name == ".gitkeep":
                    remove(entry)
                if entry.name == ".git":
                    repo_contents_exist = True
            if repo_contents_exist:
                try:
                    Repo(local_path).remotes.origin.pull()
                    if repository_type == "configurations":
                        self.update_database_configurations_from_git()
                except Exception as e:
                    info(f"Cannot pull {repository_type} git repository ({str(e)})")
            else:
                try:
                    Repo.clone_from(repo, local_path)
                    if repository_type == "configurations":
                        self.update_database_configurations_from_git()
                except Exception as e:
                    info(f"Cannot clone {repository_type} git repository ({str(e)})")

    def load_custom_config(self) -> dict:
        filepath = environ.get("PATH_CUSTOM_CONFIG")
        if not filepath:
            return {}
        else:
            with open(filepath, "r") as config:
                return load(config)

    def load_custom_properties(self) -> dict:
        filepath = environ.get("PATH_CUSTOM_PROPERTIES")
        if not filepath:
            custom_properties: dict = {}
        else:
            with open(filepath, "r") as properties:
                custom_properties = yaml.load(properties)
        property_names.update(
            {k: v["pretty_name"] for k, v in custom_properties.items()}
        )
        public_custom_properties = {
            k: v for k, v in custom_properties.items() if not v.get("private", False)
        }
        device_properties.extend(list(custom_properties))
        pool_device_properties.extend(list(public_custom_properties))
        for properties_table in table_properties, filtering_properties:
            properties_table["device"].extend(list(public_custom_properties))
        device_diagram_properties.extend(
            list(p for p, v in custom_properties.items() if v["add_to_dashboard"])
        )
        private_properties.extend(
            list(p for p, v in custom_properties.items() if v.get("private", False))
        )
        return custom_properties

    def init_logs(self) -> None:
        basicConfig(
            level=getattr(import_module("logging"), self.log_level),
            format="%(asctime)s %(levelname)-8s %(message)s",
            datefmt="%m-%d-%Y %H:%M:%S",
            handlers=[
                RotatingFileHandler(
                    self.path / "logs" / "enms.log", maxBytes=20_000_000, backupCount=10
                ),
                StreamHandler(),
            ],
        )

    def init_scheduler(self) -> None:
        self.scheduler = BackgroundScheduler(
            {
                "apscheduler.jobstores.default": {
                    "type": "sqlalchemy",
                    "url": "sqlite:///jobs.sqlite",
                },
                "apscheduler.executors.default": {
                    "class": "apscheduler.executors.pool:ThreadPoolExecutor",
                    "max_workers": "50",
                },
                "apscheduler.job_defaults.misfire_grace_time": "5",
                "apscheduler.job_defaults.coalesce": "true",
                "apscheduler.job_defaults.max_instances": "3",
            }
        )

        self.scheduler.start()

    def init_forms(self) -> None:
        for file in (self.path / "eNMS" / "forms").glob("**/*.py"):
            spec = spec_from_file_location(str(file).split("/")[-1][:-3], str(file))
            spec.loader.exec_module(module_from_spec(spec))  # type: ignore

    def init_services(self) -> None:
        path_services = [self.path / "eNMS" / "services"]
        if self.custom_services_path:
            path_services.append(Path(self.custom_services_path))
        for path in path_services:
            for file in path.glob("**/*.py"):
                if "init" in str(file):
                    continue
                if not self.create_examples and "examples" in str(file):
                    continue
                spec = spec_from_file_location(str(file).split("/")[-1][:-3], str(file))
                try:
                    spec.loader.exec_module(module_from_spec(spec))  # type: ignore
                except InvalidRequestError as e:
                    error(f"Error loading custom service '{file}' ({str(e)})")

    def init_ldap_client(self) -> None:
        self.ldap_client = Server(self.ldap_server, get_info=ALL)

    def init_tacacs_client(self) -> None:
        self.tacacs_client = TACACSClient(self.tacacs_addr, 49, self.tacacs_password)

    def init_vault_client(self) -> None:
        self.vault_client = VaultClient()
        self.vault_client.url = self.vault_addr
        self.vault_client.token = environ.get("VAULT_TOKEN")
        if self.vault_client.sys.is_sealed() and self.unseal_vault:
            keys = [environ.get(f"UNSEAL_VAULT_KEY{i}") for i in range(1, 6)]
            self.vault_client.sys.submit_unseal_keys(filter(None, keys))

    def init_syslog_server(self) -> None:
        self.syslog_server = SyslogServer(self.syslog_addr, self.syslog_port)
        self.syslog_server.start()

    def update_parameters(self, **kwargs: Any) -> None:
        Session.query(models["parameters"]).one().update(**kwargs)
        self.__dict__.update(**kwargs)

    def delete_instance(self, cls: str, instance_id: int) -> dict:
        return delete(cls, id=instance_id)

    def get(self, cls: str, id: str) -> dict:
        return fetch(cls, id=id).serialized

    def get_properties(self, cls: str, id: str) -> dict:
        return fetch(cls, id=id).get_properties()

    def get_all(self, cls: str) -> List[dict]:
        return [instance.get_properties() for instance in fetch_all(cls)]

    def update(self, cls: str, **kwargs: Any) -> dict:
        try:
            must_be_new = kwargs.get("id") == ""
            kwargs["last_modified"] = self.get_time()
            kwargs["creator"] = getattr(current_user, "name", "admin")
            instance = factory(cls, must_be_new=must_be_new, **kwargs)
            Session.flush()
            return instance.serialized
        except Exception as exc:
            Session.rollback()
            if isinstance(exc, IntegrityError):
                return {"error": (f"There already is a {cls} with the same name")}
            return {"error": str(exc)}

    def log(self, severity: str, content: str) -> None:
        factory(
            "changelog",
            **{
                "severity": severity,
                "content": content,
                "user": getattr(current_user, "name", "admin"),
            },
        )
        self.log_severity[severity](content)

    def count_models(self) -> dict:
        return {
            "counters": {cls: count(cls) for cls in diagram_classes},
            "properties": {
                cls: Counter(
                    str(getattr(instance, type_to_diagram_properties[cls][0]))
                    for instance in fetch_all(cls)
                )
                for cls in diagram_classes
            },
        }

    def build_filtering_constraints(self, obj_type, kwargs):
        model, constraints = models[obj_type], []
        for property in filtering_properties[obj_type]:
            value = kwargs.get(f"form[{property}]")
            if not value:
                continue
            filter = kwargs.get(f"form[{property}_filter]")
            if value in ("bool-true", "bool-false"):
                constraint = getattr(model, property) == (value == "bool-true")
            elif filter == "equality":
                constraint = getattr(model, property) == value
            elif filter == "inclusion" or DIALECT == "sqlite":
                constraint = getattr(model, property).contains(value)
            else:
                regex_operator = "regexp" if DIALECT == "mysql" else "~"
                constraint = getattr(model, property).op(regex_operator)(value)
            constraints.append(constraint)
        for related_model, relation_properties in relationships[obj_type].items():
            relation_ids = [
                int(id) for id in kwargs.getlist(f"form[{related_model}][]")
            ]
            if not relation_ids:
                continue
            if relation_properties["list"]:
                filter = kwargs.get(f"form[{related_model}_filter]")
                constraint = getattr(model, related_model).any(
                    models[relation_properties["model"]].id.in_(relation_ids)
                )
                if filter == "not_any":
                    constraint = ~constraint
            else:
                constraint = or_(
                    getattr(model, related_model).has(id=relation_id)
                    for relation_id in relation_ids
                )
            constraints.append(constraint)
        return constraints

    def table_filtering(self, table: str, kwargs: ImmutableMultiDict) -> dict:
        print(kwargs)
        obj_type = table if table != "configuration" else "device"
        model, properties = models[obj_type], table_properties[table]
        operator = and_ if kwargs.get("form[operator]", "all") == "all" else or_
        try:
<<<<<<< HEAD
            order_property = properties[int(kwargs["order[0][column]"])]
        except IndexError:
            order_property = "name"
        order = getattr(getattr(model, order_property), kwargs["order[0][dir]"])()
        constraints = self.build_filtering_constraints(obj_type, kwargs)
        result = Session.query(model).filter(operator(*constraints)).order_by(order)
        return {
            "draw": int(kwargs["draw"]),
            "recordsTotal": Session.query(func.count(model.id)).scalar(),
            "recordsFiltered": result.count(),
            "data": [
                [getattr(obj, property) for property in properties]
                + obj.generate_row(table)
                for obj in result.limit(int(kwargs["length"]))
                .offset(int(kwargs["start"]))
                .all()
            ],
        }
=======
            return {
                "draw": int(kwargs["draw"]),
                "recordsTotal": Session.query(func.count(model.id)).scalar(),
                "recordsFiltered": get_query_count(result),
                "data": [
                    [getattr(obj, property) for property in properties]
                    + obj.generate_row(table)
                    for obj in result.limit(int(kwargs["length"]))
                    .offset(int(kwargs["start"]))
                    .all()
                ],
            }
        except InterfaceError:
            return {"error": "Filtering error: wrong input"}
>>>>>>> 769d0d19

    def allowed_file(self, name: str, allowed_modules: Set[str]) -> bool:
        allowed_syntax = "." in name
        allowed_extension = name.rsplit(".", 1)[1].lower() in allowed_modules
        return allowed_syntax and allowed_extension

    def get_time(self) -> str:
        return str(datetime.now())

    def send_email(
        self,
        subject: str,
        content: str,
        sender: Optional[str] = None,
        recipients: Optional[str] = None,
        filename: Optional[str] = None,
        file_content: Optional[Union[str, bytes]] = None,
    ) -> None:
        sender = sender or self.mail_sender
        recipients = recipients or self.mail_recipients
        message = MIMEMultipart()
        message["From"] = sender
        message["To"] = recipients
        message["Date"] = formatdate(localtime=True)
        message["Subject"] = subject
        message.attach(MIMEText(content))
        if filename:
            assert file_content
            attached_file = MIMEApplication(file_content, Name=filename)
            attached_file["Content-Disposition"] = f'attachment; filename="{filename}"'
            message.attach(attached_file)
        server = SMTP(self.mail_server, self.mail_port)
        if self.mail_use_tls:
            assert self.mail_username and self.mail_password
            server.starttls()
            server.login(self.mail_username, self.mail_password)
        server.sendmail(sender, recipients.split(","), message.as_string())
        server.close()

    def str_dict(self, input: Any, depth: int = 0) -> str:
        tab = "\t" * depth
        if isinstance(input, list):
            result = "\n"
            for element in input:
                result += f"{tab}- {self.str_dict(element, depth + 1)}\n"
            return result
        elif isinstance(input, dict):
            result = ""
            for key, value in input.items():
                result += f"\n{tab}{key}: {self.str_dict(value, depth + 1)}"
            return result
        else:
            return str(input)

    def strip_all(self, input: str) -> str:
        return input.translate(str.maketrans("", "", f"{punctuation} "))

    def update_database_configurations_from_git(self) -> None:
        for dir in scandir(self.path / "git" / "configurations"):
            if dir.name == ".git":
                continue
            device = fetch("device", allow_none=True, name=dir.name)
            if device:
                with open(Path(dir.path) / "data.yml") as data:
                    parameters = yaml.load(data)
                    device.update(**parameters)
                    config_file = Path(dir.path) / dir.name
                    if not config_file.exists():
                        continue
                    with open(config_file) as f:
                        device.current_configuration = device.configurations[
                            str(parameters["last_update"])
                        ] = f.read()
        Session.commit()
        for pool in fetch_all("pool"):
            if pool.device_current_configuration:
                pool.compute_pool()<|MERGE_RESOLUTION|>--- conflicted
+++ resolved
@@ -546,7 +546,6 @@
         model, properties = models[obj_type], table_properties[table]
         operator = and_ if kwargs.get("form[operator]", "all") == "all" else or_
         try:
-<<<<<<< HEAD
             order_property = properties[int(kwargs["order[0][column]"])]
         except IndexError:
             order_property = "name"
@@ -556,7 +555,7 @@
         return {
             "draw": int(kwargs["draw"]),
             "recordsTotal": Session.query(func.count(model.id)).scalar(),
-            "recordsFiltered": result.count(),
+            "recordsFiltered": get_query_count(result),
             "data": [
                 [getattr(obj, property) for property in properties]
                 + obj.generate_row(table)
@@ -565,22 +564,6 @@
                 .all()
             ],
         }
-=======
-            return {
-                "draw": int(kwargs["draw"]),
-                "recordsTotal": Session.query(func.count(model.id)).scalar(),
-                "recordsFiltered": get_query_count(result),
-                "data": [
-                    [getattr(obj, property) for property in properties]
-                    + obj.generate_row(table)
-                    for obj in result.limit(int(kwargs["length"]))
-                    .offset(int(kwargs["start"]))
-                    .all()
-                ],
-            }
-        except InterfaceError:
-            return {"error": "Filtering error: wrong input"}
->>>>>>> 769d0d19
 
     def allowed_file(self, name: str, allowed_modules: Set[str]) -> bool:
         allowed_syntax = "." in name
