from apscheduler.schedulers.background import BackgroundScheduler
from collections import Counter
from datetime import datetime
from email.mime.application import MIMEApplication
from email.mime.multipart import MIMEMultipart
from email.mime.text import MIMEText
from email.utils import formatdate
from flask_login import current_user
from git import Repo
from hvac import Client as VaultClient
from importlib import import_module
from importlib.util import module_from_spec, spec_from_file_location
from json import load
from ldap3 import ALL, Server
from logging import basicConfig, error, info, StreamHandler, warning
from logging.handlers import RotatingFileHandler
from os import environ, remove, scandir
from pathlib import Path
from ruamel import yaml
from simplekml import Color, Style
from smtplib import SMTP
from string import punctuation
from sqlalchemy import and_, func, or_
from sqlalchemy.exc import IntegrityError, InterfaceError, InvalidRequestError
from sqlalchemy.orm import configure_mappers
from sys import path as sys_path
from tacacs_plus.client import TACACSClient
from typing import Any, Dict, List, Optional, Set, Union
from uuid import getnode
from werkzeug.datastructures import ImmutableMultiDict

from eNMS.database import Base, DIALECT, engine, Session
from eNMS.database.events import configure_events
from eNMS.database.functions import (
    count,
    delete,
    factory,
    fetch,
    fetch_all,
    get_query_count,
)
from eNMS.models import models, model_properties, relationships
from eNMS.properties import private_properties, property_names
from eNMS.properties.database import import_classes
from eNMS.properties.diagram import (
    device_diagram_properties,
    diagram_classes,
    type_to_diagram_properties,
)
from eNMS.properties.table import filtering_properties, table_properties
from eNMS.properties.objects import (
    device_properties,
    device_icons,
    pool_device_properties,
)
from eNMS.controller.syslog import SyslogServer


class BaseController:

    cluster = int(environ.get("CLUSTER", False))
    cluster_id = int(environ.get("CLUSTER_ID", True))
    cluster_scan_subnet = environ.get("CLUSER_SCAN_SUBNET", "192.168.105.0/24")
    cluster_scan_protocol = environ.get("CLUSTER_SCAN_PROTOCOL", "http")
    cluster_scan_timeout = environ.get("CLUSTER_SCAN_TIMEOUT", 0.05)
    config_mode = environ.get("CONFIG_MODE", "Debug")
    custom_code_path = environ.get("CUSTOM_CODE_PATH")
    default_longitude = environ.get("DEFAULT_LONGITUDE", -96.0)
    default_latitude = environ.get("DEFAULT_LATITUDE", 33.0)
    default_zoom_level = environ.get("DEFAULT_ZOOM_LEVEL", 5)
    default_view = environ.get("DEFAULT_VIEW", "2D")
    default_marker = environ.get("DEFAULT_MARKER", "Image")
    documentation_url = environ.get(
        "DOCUMENTATION_URL", "https://enms.readthedocs.io/en/latest/"
    )
    create_examples = int(environ.get("CREATE_EXAMPLES", True))
    custom_services_path = environ.get("CUSTOM_SERVICES_PATH")
    log_level = environ.get("LOG_LEVEL", "DEBUG")
    server_addr = environ.get("SERVER_ADDR", "http://SERVER_IP")
    git_automation = environ.get("GIT_AUTOMATION")
    git_configurations = environ.get("GIT_CONFIGURATIONS")
    gotty_port_redirection = int(environ.get("GOTTY_PORT_REDIRECTION", False))
    gotty_bypass_key_prompt = int(environ.get("GOTTY_BYPASS_KEY_PROMPT", False))
    gotty_port = -1
    gotty_start_port = int(environ.get("GOTTY_START_PORT", 9000))
    gotty_end_port = int(environ.get("GOTTY_END_PORT", 9100))
    ldap_server = environ.get("LDAP_SERVER")
    ldap_userdn = environ.get("LDAP_USERDN")
    ldap_basedn = environ.get("LDAP_BASEDN")
    ldap_admin_group = environ.get("LDAP_ADMIN_GROUP", "")
    mail_server = environ.get("MAIL_SERVER", "smtp.googlemail.com")
    mail_port = int(environ.get("MAIL_PORT", "587"))
    mail_use_tls = int(environ.get("MAIL_USE_TLS", True))
    mail_username = environ.get("MAIL_USERNAME")
    mail_password = environ.get("MAIL_PASSWORD")
    mail_sender = environ.get("MAIL_SENDER", "enms@enms.fr")
    mail_recipients = environ.get("MAIL_RECIPIENTS", "")
    mattermost_url = environ.get("MATTERMOST_URL")
    mattermost_channel = environ.get("MATTERMOST_CHANNEL")
    mattermost_verify_certificate = int(
        environ.get("MATTERMOST_VERIFY_CERTIFICATE", True)
    )
    opennms_login = environ.get("OPENNMS_LOGIN")
    opennms_devices = environ.get("OPENNMS_DEVICES", "")
    opennms_rest_api = environ.get("OPENNMS_REST_API")
    playbook_path = environ.get("PLAYBOOK_PATH")
    pool_filter = environ.get("POOL_FILTER", "All objects")
    slack_token = environ.get("SLACK_TOKEN")
    slack_channel = environ.get("SLACK_CHANNEL")
    syslog_addr = environ.get("SYSLOG_ADDR", "0.0.0.0")
    syslog_port = int(environ.get("SYSLOG_PORT", 514))
    tacacs_addr = environ.get("TACACS_ADDR")
    tacacs_password = environ.get("TACACS_PASSWORD")
    unseal_vault = environ.get("UNSEAL_VAULT")
    use_ldap = int(environ.get("USE_LDAP", False))
    use_syslog = int(environ.get("USE_SYSLOG", False))
    use_tacacs = int(environ.get("USE_TACACS", False))
    use_vault = int(environ.get("USE_VAULT", False))
    vault_addr = environ.get("VAULT_ADDR")

    log_severity = {"error": error, "info": info, "warning": warning}

    free_access_pages = ["/", "/login"]

    valid_pages = [
        "/administration",
        "/calendar/run",
        "/calendar/task",
        "/dashboard",
        "/login",
        "/table/changelog",
        "/table/configuration",
        "/table/device",
        "/table/event",
        "/table/pool",
        "/table/link",
        "/table/run",
        "/table/server",
        "/table/service",
        "/table/syslog",
        "/table/task",
        "/table/user",
        "/table/workflow",
        "/view/network",
        "/view/site",
        "/workflow_builder",
    ]

    valid_post_endpoints = [
        "stop_workflow",
        "add_edge",
        "add_jobs_to_workflow",
        "calendar_init",
        "clear_results",
        "clear_configurations",
        "compare_results",
        "connection",
        "counters",
        "count_models",
        "create_label",
        "database_deletion",
        "delete_edge",
        "delete_instance",
        "delete_label",
        "delete_node",
        "duplicate_workflow",
        "export_job",
        "export_to_google_earth",
        "export_topology",
        "get",
        "get_all",
        "get_cluster_status",
        "get_configurations",
        "get_configuration_diff",
        "get_device_list",
        "get_device_logs",
        "get_exported_jobs",
        "get_git_content",
        "get_job_logs",
        "get_properties",
        "get_result",
        "get_runtimes",
        "get_view_topology",
        "get_workflow_state",
        "import_jobs",
        "import_topology",
        "migration_export",
        "migration_import",
        "multiselect_filtering",
        "query_netbox",
        "query_librenms",
        "query_opennms",
        "reset_status",
        "restart_workflow",
        "run_job",
        "save_parameters",
        "save_pool_objects",
        "save_positions",
        "scan_cluster",
        "scan_playbook_folder",
        "scheduler",
<<<<<<< HEAD
        "table_filtering",
=======
        "skip_jobs",
>>>>>>> 71d1ff11
        "task_action",
        "topology_import",
        "update",
        "update_parameters",
        "update_pool",
        "update_all_pools",
        "view_filtering",
    ]

    valid_rest_endpoints = [
        "get_cluster_status",
        "get_git_content",
        "update_all_pools",
        "update_database_configurations_from_git",
    ]

    def __init__(self, path: Path) -> None:
        self.path = path
        self.custom_properties = self.load_custom_properties()
        self.custom_config = self.load_custom_config()
        self.init_scheduler()
        if self.use_tacacs:
            self.init_tacacs_client()
        if self.use_ldap:
            self.init_ldap_client()
        if self.use_vault:
            self.init_vault_client()
        if self.use_syslog:
            self.init_syslog_server()
        if self.custom_code_path:
            sys_path.append(self.custom_code_path)
        self.create_google_earth_styles()
        self.fetch_version()
        self.init_logs()

    def configure_database(self) -> None:
        self.init_services()
        Base.metadata.create_all(bind=engine)
        configure_mappers()
        configure_events(self)
        self.init_forms()
        self.clean_database()
        if not fetch("user", allow_none=True, name="admin"):
            self.init_parameters()
            self.configure_server_id()
            self.create_admin_user()
            Session.commit()
            if self.create_examples:
                self.migration_import(  # type: ignore
                    name="examples", import_export_types=import_classes
                )
                self.update_credentials()
            else:
                self.migration_import(  # type: ignore
                    name="default", import_export_types=import_classes
                )
            self.get_git_content()
            Session.commit()

    def clean_database(self) -> None:
        for run in fetch("run", all_matches=True, allow_none=True, status="Running"):
            run.status = "Aborted (app reload)"
        Session.commit()

    def create_google_earth_styles(self) -> None:
        self.google_earth_styles: Dict[str, Style] = {}
        for icon in device_icons:
            point_style = Style()
            point_style.labelstyle.color = Color.blue
            path_icon = f"{self.path}/eNMS/static/images/2D/{icon}.gif"
            point_style.iconstyle.icon.href = path_icon
            self.google_earth_styles[icon] = point_style

    def fetch_version(self) -> None:
        with open(self.path / "package.json") as package_file:
            self.version = load(package_file)["version"]

    def init_parameters(self) -> None:
        parameters = Session.query(models["parameters"]).one_or_none()
        if not parameters:
            parameters = models["parameters"]()
            parameters.update(
                **{
                    property: getattr(self, property)
                    for property in model_properties["parameters"]
                    if hasattr(self, property)
                }
            )
            Session.add(parameters)
            Session.commit()
        else:
            for parameter in parameters.get_properties():
                setattr(self, parameter, getattr(parameters, parameter))

    def configure_server_id(self) -> None:
        factory(
            "server",
            **{
                "name": str(getnode()),
                "description": "Localhost",
                "ip_address": "0.0.0.0",
                "status": "Up",
            },
        )

    def create_admin_user(self) -> None:
        password = {} if self.config_mode == "Production" else {"password": "admin"}
        factory("user", **{"name": "admin", **password})

    def update_credentials(self) -> None:
        with open(self.path / "projects" / "spreadsheets" / "usa.xls", "rb") as file:
            self.topology_import(file)  # type: ignore

    @property
    def config(self) -> dict:
        parameters = Session.query(models["parameters"]).one_or_none()
        return parameters.get_properties() if parameters else {}

    def get_git_content(self) -> None:
        for repository_type in ("configurations", "automation"):
            repo = getattr(self, f"git_{repository_type}")
            if not repo:
                continue
            local_path = self.path / "git" / repository_type
            repo_contents_exist = False
            for entry in scandir(local_path):
                if entry.name == ".gitkeep":
                    remove(entry)
                if entry.name == ".git":
                    repo_contents_exist = True
            if repo_contents_exist:
                try:
                    Repo(local_path).remotes.origin.pull()
                    if repository_type == "configurations":
                        self.update_database_configurations_from_git()
                except Exception as e:
                    info(f"Cannot pull {repository_type} git repository ({str(e)})")
            else:
                try:
                    Repo.clone_from(repo, local_path)
                    if repository_type == "configurations":
                        self.update_database_configurations_from_git()
                except Exception as e:
                    info(f"Cannot clone {repository_type} git repository ({str(e)})")

    def load_custom_config(self) -> dict:
        filepath = environ.get("PATH_CUSTOM_CONFIG")
        if not filepath:
            return {}
        else:
            with open(filepath, "r") as config:
                return load(config)

    def load_custom_properties(self) -> dict:
        filepath = environ.get("PATH_CUSTOM_PROPERTIES")
        if not filepath:
            custom_properties: dict = {}
        else:
            with open(filepath, "r") as properties:
                custom_properties = yaml.load(properties)
        property_names.update(
            {k: v["pretty_name"] for k, v in custom_properties.items()}
        )
        public_custom_properties = {
            k: v for k, v in custom_properties.items() if not v.get("private", False)
        }
        device_properties.extend(list(custom_properties))
        pool_device_properties.extend(list(public_custom_properties))
        for properties_table in table_properties, filtering_properties:
            properties_table["device"].extend(list(public_custom_properties))
        device_diagram_properties.extend(
            list(p for p, v in custom_properties.items() if v["add_to_dashboard"])
        )
        private_properties.extend(
            list(p for p, v in custom_properties.items() if v.get("private", False))
        )
        return custom_properties

    def init_logs(self) -> None:
        basicConfig(
            level=getattr(import_module("logging"), self.log_level),
            format="%(asctime)s %(levelname)-8s %(message)s",
            datefmt="%m-%d-%Y %H:%M:%S",
            handlers=[
                RotatingFileHandler(
                    self.path / "logs" / "enms.log", maxBytes=20_000_000, backupCount=10
                ),
                StreamHandler(),
            ],
        )

    def init_scheduler(self) -> None:
        self.scheduler = BackgroundScheduler(
            {
                "apscheduler.jobstores.default": {
                    "type": "sqlalchemy",
                    "url": "sqlite:///jobs.sqlite",
                },
                "apscheduler.executors.default": {
                    "class": "apscheduler.executors.pool:ThreadPoolExecutor",
                    "max_workers": "50",
                },
                "apscheduler.job_defaults.misfire_grace_time": "5",
                "apscheduler.job_defaults.coalesce": "true",
                "apscheduler.job_defaults.max_instances": "3",
            }
        )

        self.scheduler.start()

    def init_forms(self) -> None:
        for file in (self.path / "eNMS" / "forms").glob("**/*.py"):
            spec = spec_from_file_location(str(file).split("/")[-1][:-3], str(file))
            spec.loader.exec_module(module_from_spec(spec))  # type: ignore

    def init_services(self) -> None:
        path_services = [self.path / "eNMS" / "services"]
        if self.custom_services_path:
            path_services.append(Path(self.custom_services_path))
        for path in path_services:
            for file in path.glob("**/*.py"):
                if "init" in str(file):
                    continue
                if not self.create_examples and "examples" in str(file):
                    continue
                spec = spec_from_file_location(str(file).split("/")[-1][:-3], str(file))
                try:
                    spec.loader.exec_module(module_from_spec(spec))  # type: ignore
                except InvalidRequestError as e:
                    error(f"Error loading custom service '{file}' ({str(e)})")

    def init_ldap_client(self) -> None:
        self.ldap_client = Server(self.ldap_server, get_info=ALL)

    def init_tacacs_client(self) -> None:
        self.tacacs_client = TACACSClient(self.tacacs_addr, 49, self.tacacs_password)

    def init_vault_client(self) -> None:
        self.vault_client = VaultClient()
        self.vault_client.url = self.vault_addr
        self.vault_client.token = environ.get("VAULT_TOKEN")
        if self.vault_client.sys.is_sealed() and self.unseal_vault:
            keys = [environ.get(f"UNSEAL_VAULT_KEY{i}") for i in range(1, 6)]
            self.vault_client.sys.submit_unseal_keys(filter(None, keys))

    def init_syslog_server(self) -> None:
        self.syslog_server = SyslogServer(self.syslog_addr, self.syslog_port)
        self.syslog_server.start()

    def update_parameters(self, **kwargs: Any) -> None:
        Session.query(models["parameters"]).one().update(**kwargs)
        self.__dict__.update(**kwargs)

    def delete_instance(self, cls: str, instance_id: int) -> dict:
        return delete(cls, id=instance_id)

    def get(self, cls: str, id: str) -> dict:
        return fetch(cls, id=id).serialized

    def get_properties(self, cls: str, id: str) -> dict:
        return fetch(cls, id=id).get_properties()

    def get_all(self, cls: str) -> List[dict]:
        return [instance.get_properties() for instance in fetch_all(cls)]

    def update(self, cls: str, **kwargs: Any) -> dict:
        try:
            must_be_new = kwargs.get("id") == ""
            kwargs["last_modified"] = self.get_time()
            kwargs["creator"] = getattr(current_user, "name", "admin")
            instance = factory(cls, must_be_new=must_be_new, **kwargs)
            Session.flush()
            return instance.serialized
        except Exception as exc:
            Session.rollback()
            if isinstance(exc, IntegrityError):
                return {"error": (f"There already is a {cls} with the same name")}
            return {"error": str(exc)}

    def log(self, severity: str, content: str) -> None:
        factory(
            "changelog",
            **{
                "severity": severity,
                "content": content,
                "user": getattr(current_user, "name", "admin"),
            },
        )
        self.log_severity[severity](content)

    def count_models(self) -> dict:
        return {
            "counters": {cls: count(cls) for cls in diagram_classes},
            "properties": {
                cls: Counter(
                    str(getattr(instance, type_to_diagram_properties[cls][0]))
                    for instance in fetch_all(cls)
                )
                for cls in diagram_classes
            },
        }

    def build_filtering_constraints(self, obj_type, kwargs):
        model, constraints = models[obj_type], []
        for property in filtering_properties[obj_type]:
            value = kwargs.get(f"form[{property}]")
            if not value:
                continue
            filter = kwargs.get(f"form[{property}_filter]")
            if value in ("bool-true", "bool-false"):
                constraint = getattr(model, property) == (value == "bool-true")
            elif filter == "equality":
                constraint = getattr(model, property) == value
            elif filter == "inclusion" or DIALECT == "sqlite":
                constraint = getattr(model, property).contains(value)
            else:
                regex_operator = "regexp" if DIALECT == "mysql" else "~"
                constraint = getattr(model, property).op(regex_operator)(value)
            constraints.append(constraint)
        for related_model, relation_properties in relationships[obj_type].items():
            relation_ids = [
                int(id) for id in kwargs.getlist(f"form[{related_model}][]")
            ]
            if not relation_ids:
                continue
            if relation_properties["list"]:
                filter = kwargs.get(f"form[{related_model}_filter]")
                constraint = getattr(model, related_model).any(
                    models[relation_properties["model"]].id.in_(relation_ids)
                )
                if filter == "not_any":
                    constraint = ~constraint
            else:
                constraint = or_(
                    getattr(model, related_model).has(id=relation_id)
                    for relation_id in relation_ids
                )
            constraints.append(constraint)
        return constraints

    def multiselect_filtering(self, type, params):
        model = models[type]
        results = Session.query(model.id, model.name).filter(
            model.name.contains(params.get("term"))
        )
        return {
            "items": [
                {"text": r.name, "id": str(r.id)}
                for r in results.limit(10).offset((int(params["page"]) - 1) * 10).all()
            ],
            "total_count": results.count(),
        }

    def table_filtering(self, table: str, kwargs: ImmutableMultiDict) -> dict:
        obj_type = table if table != "configuration" else "device"
        model, properties = models[obj_type], table_properties[table]
        operator = and_ if kwargs.get("form[operator]", "all") == "all" else or_
        try:
            order_property = properties[int(kwargs["order[0][column]"])]
        except IndexError:
            order_property = "name"
        order = getattr(getattr(model, order_property), kwargs["order[0][dir]"])()
        constraints = self.build_filtering_constraints(obj_type, kwargs)
        if table == "result":
            constraints.append(
                getattr(
                    models["result"],
                    "workflow" if kwargs["job[type]"] == "workflow" else "job",
                ).has(id=kwargs["job[id]"])
            )
            if kwargs.get("job[runtime]"):
                constraints.append(
                    models["result"].parent_runtime == kwargs.get("job[runtime]")
                )
        result = Session.query(model).filter(operator(*constraints)).order_by(order)
        return {
            "draw": int(kwargs["draw"]),
            "recordsTotal": Session.query(func.count(model.id)).scalar(),
            "recordsFiltered": get_query_count(result),
            "data": [
                [getattr(obj, property) for property in properties]
                + obj.generate_row(table)
                for obj in result.limit(int(kwargs["length"]))
                .offset(int(kwargs["start"]))
                .all()
            ],
        }

    def allowed_file(self, name: str, allowed_modules: Set[str]) -> bool:
        allowed_syntax = "." in name
        allowed_extension = name.rsplit(".", 1)[1].lower() in allowed_modules
        return allowed_syntax and allowed_extension

    def get_time(self) -> str:
        return str(datetime.now())

    def send_email(
        self,
        subject: str,
        content: str,
        sender: Optional[str] = None,
        recipients: Optional[str] = None,
        filename: Optional[str] = None,
        file_content: Optional[Union[str, bytes]] = None,
    ) -> None:
        sender = sender or self.mail_sender
        recipients = recipients or self.mail_recipients
        message = MIMEMultipart()
        message["From"] = sender
        message["To"] = recipients
        message["Date"] = formatdate(localtime=True)
        message["Subject"] = subject
        message.attach(MIMEText(content))
        if filename:
            assert file_content
            attached_file = MIMEApplication(file_content, Name=filename)
            attached_file["Content-Disposition"] = f'attachment; filename="{filename}"'
            message.attach(attached_file)
        server = SMTP(self.mail_server, self.mail_port)
        if self.mail_use_tls:
            assert self.mail_username and self.mail_password
            server.starttls()
            server.login(self.mail_username, self.mail_password)
        server.sendmail(sender, recipients.split(","), message.as_string())
        server.close()

    def str_dict(self, input: Any, depth: int = 0) -> str:
        tab = "\t" * depth
        if isinstance(input, list):
            result = "\n"
            for element in input:
                result += f"{tab}- {self.str_dict(element, depth + 1)}\n"
            return result
        elif isinstance(input, dict):
            result = ""
            for key, value in input.items():
                result += f"\n{tab}{key}: {self.str_dict(value, depth + 1)}"
            return result
        else:
            return str(input)

    def strip_all(self, input: str) -> str:
        return input.translate(str.maketrans("", "", f"{punctuation} "))

    def update_database_configurations_from_git(self) -> None:
        for dir in scandir(self.path / "git" / "configurations"):
            if dir.name == ".git":
                continue
            device = fetch("device", allow_none=True, name=dir.name)
            if device:
                with open(Path(dir.path) / "data.yml") as data:
                    parameters = yaml.load(data)
                    device.update(**{"dont_update_pools": True, **parameters})
                    config_file = Path(dir.path) / dir.name
                    if not config_file.exists():
                        continue
                    with open(config_file) as f:
                        device.current_configuration = device.configurations[
                            str(parameters["last_update"])
                        ] = f.read()
        Session.commit()
        for pool in fetch_all("pool"):
            if pool.device_current_configuration:
                pool.compute_pool()<|MERGE_RESOLUTION|>--- conflicted
+++ resolved
@@ -199,11 +199,8 @@
         "scan_cluster",
         "scan_playbook_folder",
         "scheduler",
-<<<<<<< HEAD
+        "skip_jobs",
         "table_filtering",
-=======
-        "skip_jobs",
->>>>>>> 71d1ff11
         "task_action",
         "topology_import",
         "update",
