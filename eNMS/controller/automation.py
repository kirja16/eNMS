--- conflicted
+++ resolved
@@ -449,11 +449,7 @@
             run_kwargs["restart_run"] = restart_run
         service = db.fetch("service", id=service)
         service.status = "Running"
-<<<<<<< HEAD
-        initial_payload = service.initial_payload
-=======
         initial_payload = kwargs.get("initial_payload", service.initial_payload)
->>>>>>> 61922ad7
         if service.type == "workflow" and service.superworkflow:
             run_kwargs["placeholder"] = run_kwargs["start_service"] = service.id
             service = service.superworkflow
@@ -465,11 +461,8 @@
         return run.run({**initial_payload, **kwargs})
 
     def run_service(self, path, **kwargs):
-<<<<<<< HEAD
-=======
         if isinstance(kwargs.get("start_services"), str):
             kwargs["start_services"] = kwargs["start_services"].split("-")
->>>>>>> 61922ad7
         service_id = str(path).split(">")[-1]
         for property in ("user", "csrf_token", "form_type"):
             kwargs.pop(property, None)
