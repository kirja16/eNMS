--- conflicted
+++ resolved
@@ -1,483 +1,480 @@
-from collections import defaultdict
-from flask import request
-from flask_login import current_user
-from napalm._SUPPORTED_DRIVERS import SUPPORTED_DRIVERS
-from netmiko.ssh_dispatcher import CLASS_MAPPER, FILE_TRANSFER_MAP
-from operator import itemgetter
-from pathlib import Path
-from re import search, sub
-from threading import Thread
-from uuid import uuid4
-
-from eNMS.controller.base import BaseController
-from eNMS.database import db
-
-
-class AutomationController(BaseController):
-
-    NETMIKO_DRIVERS = sorted((driver, driver) for driver in CLASS_MAPPER)
-    NETMIKO_SCP_DRIVERS = sorted((driver, driver) for driver in FILE_TRANSFER_MAP)
-    NAPALM_DRIVERS = sorted((driver, driver) for driver in SUPPORTED_DRIVERS[1:])
-    connections_cache = {"napalm": defaultdict(dict), "netmiko": defaultdict(dict)}
-    service_db = defaultdict(lambda: {"runs": 0})
-    run_db = defaultdict(dict)
-    run_logs = defaultdict(lambda: defaultdict(list))
-    run_stop = defaultdict(bool)
-
-    def stop_workflow(self, runtime):
-        run = db.fetch("run", allow_none=True, runtime=runtime)
-        if run and run.status == "Running":
-            self.run_stop[run.parent_runtime] = True
-            return True
-
-    def add_edge(self, workflow_id, subtype, source, destination):
-        workflow_edge = self.update(
-            "workflow_edge",
-            **{
-                "name": f"{workflow_id}-{subtype}:{source}->{destination}",
-                "workflow": workflow_id,
-                "subtype": subtype,
-                "source": source,
-                "destination": destination,
-            },
-        )
-        if "alert" in workflow_edge:
-            return workflow_edge
-        db.session.commit()
-        now = self.get_time()
-        db.fetch("workflow", id=workflow_id).last_modified = now
-        return {"edge": workflow_edge, "update_time": now}
-
-    def add_service_to_workflow(self, workflow, service):
-        workflow = db.fetch("workflow", id=workflow)
-        workflow.services.append(db.fetch("service", id=service))
-
-    def copy_service_in_workflow(self, workflow_id, **kwargs):
-        service_sets = list(set(kwargs["services"].split(",")))
-        service_instances = db.objectify("service", service_sets)
-        workflow = db.fetch("workflow", id=workflow_id)
-        services, errors = [], []
-        if kwargs["mode"] == "shallow":
-            for service in service_instances:
-                if not service.shared:
-                    errors.append(f"'{service.name}' is not a shared service.")
-                elif service in workflow.services:
-                    errors.append(f"This workflow already contains '{service.name}'.")
-        if errors:
-            return {"alert": errors}
-        for service in service_instances:
-            if kwargs["mode"] == "deep":
-                service = service.duplicate(workflow)
-            else:
-                workflow.services.append(service)
-            services.append(service)
-        workflow.last_modified = self.get_time()
-        db.session.commit()
-        return {
-            "services": [service.serialized for service in services],
-            "update_time": workflow.last_modified,
-        }
-
-    def clear_results(self, service_id):
-        for result in db.fetch(
-            "run", all_matches=True, allow_none=True, service_id=service_id
-        ):
-            db.session.delete(result)
-
-    def create_label(self, workflow_id, x, y, **kwargs):
-        workflow, label_id = db.fetch("workflow", id=workflow_id), str(uuid4())
-        label = {
-            "positions": [x, y],
-            "content": kwargs["text"],
-            "alignment": kwargs["alignment"],
-        }
-        workflow.labels[label_id] = label
-        return {"id": label_id, **label}
-
-    def delete_corrupted_edges(self):
-        edges, duplicated_edges = db.fetch_all("workflow_edge"), defaultdict(list)
-        for edge in edges:
-            duplicated_edges[
-                (
-                    edge.source.name,
-                    edge.destination.name,
-                    edge.workflow.name,
-                    edge.subtype,
-                )
-            ].append(edge)
-        number_of_corrupted_edges = 0
-        for duplicates in duplicated_edges.values():
-            if len(duplicates) == 1:
-                continue
-            for duplicate in duplicates[1:]:
-                db.session.delete(duplicate)
-                number_of_corrupted_edges += 1
-        for edge in edges:
-            services = edge.workflow.services
-            if edge.source not in services or edge.destination not in services:
-                db.session.delete(edge)
-                number_of_corrupted_edges += 1
-        return number_of_corrupted_edges
-
-    def delete_edge(self, workflow_id, edge_id):
-        db.delete("workflow_edge", id=edge_id)
-        now = self.get_time()
-        db.fetch("workflow", id=workflow_id).last_modified = now
-        return now
-
-    def delete_node(self, workflow_id, service_id):
-        workflow, service = (
-            db.fetch("workflow", id=workflow_id),
-            db.fetch("service", id=service_id),
-        )
-        workflow.services.remove(service)
-        if not service.shared:
-            db.delete("service", id=service.id)
-        now = self.get_time()
-        workflow.last_modified = now
-        return {"service": service.serialized, "update_time": now}
-
-    def delete_label(self, workflow_id, label):
-        workflow = db.fetch("workflow", id=workflow_id)
-        workflow.labels.pop(label)
-        now = self.get_time()
-        workflow.last_modified = now
-        return now
-
-    def duplicate_workflow(self, workflow_id):
-        workflow = db.fetch("workflow", id=workflow_id)
-        return workflow.duplicate().serialized
-
-    def get_service_logs(self, service, runtime):
-        log_instance = db.fetch(
-            "service_log", allow_none=True, runtime=runtime, service_id=service
-        )
-        if log_instance:
-            log = log_instance.content
-        else:
-            log = "\n".join(self.log_queue(runtime, service, mode="get"))
-        return {"logs": log, "refresh": not log_instance}
-
-    def get_runtimes(self, type, id):
-        runs = db.fetch("run", allow_none=True, all_matches=True, service_id=id)
-        return sorted(set((run.parent_runtime, run.parent_runtime) for run in runs))
-
-    def get_result(self, id):
-        return db.fetch("result", id=id).result
-
-    def get_top_level_workflows(self):
-        return [
-            workflow.base_properties
-            for workflow in db.fetch_all("workflow")
-            if not workflow.workflows
-        ]
-
-    def get_parent_workflows(self, workflow=None):
-        yield workflow
-        for parent_workflow in workflow.workflows:
-            yield from self.get_parent_workflows(parent_workflow)
-
-    def get_workflow_services(self, id, node):
-        parents = list(self.get_parent_workflows(db.fetch("workflow", id=id)))
-        if node == "all":
-            return (
-                [
-                    {
-                        "data": {"id": "standalone"},
-                        "id": "standalone",
-                        "text": "Standalone services",
-                        "children": True,
-                        "state": {"disabled": True},
-                        "a_attr": {
-                            "class": "no_checkbox",
-                            "style": "color: #000000; width: 100%",
-                        },
-                        "type": "category",
-                    }
-                ]
-                + [
-                    {
-                        "data": {"id": "shared"},
-                        "id": "shared",
-                        "text": "Shared services",
-                        "children": True,
-                        "state": {"disabled": True},
-                        "a_attr": {
-                            "class": "no_checkbox",
-                            "style": "color: #FF1694; width: 100%",
-                        },
-                        "type": "category",
-                    }
-                ]
-                + sorted(
-                    (
-                        {
-                            "id": workflow.name,
-                            "data": {"id": workflow.id},
-                            "text": workflow.name,
-                            "children": True,
-                            "type": "workflow",
-                            "state": {"disabled": workflow in parents},
-                            "a_attr": {
-                                "class": "no_checkbox" if workflow in parents else "",
-                                "style": "color: #6666FF; width: 100%",
-                            },
-                        }
-                        for workflow in db.fetch_all("workflow")
-                        if not workflow.workflows
-                    ),
-                    key=itemgetter("text"),
-                )
-            )
-        elif node == "standalone":
-            return sorted(
-                (
-                    {
-                        "data": {"id": service.id},
-                        "text": service.scoped_name,
-                        "a_attr": {"style": ("color: #6666FF;" "width: 100%")},
-                    }
-                    for service in db.fetch_all("service")
-                    if not service.workflows and service.type != "workflow"
-                ),
-                key=itemgetter("text"),
-            )
-        elif node == "shared":
-            return sorted(
-                (
-                    {
-                        "data": {"id": service.id},
-                        "text": service.scoped_name,
-                        "a_attr": {"style": ("color: #FF1694;" "width: 100%")},
-                    }
-                    for service in db.fetch_all("service")
-                    if service.shared and service.scoped_name not in ("Start", "End")
-                ),
-                key=itemgetter("text"),
-            )
-        else:
-            return sorted(
-                (
-                    {
-                        "data": {"id": service.id},
-                        "text": service.scoped_name,
-                        "children": service.type == "workflow",
-                        "type": "workflow" if service.type == "workflow" else "service",
-                        "state": {"disabled": service in parents},
-                        "a_attr": {
-                            "class": "no_checkbox" if service in parents else "",
-                            "style": (
-                                f"color: #{'FF1694' if service.shared else '6666FF'};"
-                                "width: 100%"
-                            ),
-                        },
-                    }
-                    for service in db.fetch("workflow", id=node).services
-                    if service.scoped_name not in ("Start", "End")
-                ),
-                key=itemgetter("text"),
-            )
-
-    def search_workflow_services(self, *args, **kwargs):
-        return [
-            "standalone",
-            "shared",
-            *[
-                workflow.name
-                for workflow in db.fetch_all("workflow")
-                if any(
-                    kwargs["str"].lower() in service.scoped_name.lower()
-                    for service in workflow.services
-                )
-            ],
-        ]
-
-    def get_workflow_results(self, workflow, runtime):
-        run = db.fetch("run", parent_runtime=runtime)
-        state = run.result().result["state"]
-
-        def rec(service, path=None):
-            runs = db.fetch(
-                "run",
-                parent_runtime=runtime,
-                allow_none=True,
-                all_matches=True,
-                service_id=service.id,
-            )
-            if service.scoped_name in ("Start", "End") or not runs:
-                return
-            if not path:
-                path = str(service.id)
-                progress = state["progress"]
-            else:
-                progress = state["services"][path].get("progress")
-            track_progress = progress and progress["device"]["total"]
-            data = {"progress": progress["device"]} if track_progress else {}
-            color = "32CD32" if all(run.success for run in runs) else "FF6666"
-            result = {
-                "runtime": min(run.runtime for run in runs),
-                "data": {"properties": service.base_properties, **data},
-                "text": service.scoped_name,
-                "a_attr": {"style": f"color: #{color};width: 100%"},
-            }
-            if service.type == "workflow":
-                children_results = []
-                for child in service.services:
-                    if child.scoped_name == "Placeholder":
-                        for run in runs:
-                            if run.placeholder:
-                                child = run.placeholder
-                                break
-                    child_results = rec(child, f"{path}>{child.id}")
-                    if not child_results:
-                        continue
-                    children_results.append(child_results)
-                return {
-                    "children": sorted(children_results, key=itemgetter("runtime")),
-                    **result,
-                }
-            else:
-                return result
-
-        return rec(run.service)
-
-    @staticmethod
-    def run(service, **kwargs):
-        run_kwargs = {
-            key: kwargs.pop(key)
-            for key in (
-                "trigger",
-                "creator",
-                "restart_path",
-                "start_services",
-                "runtime",
-                "task",
-                "devices",
-                "pools",
-            )
-            if kwargs.get(key)
-        }
-        restart_run = db.fetch(
-            "run", allow_none=True, runtime=kwargs.get("restart_runtime"),
-        )
-        if restart_run:
-            run_kwargs["restart_run"] = restart_run
-        service = db.fetch("service", id=service)
-        initial_payload = service.initial_payload
-        if service.type == "workflow" and service.superworkflow:
-            run_kwargs["placeholder"] = run_kwargs["start_service"] = service.id
-            service = service.superworkflow
-<<<<<<< HEAD
-=======
-            initial_payload.update(service.initial_payload)
-        else:
-            run_kwargs["start_service"] = service.id
->>>>>>> 7eb61121
-        run = db.factory("run", service=service.id, **run_kwargs)
-        run.properties = kwargs
-        return run.run({**service.initial_payload, **kwargs})
-
-    def run_service(self, path, **kwargs):
-        path_ids = str(path).split(">")
-        if kwargs.get("restart_from_top_level_workflow", False):
-            kwargs["restart_path"] = f"{path}>{'-'.join(kwargs['start_services'])}"
-            service_id = path_ids[0]
-        else:
-            service_id = path_ids[-1]
-        for property in ("user", "csrf_token", "form_type"):
-            kwargs.pop(property, None)
-        kwargs["creator"] = getattr(current_user, "name", "")
-        service = db.fetch("service", id=service_id)
-        kwargs["runtime"] = runtime = self.get_time()
-        if kwargs.get("asynchronous", True):
-            Thread(target=self.run, args=(service_id,), kwargs=kwargs).start()
-        else:
-            service.run(runtime=runtime)
-        return {
-            "service": service.serialized,
-            "runtime": runtime,
-            "user": current_user.name,
-        }
-
-    def save_positions(self, workflow_id):
-        now, old_position = self.get_time(), None
-        workflow = db.fetch("workflow", allow_none=True, id=workflow_id)
-        for id, position in request.json.items():
-            new_position = [position["x"], position["y"]]
-            if "-" not in id:
-                service = db.fetch("service", id=id)
-                old_position = service.positions.get(workflow.name)
-                service.positions[workflow.name] = new_position
-            elif id in workflow.labels:
-                old_position = workflow.labels[id].pop("positions")
-                workflow.labels[id] = {"positions": new_position, **workflow.labels[id]}
-            if new_position != old_position:
-                workflow.last_modified = now
-        return now
-
-    def skip_services(self, workflow_id, service_ids):
-        services = [db.fetch("service", id=id) for id in service_ids.split("-")]
-        workflow = db.fetch("workflow", id=workflow_id)
-        skip = not all(service.skip for service in services)
-        for service in services:
-            service.skip = skip
-        workflow.last_modified = self.get_time()
-        return {
-            "skip": "skip" if skip else "unskip",
-            "update_time": workflow.last_modified,
-        }
-
-    def get_service_state(self, path, runtime=None):
-        service_id = path.split(">")[-1]
-        state, service = None, db.fetch("service", id=service_id)
-        runs = db.fetch_all("run", service_id=service_id)
-        if not runtime:
-            runtime = "latest"
-        if runs and runtime != "normal":
-            if runtime == "latest":
-                runtime = runs[-1].parent_runtime
-            state = self.run_db.get(runtime) or db.fetch("run", runtime=runtime).state
-        return {
-            "service": service.to_dict(include=["services", "edges", "superworkflow"]),
-            "runtimes": sorted(set((r.parent_runtime, r.creator) for r in runs)),
-            "state": state,
-            "runtime": runtime,
-        }
-
-    def convert_date(self, date):
-
-        return
-
-    def calendar_init(self, type):
-        results = {}
-        for instance in db.fetch_all(type):
-            if getattr(instance, "workflow", None):
-                continue
-            date = getattr(instance, "next_run_time" if type == "task" else "runtime")
-            python_month = search(r".*-(\d{2})-.*", date)
-            if not python_month:
-                continue
-            month = "{:02}".format((int(python_month.group(1)) - 1) % 12)
-            start = [
-                int(i)
-                for i in sub(
-                    r"(\d+)-(\d+)-(\d+) (\d+):(\d+).*",
-                    r"\1," + month + r",\3,\4,\5",
-                    date,
-                ).split(",")
-            ]
-            results[instance.name] = {"start": start, **instance.serialized}
-        return results
-
-    def scheduler_action(self, action):
-        getattr(self.scheduler, action)()
-
-    def task_action(self, mode, task_id):
-        return db.fetch("task", id=task_id).schedule(mode)
-
-    def scan_playbook_folder(self):
-        path = Path(
-            self.settings["paths"]["playbooks"] or self.path / "files" / "playbooks"
-        )
-        playbooks = [[str(f) for f in path.glob(e)] for e in ("*.yaml", "*.yml")]
-        return sorted(sum(playbooks, []))
+from collections import defaultdict
+from flask import request
+from flask_login import current_user
+from napalm._SUPPORTED_DRIVERS import SUPPORTED_DRIVERS
+from netmiko.ssh_dispatcher import CLASS_MAPPER, FILE_TRANSFER_MAP
+from operator import itemgetter
+from pathlib import Path
+from re import search, sub
+from threading import Thread
+from uuid import uuid4
+
+from eNMS.controller.base import BaseController
+from eNMS.database import db
+
+
+class AutomationController(BaseController):
+
+    NETMIKO_DRIVERS = sorted((driver, driver) for driver in CLASS_MAPPER)
+    NETMIKO_SCP_DRIVERS = sorted((driver, driver) for driver in FILE_TRANSFER_MAP)
+    NAPALM_DRIVERS = sorted((driver, driver) for driver in SUPPORTED_DRIVERS[1:])
+    connections_cache = {"napalm": defaultdict(dict), "netmiko": defaultdict(dict)}
+    service_db = defaultdict(lambda: {"runs": 0})
+    run_db = defaultdict(dict)
+    run_logs = defaultdict(lambda: defaultdict(list))
+    run_stop = defaultdict(bool)
+
+    def stop_workflow(self, runtime):
+        run = db.fetch("run", allow_none=True, runtime=runtime)
+        if run and run.status == "Running":
+            self.run_stop[run.parent_runtime] = True
+            return True
+
+    def add_edge(self, workflow_id, subtype, source, destination):
+        workflow_edge = self.update(
+            "workflow_edge",
+            **{
+                "name": f"{workflow_id}-{subtype}:{source}->{destination}",
+                "workflow": workflow_id,
+                "subtype": subtype,
+                "source": source,
+                "destination": destination,
+            },
+        )
+        if "alert" in workflow_edge:
+            return workflow_edge
+        db.session.commit()
+        now = self.get_time()
+        db.fetch("workflow", id=workflow_id).last_modified = now
+        return {"edge": workflow_edge, "update_time": now}
+
+    def add_service_to_workflow(self, workflow, service):
+        workflow = db.fetch("workflow", id=workflow)
+        workflow.services.append(db.fetch("service", id=service))
+
+    def copy_service_in_workflow(self, workflow_id, **kwargs):
+        service_sets = list(set(kwargs["services"].split(",")))
+        service_instances = db.objectify("service", service_sets)
+        workflow = db.fetch("workflow", id=workflow_id)
+        services, errors = [], []
+        if kwargs["mode"] == "shallow":
+            for service in service_instances:
+                if not service.shared:
+                    errors.append(f"'{service.name}' is not a shared service.")
+                elif service in workflow.services:
+                    errors.append(f"This workflow already contains '{service.name}'.")
+        if errors:
+            return {"alert": errors}
+        for service in service_instances:
+            if kwargs["mode"] == "deep":
+                service = service.duplicate(workflow)
+            else:
+                workflow.services.append(service)
+            services.append(service)
+        workflow.last_modified = self.get_time()
+        db.session.commit()
+        return {
+            "services": [service.serialized for service in services],
+            "update_time": workflow.last_modified,
+        }
+
+    def clear_results(self, service_id):
+        for result in db.fetch(
+            "run", all_matches=True, allow_none=True, service_id=service_id
+        ):
+            db.session.delete(result)
+
+    def create_label(self, workflow_id, x, y, **kwargs):
+        workflow, label_id = db.fetch("workflow", id=workflow_id), str(uuid4())
+        label = {
+            "positions": [x, y],
+            "content": kwargs["text"],
+            "alignment": kwargs["alignment"],
+        }
+        workflow.labels[label_id] = label
+        return {"id": label_id, **label}
+
+    def delete_corrupted_edges(self):
+        edges, duplicated_edges = db.fetch_all("workflow_edge"), defaultdict(list)
+        for edge in edges:
+            duplicated_edges[
+                (
+                    edge.source.name,
+                    edge.destination.name,
+                    edge.workflow.name,
+                    edge.subtype,
+                )
+            ].append(edge)
+        number_of_corrupted_edges = 0
+        for duplicates in duplicated_edges.values():
+            if len(duplicates) == 1:
+                continue
+            for duplicate in duplicates[1:]:
+                db.session.delete(duplicate)
+                number_of_corrupted_edges += 1
+        for edge in edges:
+            services = edge.workflow.services
+            if edge.source not in services or edge.destination not in services:
+                db.session.delete(edge)
+                number_of_corrupted_edges += 1
+        return number_of_corrupted_edges
+
+    def delete_edge(self, workflow_id, edge_id):
+        db.delete("workflow_edge", id=edge_id)
+        now = self.get_time()
+        db.fetch("workflow", id=workflow_id).last_modified = now
+        return now
+
+    def delete_node(self, workflow_id, service_id):
+        workflow, service = (
+            db.fetch("workflow", id=workflow_id),
+            db.fetch("service", id=service_id),
+        )
+        workflow.services.remove(service)
+        if not service.shared:
+            db.delete("service", id=service.id)
+        now = self.get_time()
+        workflow.last_modified = now
+        return {"service": service.serialized, "update_time": now}
+
+    def delete_label(self, workflow_id, label):
+        workflow = db.fetch("workflow", id=workflow_id)
+        workflow.labels.pop(label)
+        now = self.get_time()
+        workflow.last_modified = now
+        return now
+
+    def duplicate_workflow(self, workflow_id):
+        workflow = db.fetch("workflow", id=workflow_id)
+        return workflow.duplicate().serialized
+
+    def get_service_logs(self, service, runtime):
+        log_instance = db.fetch(
+            "service_log", allow_none=True, runtime=runtime, service_id=service
+        )
+        if log_instance:
+            log = log_instance.content
+        else:
+            log = "\n".join(self.log_queue(runtime, service, mode="get"))
+        return {"logs": log, "refresh": not log_instance}
+
+    def get_runtimes(self, type, id):
+        runs = db.fetch("run", allow_none=True, all_matches=True, service_id=id)
+        return sorted(set((run.parent_runtime, run.parent_runtime) for run in runs))
+
+    def get_result(self, id):
+        return db.fetch("result", id=id).result
+
+    def get_top_level_workflows(self):
+        return [
+            workflow.base_properties
+            for workflow in db.fetch_all("workflow")
+            if not workflow.workflows
+        ]
+
+    def get_parent_workflows(self, workflow=None):
+        yield workflow
+        for parent_workflow in workflow.workflows:
+            yield from self.get_parent_workflows(parent_workflow)
+
+    def get_workflow_services(self, id, node):
+        parents = list(self.get_parent_workflows(db.fetch("workflow", id=id)))
+        if node == "all":
+            return (
+                [
+                    {
+                        "data": {"id": "standalone"},
+                        "id": "standalone",
+                        "text": "Standalone services",
+                        "children": True,
+                        "state": {"disabled": True},
+                        "a_attr": {
+                            "class": "no_checkbox",
+                            "style": "color: #000000; width: 100%",
+                        },
+                        "type": "category",
+                    }
+                ]
+                + [
+                    {
+                        "data": {"id": "shared"},
+                        "id": "shared",
+                        "text": "Shared services",
+                        "children": True,
+                        "state": {"disabled": True},
+                        "a_attr": {
+                            "class": "no_checkbox",
+                            "style": "color: #FF1694; width: 100%",
+                        },
+                        "type": "category",
+                    }
+                ]
+                + sorted(
+                    (
+                        {
+                            "id": workflow.name,
+                            "data": {"id": workflow.id},
+                            "text": workflow.name,
+                            "children": True,
+                            "type": "workflow",
+                            "state": {"disabled": workflow in parents},
+                            "a_attr": {
+                                "class": "no_checkbox" if workflow in parents else "",
+                                "style": "color: #6666FF; width: 100%",
+                            },
+                        }
+                        for workflow in db.fetch_all("workflow")
+                        if not workflow.workflows
+                    ),
+                    key=itemgetter("text"),
+                )
+            )
+        elif node == "standalone":
+            return sorted(
+                (
+                    {
+                        "data": {"id": service.id},
+                        "text": service.scoped_name,
+                        "a_attr": {"style": ("color: #6666FF;" "width: 100%")},
+                    }
+                    for service in db.fetch_all("service")
+                    if not service.workflows and service.type != "workflow"
+                ),
+                key=itemgetter("text"),
+            )
+        elif node == "shared":
+            return sorted(
+                (
+                    {
+                        "data": {"id": service.id},
+                        "text": service.scoped_name,
+                        "a_attr": {"style": ("color: #FF1694;" "width: 100%")},
+                    }
+                    for service in db.fetch_all("service")
+                    if service.shared and service.scoped_name not in ("Start", "End")
+                ),
+                key=itemgetter("text"),
+            )
+        else:
+            return sorted(
+                (
+                    {
+                        "data": {"id": service.id},
+                        "text": service.scoped_name,
+                        "children": service.type == "workflow",
+                        "type": "workflow" if service.type == "workflow" else "service",
+                        "state": {"disabled": service in parents},
+                        "a_attr": {
+                            "class": "no_checkbox" if service in parents else "",
+                            "style": (
+                                f"color: #{'FF1694' if service.shared else '6666FF'};"
+                                "width: 100%"
+                            ),
+                        },
+                    }
+                    for service in db.fetch("workflow", id=node).services
+                    if service.scoped_name not in ("Start", "End")
+                ),
+                key=itemgetter("text"),
+            )
+
+    def search_workflow_services(self, *args, **kwargs):
+        return [
+            "standalone",
+            "shared",
+            *[
+                workflow.name
+                for workflow in db.fetch_all("workflow")
+                if any(
+                    kwargs["str"].lower() in service.scoped_name.lower()
+                    for service in workflow.services
+                )
+            ],
+        ]
+
+    def get_workflow_results(self, workflow, runtime):
+        run = db.fetch("run", parent_runtime=runtime)
+        state = run.result().result["state"]
+
+        def rec(service, path=None):
+            runs = db.fetch(
+                "run",
+                parent_runtime=runtime,
+                allow_none=True,
+                all_matches=True,
+                service_id=service.id,
+            )
+            if service.scoped_name in ("Start", "End") or not runs:
+                return
+            if not path:
+                path = str(service.id)
+                progress = state["progress"]
+            else:
+                progress = state["services"][path].get("progress")
+            track_progress = progress and progress["device"]["total"]
+            data = {"progress": progress["device"]} if track_progress else {}
+            color = "32CD32" if all(run.success for run in runs) else "FF6666"
+            result = {
+                "runtime": min(run.runtime for run in runs),
+                "data": {"properties": service.base_properties, **data},
+                "text": service.scoped_name,
+                "a_attr": {"style": f"color: #{color};width: 100%"},
+            }
+            if service.type == "workflow":
+                children_results = []
+                for child in service.services:
+                    if child.scoped_name == "Placeholder":
+                        for run in runs:
+                            if run.placeholder:
+                                child = run.placeholder
+                                break
+                    child_results = rec(child, f"{path}>{child.id}")
+                    if not child_results:
+                        continue
+                    children_results.append(child_results)
+                return {
+                    "children": sorted(children_results, key=itemgetter("runtime")),
+                    **result,
+                }
+            else:
+                return result
+
+        return rec(run.service)
+
+    @staticmethod
+    def run(service, **kwargs):
+        run_kwargs = {
+            key: kwargs.pop(key)
+            for key in (
+                "trigger",
+                "creator",
+                "restart_path",
+                "start_services",
+                "runtime",
+                "task",
+                "devices",
+                "pools",
+            )
+            if kwargs.get(key)
+        }
+        restart_run = db.fetch(
+            "run", allow_none=True, runtime=kwargs.get("restart_runtime"),
+        )
+        if restart_run:
+            run_kwargs["restart_run"] = restart_run
+        service = db.fetch("service", id=service)
+        initial_payload = service.initial_payload
+        if service.type == "workflow" and service.superworkflow:
+            run_kwargs["placeholder"] = run_kwargs["start_service"] = service.id
+            service = service.superworkflow
+            initial_payload.update(service.initial_payload)
+        else:
+            run_kwargs["start_service"] = service.id
+        run = db.factory("run", service=service.id, **run_kwargs)
+        run.properties = kwargs
+        return run.run({**initial_payload, **kwargs})
+
+    def run_service(self, path, **kwargs):
+        path_ids = str(path).split(">")
+        if kwargs.get("restart_from_top_level_workflow", False):
+            kwargs["restart_path"] = f"{path}>{'-'.join(kwargs['start_services'])}"
+            service_id = path_ids[0]
+        else:
+            service_id = path_ids[-1]
+        for property in ("user", "csrf_token", "form_type"):
+            kwargs.pop(property, None)
+        kwargs["creator"] = getattr(current_user, "name", "")
+        service = db.fetch("service", id=service_id)
+        kwargs["runtime"] = runtime = self.get_time()
+        if kwargs.get("asynchronous", True):
+            Thread(target=self.run, args=(service_id,), kwargs=kwargs).start()
+        else:
+            service.run(runtime=runtime)
+        return {
+            "service": service.serialized,
+            "runtime": runtime,
+            "user": current_user.name,
+        }
+
+    def save_positions(self, workflow_id):
+        now, old_position = self.get_time(), None
+        workflow = db.fetch("workflow", allow_none=True, id=workflow_id)
+        for id, position in request.json.items():
+            new_position = [position["x"], position["y"]]
+            if "-" not in id:
+                service = db.fetch("service", id=id)
+                old_position = service.positions.get(workflow.name)
+                service.positions[workflow.name] = new_position
+            elif id in workflow.labels:
+                old_position = workflow.labels[id].pop("positions")
+                workflow.labels[id] = {"positions": new_position, **workflow.labels[id]}
+            if new_position != old_position:
+                workflow.last_modified = now
+        return now
+
+    def skip_services(self, workflow_id, service_ids):
+        services = [db.fetch("service", id=id) for id in service_ids.split("-")]
+        workflow = db.fetch("workflow", id=workflow_id)
+        skip = not all(service.skip for service in services)
+        for service in services:
+            service.skip = skip
+        workflow.last_modified = self.get_time()
+        return {
+            "skip": "skip" if skip else "unskip",
+            "update_time": workflow.last_modified,
+        }
+
+    def get_service_state(self, path, runtime=None):
+        service_id = path.split(">")[-1]
+        state, service = None, db.fetch("service", id=service_id)
+        runs = db.fetch_all("run", service_id=service_id)
+        if not runtime:
+            runtime = "latest"
+        if runs and runtime != "normal":
+            if runtime == "latest":
+                runtime = runs[-1].parent_runtime
+            state = self.run_db.get(runtime) or db.fetch("run", runtime=runtime).state
+        return {
+            "service": service.to_dict(include=["services", "edges", "superworkflow"]),
+            "runtimes": sorted(set((r.parent_runtime, r.creator) for r in runs)),
+            "state": state,
+            "runtime": runtime,
+        }
+
+    def convert_date(self, date):
+
+        return
+
+    def calendar_init(self, type):
+        results = {}
+        for instance in db.fetch_all(type):
+            if getattr(instance, "workflow", None):
+                continue
+            date = getattr(instance, "next_run_time" if type == "task" else "runtime")
+            python_month = search(r".*-(\d{2})-.*", date)
+            if not python_month:
+                continue
+            month = "{:02}".format((int(python_month.group(1)) - 1) % 12)
+            start = [
+                int(i)
+                for i in sub(
+                    r"(\d+)-(\d+)-(\d+) (\d+):(\d+).*",
+                    r"\1," + month + r",\3,\4,\5",
+                    date,
+                ).split(",")
+            ]
+            results[instance.name] = {"start": start, **instance.serialized}
+        return results
+
+    def scheduler_action(self, action):
+        getattr(self.scheduler, action)()
+
+    def task_action(self, mode, task_id):
+        return db.fetch("task", id=task_id).schedule(mode)
+
+    def scan_playbook_folder(self):
+        path = Path(
+            self.settings["paths"]["playbooks"] or self.path / "files" / "playbooks"
+        )
+        playbooks = [[str(f) for f in path.glob(e)] for e in ("*.yaml", "*.yml")]
+        return sorted(sum(playbooks, []))