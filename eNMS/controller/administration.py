--- conflicted
+++ resolved
@@ -48,21 +48,6 @@
     def database_deletion(self, **kwargs):
         db.delete_all(*kwargs["deletion_types"])
 
-<<<<<<< HEAD
-    def result_log_deletion(self, **kwargs):
-        date_time_object = datetime.strptime(kwargs["date_time"], "%d/%m/%Y %H:%M:%S")
-        date_time_string = date_time_object.strftime("%Y-%m-%d %H:%M:%S.%f")
-        for model in kwargs["deletion_types"]:
-            if model == "run":
-                field_name = "runtime"
-            elif model == "changelog":
-                field_name = "time"
-            session_query = db.session.query(models[model]).filter(
-                getattr(models[model], field_name) < date_time_string
-            )
-            session_query.delete(synchronize_session=False)
-            db.session.commit()
-=======
     def delete_file(self, filepath):
         remove(Path(filepath.replace(">", "/")))
 
@@ -92,7 +77,6 @@
         with open_tar(f"{path}.tgz", "w:gz") as tar:
             tar.add(path, arcname=service.filename)
         rmtree(path, ignore_errors=True)
->>>>>>> 6b9b44e4
 
     def get_cluster_status(self):
         return [server.status for server in db.fetch_all("server")]
@@ -230,7 +214,7 @@
         date_time_object = datetime.strptime(kwargs["date_time"], "%d/%m/%Y %H:%M:%S")
         date_time_string = date_time_object.strftime("%Y-%m-%d %H:%M:%S.%f")
         for model in kwargs["deletion_types"]:
-            if model == "result":
+            if model == "run":
                 field_name = "runtime"
             elif model == "changelog":
                 field_name = "time"
