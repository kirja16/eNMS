<<<<<<< HEAD
- Re-add "Workflow Restartability" window when clicking on a job.

- Cascade deletion of runs and results when jobs / devices are deleted.

- change env variables name:
* ENMS_CONFIG_MODE -> CONFIG_MODE
* ENMS_LOG_LEVEL -> LOG_LEVEL
* ENMS_SERVER_ADDR -> SERVER_ADDR

- Rename controller -> app

- Rename "Payload version" -> Restart runtime

- Make restart system work with get_result
=======
- Bug fixes

- Re-add "Workflow Restartability" window when clicking on a job.

- "Use Workflow Targets" is now "Device Targets Run Mode"
use_workflow_targets: true -> device_targets_mode: service
use_workflow_targets: false -> device_targets_mode: ignore
>>>>>>> 84e0972b
<|MERGE_RESOLUTION|>--- conflicted
+++ resolved
@@ -1,24 +1,21 @@
-<<<<<<< HEAD
-- Re-add "Workflow Restartability" window when clicking on a job.
-
-- Cascade deletion of runs and results when jobs / devices are deleted.
-
-- change env variables name:
-* ENMS_CONFIG_MODE -> CONFIG_MODE
-* ENMS_LOG_LEVEL -> LOG_LEVEL
-* ENMS_SERVER_ADDR -> SERVER_ADDR
-
-- Rename controller -> app
-
-- Rename "Payload version" -> Restart runtime
-
-- Make restart system work with get_result
-=======
-- Bug fixes
-
-- Re-add "Workflow Restartability" window when clicking on a job.
-
-- "Use Workflow Targets" is now "Device Targets Run Mode"
-use_workflow_targets: true -> device_targets_mode: service
-use_workflow_targets: false -> device_targets_mode: ignore
->>>>>>> 84e0972b
+- Re-add "Workflow Restartability" window when clicking on a job.
+
+- Cascade deletion of runs and results when jobs / devices are deleted.
+
+- change env variables name:
+* ENMS_CONFIG_MODE -> CONFIG_MODE
+* ENMS_LOG_LEVEL -> LOG_LEVEL
+* ENMS_SERVER_ADDR -> SERVER_ADDR
+
+- Rename controller -> app
+
+- Rename "Payload version" -> Restart runtime
+
+- Make restart system work with get_result
+- Bug fixes
+
+- Re-add "Workflow Restartability" window when clicking on a job.
+
+- "Use Workflow Targets" is now "Device Targets Run Mode"
+use_workflow_targets: true -> device_targets_mode: service
+use_workflow_targets: false -> device_targets_mode: ignore