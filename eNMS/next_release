--- conflicted
+++ resolved
@@ -1,77 +1,75 @@
-<<<<<<< HEAD
-- New env variable: CUSTOM_CODE_PATH. Lets you define a path to a folder that contains custom code that 
-you can use in your custom services.
-
-- Advanced search: per relationship system
-
-- eNMS version is now displayed in the UI. The version number is read from the package.json file.
-
-- Refactoring of the results:
-Ideally, the results window for a service/workflow should let you browse the results not only per runtime,
-but also devices
->>> Done.
-
-- Also at times, a workflow user wants to see the services run for a device,
->>> Done.
-
-and at other times wants to see all devices run for a service.
->>> Done.
-
-1. View by device: In order list of services run on a specific device
->>> Done.
-
-a. Collapsable sections: Moving around in the data is overwhelming. 
->>> Done.
-
-- Refactoring of the logs. One logger per service in "logs" folder. Real-time logs is now working
-even with multiprocessing enabled.
-NGINX CONF: proxy buffering MUST BE DISABLED. (eg
-
-    location / {
-        proxy_pass http://localhost:5000/;
-        proxy_buffering off;
-        proxy_set_header Host $host;
-        proxy_set_header X-Forwarded-For $proxy_add_x_forwarded_for;
-    }
-)
-
-- Workflow restartability
->>> I improved the workflow restartability system:
-- you can still select a version of the payload
-- you can now choose exactly what jobs you want to see included in that payload
-- you can select not just one but multiple start points for the workflow
-
-- make custom credentials blue / substitution fields
->>> Done.
-
-- One minor change would be helpful: The dropdown with previous payloads defaults to the oldest payload.
-Can you make it default to the latest payload instead, that's almost always what a user would choose.
->>> Done.
-
-- Bug in tables: jump to bottom after page 1 when table is refreshed: fixed.
-
-- Panel repaint bug when pulling it down: fixed.
-
-- Relationship are now displayed in the edit window: you can edit which service/workflow a device/task is a target of, etc...
-
-- I added a pool using a regex that had 2 negative lookahead.
-I pressed the SAVE button and it basically acted unresponsive (but was in fact running to calculate
-the pool).  After about 10 seconds, I pressed the SAVE button again, and then I saw 2 green alert
-boxes saying that my Pool was created.   It looks like only 1 pool got created, but this needs a
-more immediate response. Perhaps this is the time to put in that spinning GIF that Marc likes to
-indicate that its 'working...'
->>> Done.
-
-- spread service in a startsteps in the workflow builder.
->>> Done.
-
-- In the workflow builder, double clicking on a service puts it into Move mode.
-It seems more natural to edit the service when it's double clicked.  What do you think?
->>> Done.
-
-- Bug fixes
-
-=======
-- Improvement import/export workflow system
-- Fix for "MySQL server has gone away"
->>>>>>> 9d92bd28
+- New env variable: CUSTOM_CODE_PATH. Lets you define a path to a folder that contains custom code that 
+you can use in your custom services.
+
+- Advanced search: per relationship system
+
+- eNMS version is now displayed in the UI. The version number is read from the package.json file.
+
+- Refactoring of the results:
+Ideally, the results window for a service/workflow should let you browse the results not only per runtime,
+but also devices
+>>> Done.
+
+- Also at times, a workflow user wants to see the services run for a device,
+>>> Done.
+
+and at other times wants to see all devices run for a service.
+>>> Done.
+
+1. View by device: In order list of services run on a specific device
+>>> Done.
+
+a. Collapsable sections: Moving around in the data is overwhelming. 
+>>> Done.
+
+- Refactoring of the logs. One logger per service in "logs" folder. Real-time logs is now working
+even with multiprocessing enabled.
+NGINX CONF: proxy buffering MUST BE DISABLED. (eg
+
+    location / {
+        proxy_pass http://localhost:5000/;
+        proxy_buffering off;
+        proxy_set_header Host $host;
+        proxy_set_header X-Forwarded-For $proxy_add_x_forwarded_for;
+    }
+)
+
+- Workflow restartability
+>>> I improved the workflow restartability system:
+- you can still select a version of the payload
+- you can now choose exactly what jobs you want to see included in that payload
+- you can select not just one but multiple start points for the workflow
+
+- make custom credentials blue / substitution fields
+>>> Done.
+
+- One minor change would be helpful: The dropdown with previous payloads defaults to the oldest payload.
+Can you make it default to the latest payload instead, that's almost always what a user would choose.
+>>> Done.
+
+- Bug in tables: jump to bottom after page 1 when table is refreshed: fixed.
+
+- Panel repaint bug when pulling it down: fixed.
+
+- Relationship are now displayed in the edit window: you can edit which service/workflow a device/task is a target of, etc...
+
+- I added a pool using a regex that had 2 negative lookahead.
+I pressed the SAVE button and it basically acted unresponsive (but was in fact running to calculate
+the pool).  After about 10 seconds, I pressed the SAVE button again, and then I saw 2 green alert
+boxes saying that my Pool was created.   It looks like only 1 pool got created, but this needs a
+more immediate response. Perhaps this is the time to put in that spinning GIF that Marc likes to
+indicate that its 'working...'
+>>> Done.
+
+- spread service in a startsteps in the workflow builder.
+>>> Done.
+
+- In the workflow builder, double clicking on a service puts it into Move mode.
+It seems more natural to edit the service when it's double clicked.  What do you think?
+>>> Done.
+
+- Bug fixes
+
+- Improvement import/export workflow system
+
+- Fix for "MySQL server has gone away"