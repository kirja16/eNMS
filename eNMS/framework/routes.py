--- conflicted
+++ resolved
@@ -129,23 +129,15 @@
 @blueprint.route("/workflow_builder")
 @monitor_requests
 def workflow_builder():
-<<<<<<< HEAD
-    path = session.get("path", None)
+    workflow, path = None, session.get("path", "")
     if path:
-        workflow = fetch("workflow", id=path.split(">")[-1]).serialized
-    else:
-        workflow = None
-=======
-    workflow, workflow_path = None, session.get("path", None)
-    if workflow_path:
-        workflow = fetch("workflow", allow_none=True, id=workflow_path.split(">")[-1])
->>>>>>> aabbddb2
+        workflow = fetch("workflow", allow_none=True, id=path.split(">")[-1])
     return render_template(
         f"pages/workflow_builder.html",
         **{
             "endpoint": "workflow_builder",
-            "workflow": workflow,
-            "path": session.get("path", ""),
+            "workflow": workflow.serialized if workflow else None,
+            "path": path,
         },
     )
 
