--- conflicted
+++ resolved
@@ -1,94 +1,89 @@
-from sqlalchemy import Boolean, Column, ForeignKey, Integer
-from typing import Optional
-from wtforms import BooleanField, HiddenField, StringField
-from wtforms.widgets import TextArea
-
-<<<<<<< HEAD
-from eNMS.controller import controller
-from eNMS.database.dialect import LargeString
-=======
-from eNMS.database import LARGE_STRING_LENGTH
->>>>>>> ec57a675
-from eNMS.forms.automation import ServiceForm
-from eNMS.models.automation import Run, Service
-from eNMS.models.inventory import Device
-
-
-class PythonSnippetService(Service):
-
-    __tablename__ = "PythonSnippetService"
-
-    id = Column(Integer, ForeignKey("Service.id"), primary_key=True)
-    has_targets = Column(Boolean, default=False)
-    source_code = Column(LargeString)
-
-    __mapper_args__ = {"polymorphic_identity": "PythonSnippetService"}
-
-    def job(self, run: "Run", payload: dict, device: Optional[Device] = None) -> dict:
-
-        try:
-            code_object = compile(run.source_code, "user_python_code", "exec")
-        except Exception as exc:
-            run.log("info", f"Compile error: {str(exc)}")
-            return {"success": False, "result": {"step": "compile", "error": str(exc)}}
-        _code_result_ = {}
-
-        class TerminateException(Exception):
-            pass
-
-        def save_result(success, result, **kwargs):
-            _code_result_.update({"success": success, "result": result, **kwargs})
-            if kwargs.get("exit"):
-                raise TerminateException()
-
-        globals = {
-            "__builtins__": __builtins__,
-            "_code_result_": _code_result_,
-            "log": run.log,
-            "save_result": save_result,
-            **run.python_code_kwargs(**locals()),
-        }
-
-        try:
-            exec(code_object, globals)
-        except TerminateException:
-            pass  # Clean exit from middle of snippet
-        except Exception as exc:
-            run.log("info", f"Execution error: {str(exc)}")
-            return {
-                "success": False,
-                "result": {
-                    "step": "execute",
-                    "error": str(exc),
-                    "result": _code_result_,
-                },
-            }
-
-        if not _code_result_:
-            run.log("info", "Error: Result not set by user code on service instance")
-            _code_result_ = {
-                "success": False,
-                "result": {"error": "Result not set by user code on service instance"},
-            }
-
-        return _code_result_
-
-
-class PythonSnippetForm(ServiceForm):
-    form_type = HiddenField(default="PythonSnippetService")
-    has_targets = BooleanField("Has Target Devices")
-    source_code = StringField(
-        widget=TextArea(),
-        render_kw={"rows": 15},
-        default="""
-# The following input variables are available: payload, device
-# You must call save_result() to return a result:
-#    save_result(success=True, result={...})
-#    The result dict can return any data pertinent to service execution.
-#    Add exit=True to terminate execution in the middle of the python snippet.
-# You can log strings using the log() function:
-#    log("important message")
-
-result = {}
-save_result(success=True, result=result)""",
-    )
+from sqlalchemy import Boolean, Column, ForeignKey, Integer
+from typing import Optional
+from wtforms import BooleanField, HiddenField, StringField
+from wtforms.widgets import TextArea
+
+from eNMS.database.dialect import LargeString
+from eNMS.forms.automation import ServiceForm
+from eNMS.models.automation import Run, Service
+from eNMS.models.inventory import Device
+
+
+class PythonSnippetService(Service):
+
+    __tablename__ = "PythonSnippetService"
+
+    id = Column(Integer, ForeignKey("Service.id"), primary_key=True)
+    has_targets = Column(Boolean, default=False)
+    source_code = Column(LargeString)
+
+    __mapper_args__ = {"polymorphic_identity": "PythonSnippetService"}
+
+    def job(self, run: "Run", payload: dict, device: Optional[Device] = None) -> dict:
+
+        try:
+            code_object = compile(run.source_code, "user_python_code", "exec")
+        except Exception as exc:
+            run.log("info", f"Compile error: {str(exc)}")
+            return {"success": False, "result": {"step": "compile", "error": str(exc)}}
+        _code_result_ = {}
+
+        class TerminateException(Exception):
+            pass
+
+        def save_result(success, result, **kwargs):
+            _code_result_.update({"success": success, "result": result, **kwargs})
+            if kwargs.get("exit"):
+                raise TerminateException()
+
+        globals = {
+            "__builtins__": __builtins__,
+            "_code_result_": _code_result_,
+            "log": run.log,
+            "save_result": save_result,
+            **run.python_code_kwargs(**locals()),
+        }
+
+        try:
+            exec(code_object, globals)
+        except TerminateException:
+            pass  # Clean exit from middle of snippet
+        except Exception as exc:
+            run.log("info", f"Execution error: {str(exc)}")
+            return {
+                "success": False,
+                "result": {
+                    "step": "execute",
+                    "error": str(exc),
+                    "result": _code_result_,
+                },
+            }
+
+        if not _code_result_:
+            run.log("info", "Error: Result not set by user code on service instance")
+            _code_result_ = {
+                "success": False,
+                "result": {"error": "Result not set by user code on service instance"},
+            }
+
+        return _code_result_
+
+
+class PythonSnippetForm(ServiceForm):
+    form_type = HiddenField(default="PythonSnippetService")
+    has_targets = BooleanField("Has Target Devices")
+    source_code = StringField(
+        widget=TextArea(),
+        render_kw={"rows": 15},
+        default="""
+# The following input variables are available: payload, device
+# You must call save_result() to return a result:
+#    save_result(success=True, result={...})
+#    The result dict can return any data pertinent to service execution.
+#    Add exit=True to terminate execution in the middle of the python snippet.
+# You can log strings using the log() function:
+#    log("important message")
+
+result = {}
+save_result(success=True, result=result)""",
+    )