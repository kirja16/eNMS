import traceback
from sqlalchemy import ForeignKey, Integer
from wtforms.widgets import TextArea

from eNMS.database.dialect import Column, LargeString
from eNMS.forms.automation import ServiceForm
from eNMS.forms.fields import HiddenField, StringField
from eNMS.models.automation import Service


class PythonSnippetService(Service):

    __tablename__ = "python_snippet_service"
    pretty_name = "Python Snippet"

    id = Column(Integer, ForeignKey("service.id"), primary_key=True)
    source_code = Column(LargeString)

    __mapper_args__ = {"polymorphic_identity": "python_snippet_service"}

    def job(self, run, payload, device=None):

        try:
            code_object = compile(run.source_code, "user_python_code", "exec")
        except Exception as exc:
            run.log("info", f"Compile error: {str(exc)}")
            return {"success": False, "result": {"step": "compile", "error": str(exc)}}
        results = {}

        def save_result(success, result, **kwargs):
            results.update({"success": success, "result": result, **kwargs})
            if kwargs.get("exit"):
                raise SystemExit()

        globals = {
            "__builtins__": __builtins__,
            "results": results,
            "save_result": save_result,
            **run.global_variables(**locals()),
        }

        try:
            exec(code_object, globals)
        except SystemExit:
            pass
        except Exception as exc:
            line_number = traceback.extract_tb(exc.__traceback__)[-1][1]
            run.log("info", f"Execution error(line {line_number}): {str(exc)}")
            return {
                "success": False,
                "result": {"step": "execute", "error": str(exc), "result": results},
            }

        if not results:
            run.log("info", "Error: Result not set by user code on service instance")
            results = {
                "success": False,
                "result": {"error": "Result not set by user code on service instance"},
            }

        return results


class PythonSnippetForm(ServiceForm):
    form_type = HiddenField(default="python_snippet_service")
    source_code = StringField(
        type="code",
        python=True,
        widget=TextArea(),
        render_kw={"rows": 15},
        default="""
# Availble variables: device, results, run
# Returning state:
#    results["success"] = True
#    results["result"] = <return data>
# Logging: log(level, text)
#    log("info", "My log message")
# Exit in the middle of the script:
#    exit()
#    Note: exit() is not required as the last line

result = {}
results["success"] = True
results["result"] = result""",
<<<<<<< HEAD
    )

=======
    )
    query_fields = ServiceForm.query_fields + ["source_code"]

>>>>>>> d87de869
<|MERGE_RESOLUTION|>--- conflicted
+++ resolved
@@ -1,92 +1,85 @@
-import traceback
-from sqlalchemy import ForeignKey, Integer
-from wtforms.widgets import TextArea
-
-from eNMS.database.dialect import Column, LargeString
-from eNMS.forms.automation import ServiceForm
-from eNMS.forms.fields import HiddenField, StringField
-from eNMS.models.automation import Service
-
-
-class PythonSnippetService(Service):
-
-    __tablename__ = "python_snippet_service"
-    pretty_name = "Python Snippet"
-
-    id = Column(Integer, ForeignKey("service.id"), primary_key=True)
-    source_code = Column(LargeString)
-
-    __mapper_args__ = {"polymorphic_identity": "python_snippet_service"}
-
-    def job(self, run, payload, device=None):
-
-        try:
-            code_object = compile(run.source_code, "user_python_code", "exec")
-        except Exception as exc:
-            run.log("info", f"Compile error: {str(exc)}")
-            return {"success": False, "result": {"step": "compile", "error": str(exc)}}
-        results = {}
-
-        def save_result(success, result, **kwargs):
-            results.update({"success": success, "result": result, **kwargs})
-            if kwargs.get("exit"):
-                raise SystemExit()
-
-        globals = {
-            "__builtins__": __builtins__,
-            "results": results,
-            "save_result": save_result,
-            **run.global_variables(**locals()),
-        }
-
-        try:
-            exec(code_object, globals)
-        except SystemExit:
-            pass
-        except Exception as exc:
-            line_number = traceback.extract_tb(exc.__traceback__)[-1][1]
-            run.log("info", f"Execution error(line {line_number}): {str(exc)}")
-            return {
-                "success": False,
-                "result": {"step": "execute", "error": str(exc), "result": results},
-            }
-
-        if not results:
-            run.log("info", "Error: Result not set by user code on service instance")
-            results = {
-                "success": False,
-                "result": {"error": "Result not set by user code on service instance"},
-            }
-
-        return results
-
-
-class PythonSnippetForm(ServiceForm):
-    form_type = HiddenField(default="python_snippet_service")
-    source_code = StringField(
-        type="code",
-        python=True,
-        widget=TextArea(),
-        render_kw={"rows": 15},
-        default="""
-# Availble variables: device, results, run
-# Returning state:
-#    results["success"] = True
-#    results["result"] = <return data>
-# Logging: log(level, text)
-#    log("info", "My log message")
-# Exit in the middle of the script:
-#    exit()
-#    Note: exit() is not required as the last line
-
-result = {}
-results["success"] = True
-results["result"] = result""",
-<<<<<<< HEAD
-    )
-
-=======
-    )
-    query_fields = ServiceForm.query_fields + ["source_code"]
-
->>>>>>> d87de869
+import traceback
+from sqlalchemy import ForeignKey, Integer
+from wtforms.widgets import TextArea
+
+from eNMS.database.dialect import Column, LargeString
+from eNMS.forms.automation import ServiceForm
+from eNMS.forms.fields import HiddenField, StringField
+from eNMS.models.automation import Service
+
+
+class PythonSnippetService(Service):
+
+    __tablename__ = "python_snippet_service"
+    pretty_name = "Python Snippet"
+
+    id = Column(Integer, ForeignKey("service.id"), primary_key=True)
+    source_code = Column(LargeString)
+
+    __mapper_args__ = {"polymorphic_identity": "python_snippet_service"}
+
+    def job(self, run, payload, device=None):
+
+        try:
+            code_object = compile(run.source_code, "user_python_code", "exec")
+        except Exception as exc:
+            run.log("info", f"Compile error: {str(exc)}")
+            return {"success": False, "result": {"step": "compile", "error": str(exc)}}
+        results = {}
+
+        def save_result(success, result, **kwargs):
+            results.update({"success": success, "result": result, **kwargs})
+            if kwargs.get("exit"):
+                raise SystemExit()
+
+        globals = {
+            "__builtins__": __builtins__,
+            "results": results,
+            "save_result": save_result,
+            **run.global_variables(**locals()),
+        }
+
+        try:
+            exec(code_object, globals)
+        except SystemExit:
+            pass
+        except Exception as exc:
+            line_number = traceback.extract_tb(exc.__traceback__)[-1][1]
+            run.log("info", f"Execution error(line {line_number}): {str(exc)}")
+            return {
+                "success": False,
+                "result": {"step": "execute", "error": str(exc), "result": results},
+            }
+
+        if not results:
+            run.log("info", "Error: Result not set by user code on service instance")
+            results = {
+                "success": False,
+                "result": {"error": "Result not set by user code on service instance"},
+            }
+
+        return results
+
+
+class PythonSnippetForm(ServiceForm):
+    form_type = HiddenField(default="python_snippet_service")
+    source_code = StringField(
+        type="code",
+        python=True,
+        widget=TextArea(),
+        render_kw={"rows": 15},
+        default="""
+# Availble variables: device, results, run
+# Returning state:
+#    results["success"] = True
+#    results["result"] = <return data>
+# Logging: log(level, text)
+#    log("info", "My log message")
+# Exit in the middle of the script:
+#    exit()
+#    Note: exit() is not required as the last line
+
+result = {}
+results["success"] = True
+results["result"] = result""",
+    )