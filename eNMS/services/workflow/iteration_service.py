--- conflicted
+++ resolved
@@ -1,81 +1,76 @@
-from sqlalchemy import Boolean, Column, ForeignKey, Integer
-from sqlalchemy.orm import relationship
-from typing import Optional
-from wtforms import BooleanField, HiddenField, SelectField, StringField
-
-from eNMS.concurrency import run_job
-<<<<<<< HEAD
-from eNMS.controller import controller
-from eNMS.database.dialect import MutableDict, SmallString
-=======
-from eNMS.database import SMALL_STRING_LENGTH
->>>>>>> ec57a675
-from eNMS.forms.automation import ServiceForm
-from eNMS.forms.fields import DictField, InstanceField
-from eNMS.models.automation import Run, Service
-from eNMS.models.inventory import Device
-
-
-class IterationService(Service):
-
-    __tablename__ = "IterationService"
-
-    id = Column(Integer, ForeignKey("Service.id"), primary_key=True)
-    has_targets = Column(Boolean, default=False)
-    iterated_job_id = Column(Integer, ForeignKey("Job.id"))
-    iterated_job = relationship(
-        "Job", primaryjoin="Job.id == IterationService.iterated_job_id"
-    )
-    origin_of_values = Column(
-        SmallString, default="user_provided_values"
-    )
-    python_query_values = Column(SmallString)
-    user_provided_values = Column(MutableDict)
-    conversion_property = Column(SmallString, default="name")
-    variable_name = Column(SmallString, default="value")
-
-    __mapper_args__ = {"polymorphic_identity": "IterationService"}
-
-    def get_properties(self, *args):
-        return {"iterated_job": self.iterated_job.name, **super().get_properties(*args)}
-
-    def job(self, run: "Run", payload: dict, device: Optional[Device] = None) -> dict:
-        if run.origin_of_values == "user_provided_values":
-            if device.name in run.user_provided_values:
-                values = run.user_provided_values[device.name]
-            else:
-                values = run.user_provided_values["all"]
-        else:
-            values = run.eval(run.python_query_values, **locals())
-        results, success = {}, True
-        for value in values:
-            run_data = {
-                "payload": {self.variable_name: value, **payload},
-                "devices": [device.id],
-            }
-            result = run_job(self.iterated_job.id, **run_data)
-            results[value] = result["results"]["devices"][device.name]
-            if not result["success"]:
-                success = False
-        return {"success": success, "Iteration values": values, **results}
-
-
-class IterationForm(ServiceForm):
-    form_type = HiddenField(default="IterationService")
-    has_targets = BooleanField("Has Target Devices")
-    origin_of_values = SelectField(
-        "Where Values come from",
-        choices=(
-            ("user_provided_values", "User-provided Values (dictionary)"),
-            ("python_query", "Python Query on the Payload"),
-        ),
-    )
-    user_provided_values = DictField(
-        "Iteration Values for Iteration: User provided "
-        "(Expect dictionary {'all' : [...]} or {'device-name' : [...], ...})"
-    )
-    python_query_values = StringField(
-        "Iteration Values for Iteration: Python query on the payload"
-    )
-    variable_name = StringField("Iteration Variable Name")
-    iterated_job = InstanceField("Job to run for each Value", instance_type="Job")
+from sqlalchemy import Boolean, Column, ForeignKey, Integer
+from sqlalchemy.orm import relationship
+from typing import Optional
+from wtforms import BooleanField, HiddenField, SelectField, StringField
+
+from eNMS.concurrency import run_job
+from eNMS.database.dialect import MutableDict, SmallString
+from eNMS.forms.automation import ServiceForm
+from eNMS.forms.fields import DictField, InstanceField
+from eNMS.models.automation import Run, Service
+from eNMS.models.inventory import Device
+
+
+class IterationService(Service):
+
+    __tablename__ = "IterationService"
+
+    id = Column(Integer, ForeignKey("Service.id"), primary_key=True)
+    has_targets = Column(Boolean, default=False)
+    iterated_job_id = Column(Integer, ForeignKey("Job.id"))
+    iterated_job = relationship(
+        "Job", primaryjoin="Job.id == IterationService.iterated_job_id"
+    )
+    origin_of_values = Column(
+        SmallString, default="user_provided_values"
+    )
+    python_query_values = Column(SmallString)
+    user_provided_values = Column(MutableDict)
+    conversion_property = Column(SmallString, default="name")
+    variable_name = Column(SmallString, default="value")
+
+    __mapper_args__ = {"polymorphic_identity": "IterationService"}
+
+    def get_properties(self, *args):
+        return {"iterated_job": self.iterated_job.name, **super().get_properties(*args)}
+
+    def job(self, run: "Run", payload: dict, device: Optional[Device] = None) -> dict:
+        if run.origin_of_values == "user_provided_values":
+            if device.name in run.user_provided_values:
+                values = run.user_provided_values[device.name]
+            else:
+                values = run.user_provided_values["all"]
+        else:
+            values = run.eval(run.python_query_values, **locals())
+        results, success = {}, True
+        for value in values:
+            run_data = {
+                "payload": {self.variable_name: value, **payload},
+                "devices": [device.id],
+            }
+            result = run_job(self.iterated_job.id, **run_data)
+            results[value] = result["results"]["devices"][device.name]
+            if not result["success"]:
+                success = False
+        return {"success": success, "Iteration values": values, **results}
+
+
+class IterationForm(ServiceForm):
+    form_type = HiddenField(default="IterationService")
+    has_targets = BooleanField("Has Target Devices")
+    origin_of_values = SelectField(
+        "Where Values come from",
+        choices=(
+            ("user_provided_values", "User-provided Values (dictionary)"),
+            ("python_query", "Python Query on the Payload"),
+        ),
+    )
+    user_provided_values = DictField(
+        "Iteration Values for Iteration: User provided "
+        "(Expect dictionary {'all' : [...]} or {'device-name' : [...], ...})"
+    )
+    python_query_values = StringField(
+        "Iteration Values for Iteration: Python query on the payload"
+    )
+    variable_name = StringField("Iteration Variable Name")
+    iterated_job = InstanceField("Job to run for each Value", instance_type="Job")