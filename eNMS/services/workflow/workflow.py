from collections import defaultdict
from sqlalchemy import Boolean, ForeignKey, Integer
from sqlalchemy.orm import backref, relationship
from sqlalchemy.schema import UniqueConstraint

from eNMS import app
from eNMS.database import db
from eNMS.models.base import AbstractBase
from eNMS.forms.automation import ServiceForm
from eNMS.forms.fields import BooleanField, HiddenField, InstanceField, SelectField
from eNMS.models.automation import Service


class Workflow(Service):

    __tablename__ = "workflow"
    pretty_name = "Workflow"
    parent_type = "service"
    id = db.Column(Integer, ForeignKey("service.id"), primary_key=True)
    close_connection = db.Column(Boolean, default=False)
    labels = db.Column(db.Dict, info={"log_change": False})
    services = relationship(
        "Service", secondary=db.service_workflow_table, back_populates="workflows"
    )
    edges = relationship(
        "WorkflowEdge", back_populates="workflow", cascade="all, delete-orphan"
    )
    superworkflow_id = db.Column(
        Integer, ForeignKey("workflow.id", ondelete="SET NULL")
    )
    superworkflow = relationship(
        "Workflow", remote_side=[id], foreign_keys="Workflow.superworkflow_id"
    )

    __mapper_args__ = {"polymorphic_identity": "workflow"}

    def __init__(self, **kwargs):
        migration_import = kwargs.pop("migration_import", False)
        if not migration_import:
            start = db.fetch("service", scoped_name="Start", rbac=None)
            end = db.fetch("service", scoped_name="End", rbac=None)
            self.services.extend([start, end])
        super().__init__(**kwargs)
        if not migration_import and self.name not in end.positions:
            end.positions[self.name] = (500, 0)

    def delete(self):
        for service in self.services:
            if not service.shared:
                db.delete("service", id=service.id)

    def set_name(self, name=None):
        old_name = self.name
        super().set_name(name)
        for service in self.services:
            if not service.shared:
                service.set_name()
            if old_name in service.positions:
                service.positions[self.name] = service.positions[old_name]
<<<<<<< HEAD
=======
        for edge in self.edges:
            edge.set_name()
>>>>>>> 61922ad7

    def duplicate(self, workflow=None, clone=None):
        if not clone:
            clone = super().duplicate(workflow)
        clone_services = {}
        db.session.commit()
        for service in self.services:
            if service.shared:
                service_clone = service
                if service not in clone.services:
                    clone.services.append(service)
            else:
                service_clone = service.duplicate(clone)
            service_clone.positions[clone.name] = service.positions.get(
                self.name, (0, 0)
            )
            clone_services[service.id] = service_clone
        db.session.commit()
        for edge in self.edges:
            clone.edges.append(
                db.factory(
                    "workflow_edge",
                    **{
                        "workflow": clone.id,
                        "subtype": edge.subtype,
                        "source": clone_services[edge.source.id].id,
                        "destination": clone_services[edge.destination.id].id,
                    },
                )
            )
            db.session.commit()
        return clone

    @property
    def deep_services(self):
        services = [
            service.deep_services if service.type == "workflow" else [service]
            for service in self.services
        ]
        return [self] + sum(services, [])

    @property
    def deep_edges(self):
        return sum([w.edges for w in self.deep_services if w.type == "workflow"], [])

    def job(self, run, payload, device=None):
        number_of_runs = defaultdict(int)
        start = db.fetch("service", scoped_name="Start")
        end = db.fetch("service", scoped_name="End")
        services = [db.fetch("service", id=id) for id in run.start_services]
        visited, targets, restart_run = set(), defaultdict(set), run.restart_run
        tracking_bfs = run.run_method == "per_service_with_workflow_targets"
        start_targets = [device] if device else run.target_devices
        for service in services:
            targets[service.name] |= {device.name for device in start_targets}
        while services:
            if run.stop:
                return {"payload": payload, "success": False, "result": "Stopped"}
            service = services.pop()
            if number_of_runs[service.name] >= service.maximum_runs or any(
                node not in visited
                for node, _ in service.neighbors(self, "source", "prerequisite")
            ):
                continue
            number_of_runs[service.name] += 1
            visited.add(service)
            if service in (start, end) or service.skip.get(self.name, False):
                success = service.skip_value == "success"
                results = {"result": "skipped", "success": success}
                if tracking_bfs or device:
                    results["summary"] = {
                        "success": targets[service.name],
                        "failure": [],
                    }
            else:
                kwargs = {
                    "service": run.placeholder.id
                    if service.scoped_name == "Placeholder"
                    else service.id,
                    "workflow": self.id,
                    "restart_run": restart_run,
                    "parent": run,
                    "parent_runtime": run.parent_runtime,
                }
                if tracking_bfs or device:
                    kwargs["target_devices"] = [
                        db.fetch("device", name=name).id
                        for name in targets[service.name]
                    ]
                if run.parent_device_id:
                    kwargs["parent_device"] = run.parent_device_id
                service_run = db.factory("run", commit=True, **kwargs)
                results = service_run.run(payload)
                if not results:
                    continue
            status = "success" if results["success"] else "failure"
            summary = results.get("summary", {})
            if not tracking_bfs and not device:
                run.write_state(f"progress/service/{status}", 1, "increment")
            for edge_type in ("success", "failure"):
                if not tracking_bfs and edge_type != status:
                    continue
                if tracking_bfs and not summary[edge_type]:
                    continue
                for successor, edge in service.neighbors(
                    self, "destination", edge_type
                ):
                    if tracking_bfs or device:
                        targets[successor.name] |= set(summary[edge_type])
                    services.append(successor)
                    if tracking_bfs or device:
                        run.write_state(
                            f"edges/{edge.id}", len(summary[edge_type]), "increment"
                        )
                    else:
                        run.write_state(f"edges/{edge.id}", "DONE")
        if tracking_bfs or device:
            failed = list(targets[start.name] - targets[end.name])
            summary = {"success": list(targets[end.name]), "failure": failed}
            results = {"payload": payload, "success": not failed, "summary": summary}
        else:
            results = {"payload": payload, "success": end in visited}
        db.session.refresh(run)
        run.restart_run = restart_run
        return results


class WorkflowForm(ServiceForm):
    form_type = HiddenField(default="workflow")
    close_connection = BooleanField(default=False)
    run_method = SelectField(
        "Run Method",
        choices=(
            ("per_device", "Run the workflow device by device"),
            (
                "per_service_with_workflow_targets",
                "Run the workflow service by service using workflow targets",
            ),
            (
                "per_service_with_service_targets",
                "Run the workflow service by service using service targets",
            ),
        ),
    )
    superworkflow = InstanceField("Superworkflow")


class WorkflowEdge(AbstractBase):

    __tablename__ = type = "workflow_edge"
    id = db.Column(Integer, primary_key=True)
    name = db.Column(db.SmallString, unique=True)
    label = db.Column(db.SmallString)
    color = db.Column(db.SmallString)
    subtype = db.Column(db.SmallString)
    source_id = db.Column(Integer, ForeignKey("service.id"))
    source = relationship(
        "Service",
        primaryjoin="Service.id == WorkflowEdge.source_id",
        backref=backref("destinations", cascade="all, delete-orphan"),
        foreign_keys="WorkflowEdge.source_id",
    )
    destination_id = db.Column(Integer, ForeignKey("service.id"))
    destination = relationship(
        "Service",
        primaryjoin="Service.id == WorkflowEdge.destination_id",
        backref=backref("sources", cascade="all, delete-orphan"),
        foreign_keys="WorkflowEdge.destination_id",
    )
    workflow_id = db.Column(Integer, ForeignKey("workflow.id"))
    workflow = relationship(
        "Workflow", back_populates="edges", foreign_keys="WorkflowEdge.workflow_id"
    )
    __table_args__ = (
        UniqueConstraint(subtype, source_id, destination_id, workflow_id),
    )
    color_mapping = {"success": "green", "failure": "red", "prerequisite": "blue"}

    def __init__(self, **kwargs):
<<<<<<< HEAD
        self.name = app.get_time()
        self.label = kwargs["subtype"]
        self.color = self.color_mapping[kwargs["subtype"]]
        super().__init__(**kwargs)
=======
        self.label = kwargs["subtype"]
        self.color = self.color_mapping[kwargs["subtype"]]
        super().__init__(**kwargs)

    def update(self, **kwargs):
        super().update(**kwargs)
        self.set_name(kwargs.get("name"))

    def set_name(self, name=None):
        self.name = name or f"[{self.workflow}] {app.get_time()}"
>>>>>>> 61922ad7
<|MERGE_RESOLUTION|>--- conflicted
+++ resolved
@@ -57,11 +57,8 @@
                 service.set_name()
             if old_name in service.positions:
                 service.positions[self.name] = service.positions[old_name]
-<<<<<<< HEAD
-=======
         for edge in self.edges:
             edge.set_name()
->>>>>>> 61922ad7
 
     def duplicate(self, workflow=None, clone=None):
         if not clone:
@@ -241,20 +238,13 @@
     color_mapping = {"success": "green", "failure": "red", "prerequisite": "blue"}
 
     def __init__(self, **kwargs):
-<<<<<<< HEAD
-        self.name = app.get_time()
         self.label = kwargs["subtype"]
         self.color = self.color_mapping[kwargs["subtype"]]
         super().__init__(**kwargs)
-=======
-        self.label = kwargs["subtype"]
-        self.color = self.color_mapping[kwargs["subtype"]]
-        super().__init__(**kwargs)
 
     def update(self, **kwargs):
         super().update(**kwargs)
         self.set_name(kwargs.get("name"))
 
     def set_name(self, name=None):
-        self.name = name or f"[{self.workflow}] {app.get_time()}"
->>>>>>> 61922ad7
+        self.name = name or f"[{self.workflow}] {app.get_time()}"