from sqlalchemy import Boolean, Float, ForeignKey, Integer
from wtforms import (
    HiddenField,
    StringField,
    BooleanField,
    IntegerField,
    SelectField,
    FloatField,
)
from wtforms.widgets import TextArea
from eNMS import app

<<<<<<< HEAD
from eNMS import app
=======
>>>>>>> e6c982aa
from eNMS.database.dialect import Column, LargeString, SmallString
from eNMS.forms.automation import ServiceForm
from eNMS.forms.services import StringValidationForm, NetmikoForm
from eNMS.forms.fields import SubstitutionField
from eNMS.models.automation import Service
from eNMS.models.execution import Run
from eNMS.models.inventory import Device


class UnixShellScriptService(Service):

    __tablename__ = "unix_shell_script_service"

    id = Column(Integer, ForeignKey("service.id"), primary_key=True)
    has_targets = True
    source_code = Column(LargeString, default="")
    content_match = Column(LargeString, default="")
    content_match_regex = Column(Boolean, default=False)
    negative_logic = Column(Boolean, default=False)
    delete_spaces_before_matching = Column(Boolean, default=False)
    privileged_mode = Column(Boolean, default=False)
    driver = Column(SmallString)
    use_device_driver = Column(Boolean, default=True)
    fast_cli = Column(Boolean, default=False)
    timeout = Column(Integer, default=10.0)
    delay_factor = Column(Float, default=1.0)
    global_delay_factor = Column(Float, default=1.0)
    expect_string = Column(SmallString)
    auto_find_prompt = Column(Boolean, default=True)
    strip_prompt = Column(Boolean, default=True)
    strip_command = Column(Boolean, default=True)

    __mapper_args__ = {"polymorphic_identity": "unix_shell_script_service"}

    def job(self, run: "Run", payload: dict, device: Device) -> dict:
        netmiko_connection = run.netmiko_connection(device)
        source_code = run.sub(run.source_code, locals())
        script_file_name = f"{self.name}.sh"
        run.log(
            "info",
<<<<<<< HEAD
            f"Sending shell script '{script_file_name}' to run on {device.name} (Netmiko)",
=======
            f"Sending shell script '{script_file_name}'"
            f" to run on {device.name} (Netmiko)",
>>>>>>> e6c982aa
        )
        expect_string = run.sub(run.expect_string, locals())
        command_list = [
            f"echo '{source_code}' > '{script_file_name}'",
            f"bash ./{script_file_name}",
            f"rm -f '{script_file_name}'",
        ]
        for command in command_list:
            output = netmiko_connection.send_command(
                command,
                delay_factor=run.delay_factor,
                expect_string=run.expect_string or None,
                auto_find_prompt=run.auto_find_prompt,
                strip_prompt=run.strip_prompt,
                strip_command=run.strip_command,
            )
            if "bash" in command:
                result = output
            return_code = netmiko_connection.send_command(
                f"echo $?",
                delay_factor=run.delay_factor,
                expect_string=run.expect_string or None,
                auto_find_prompt=run.auto_find_prompt,
                strip_prompt=run.strip_prompt,
                strip_command=run.strip_command,
            )
            if return_code != "0":
                break
        match = run.sub(run.content_match, locals())
        return {
            "match": match,
            "negative_logic": run.negative_logic,
            "return_code": return_code,
            "result": result,
            "success": (return_code == "0") and run.match_content(result, match),
        }


class UnixShellScriptForm(ServiceForm, StringValidationForm, NetmikoForm):
<<<<<<< HEAD
    form_type = HiddenField(default="unix_shell_script_service")
=======
    form_type = HiddenField(default="UnixShellScriptService")
>>>>>>> e6c982aa
    privileged_mode = BooleanField("Privileged mode (run as root using sudo)")
    source_code = StringField(
        widget=TextArea(),
        render_kw={"rows": 15},
        default=(
            "#!/bin/bash\n"
<<<<<<< HEAD
            "# The following example shell script returns 0 for success; non-zero for failure\n"
=======
            "# The following example shell script returns"
            " 0 for success; non-zero for failure\n"
>>>>>>> e6c982aa
            "directory_contents=`ls -al /root`  # Needs privileged mode\n"
            "return_code=$?\n"
            "if [ $return_code -ne 0 ]; then\n"
            "    exit $return_code  # Indicating Failure\n"
            "else\n"
            '    echo -e "$directory_contents"\n'
            "    exit 0  # Indicating Success\n"
            "fi\n"
        ),
    )
    driver = SelectField(choices=app.NETMIKO_DRIVERS, default="linux")
    use_device_driver = BooleanField(default=True)
    fast_cli = BooleanField()
    timeout = IntegerField(default=10)
    delay_factor = FloatField(default=1.0)
    global_delay_factor = FloatField(default=1.0)
    expect_string = SubstitutionField()
    auto_find_prompt = BooleanField(default=True)
    strip_prompt = BooleanField(default=True)
    strip_command = BooleanField(default=True)
    groups = {
        "Main Parameters": {"commands": ["source_code"], "default": "expanded"},
        "Netmiko Parameters": NetmikoForm.group,
        "Advanced Netmiko Parameters": {
            "commands": [
                "expect_string",
                "auto_find_prompt",
                "strip_prompt",
                "strip_command",
            ],
            "default": "hidden",
        },
        "Validation Parameters": StringValidationForm.group,
    }
<|MERGE_RESOLUTION|>--- conflicted
+++ resolved
@@ -1,152 +1,136 @@
-from sqlalchemy import Boolean, Float, ForeignKey, Integer
-from wtforms import (
-    HiddenField,
-    StringField,
-    BooleanField,
-    IntegerField,
-    SelectField,
-    FloatField,
-)
-from wtforms.widgets import TextArea
-from eNMS import app
-
-<<<<<<< HEAD
-from eNMS import app
-=======
->>>>>>> e6c982aa
-from eNMS.database.dialect import Column, LargeString, SmallString
-from eNMS.forms.automation import ServiceForm
-from eNMS.forms.services import StringValidationForm, NetmikoForm
-from eNMS.forms.fields import SubstitutionField
-from eNMS.models.automation import Service
-from eNMS.models.execution import Run
-from eNMS.models.inventory import Device
-
-
-class UnixShellScriptService(Service):
-
-    __tablename__ = "unix_shell_script_service"
-
-    id = Column(Integer, ForeignKey("service.id"), primary_key=True)
-    has_targets = True
-    source_code = Column(LargeString, default="")
-    content_match = Column(LargeString, default="")
-    content_match_regex = Column(Boolean, default=False)
-    negative_logic = Column(Boolean, default=False)
-    delete_spaces_before_matching = Column(Boolean, default=False)
-    privileged_mode = Column(Boolean, default=False)
-    driver = Column(SmallString)
-    use_device_driver = Column(Boolean, default=True)
-    fast_cli = Column(Boolean, default=False)
-    timeout = Column(Integer, default=10.0)
-    delay_factor = Column(Float, default=1.0)
-    global_delay_factor = Column(Float, default=1.0)
-    expect_string = Column(SmallString)
-    auto_find_prompt = Column(Boolean, default=True)
-    strip_prompt = Column(Boolean, default=True)
-    strip_command = Column(Boolean, default=True)
-
-    __mapper_args__ = {"polymorphic_identity": "unix_shell_script_service"}
-
-    def job(self, run: "Run", payload: dict, device: Device) -> dict:
-        netmiko_connection = run.netmiko_connection(device)
-        source_code = run.sub(run.source_code, locals())
-        script_file_name = f"{self.name}.sh"
-        run.log(
-            "info",
-<<<<<<< HEAD
-            f"Sending shell script '{script_file_name}' to run on {device.name} (Netmiko)",
-=======
-            f"Sending shell script '{script_file_name}'"
-            f" to run on {device.name} (Netmiko)",
->>>>>>> e6c982aa
-        )
-        expect_string = run.sub(run.expect_string, locals())
-        command_list = [
-            f"echo '{source_code}' > '{script_file_name}'",
-            f"bash ./{script_file_name}",
-            f"rm -f '{script_file_name}'",
-        ]
-        for command in command_list:
-            output = netmiko_connection.send_command(
-                command,
-                delay_factor=run.delay_factor,
-                expect_string=run.expect_string or None,
-                auto_find_prompt=run.auto_find_prompt,
-                strip_prompt=run.strip_prompt,
-                strip_command=run.strip_command,
-            )
-            if "bash" in command:
-                result = output
-            return_code = netmiko_connection.send_command(
-                f"echo $?",
-                delay_factor=run.delay_factor,
-                expect_string=run.expect_string or None,
-                auto_find_prompt=run.auto_find_prompt,
-                strip_prompt=run.strip_prompt,
-                strip_command=run.strip_command,
-            )
-            if return_code != "0":
-                break
-        match = run.sub(run.content_match, locals())
-        return {
-            "match": match,
-            "negative_logic": run.negative_logic,
-            "return_code": return_code,
-            "result": result,
-            "success": (return_code == "0") and run.match_content(result, match),
-        }
-
-
-class UnixShellScriptForm(ServiceForm, StringValidationForm, NetmikoForm):
-<<<<<<< HEAD
-    form_type = HiddenField(default="unix_shell_script_service")
-=======
-    form_type = HiddenField(default="UnixShellScriptService")
->>>>>>> e6c982aa
-    privileged_mode = BooleanField("Privileged mode (run as root using sudo)")
-    source_code = StringField(
-        widget=TextArea(),
-        render_kw={"rows": 15},
-        default=(
-            "#!/bin/bash\n"
-<<<<<<< HEAD
-            "# The following example shell script returns 0 for success; non-zero for failure\n"
-=======
-            "# The following example shell script returns"
-            " 0 for success; non-zero for failure\n"
->>>>>>> e6c982aa
-            "directory_contents=`ls -al /root`  # Needs privileged mode\n"
-            "return_code=$?\n"
-            "if [ $return_code -ne 0 ]; then\n"
-            "    exit $return_code  # Indicating Failure\n"
-            "else\n"
-            '    echo -e "$directory_contents"\n'
-            "    exit 0  # Indicating Success\n"
-            "fi\n"
-        ),
-    )
-    driver = SelectField(choices=app.NETMIKO_DRIVERS, default="linux")
-    use_device_driver = BooleanField(default=True)
-    fast_cli = BooleanField()
-    timeout = IntegerField(default=10)
-    delay_factor = FloatField(default=1.0)
-    global_delay_factor = FloatField(default=1.0)
-    expect_string = SubstitutionField()
-    auto_find_prompt = BooleanField(default=True)
-    strip_prompt = BooleanField(default=True)
-    strip_command = BooleanField(default=True)
-    groups = {
-        "Main Parameters": {"commands": ["source_code"], "default": "expanded"},
-        "Netmiko Parameters": NetmikoForm.group,
-        "Advanced Netmiko Parameters": {
-            "commands": [
-                "expect_string",
-                "auto_find_prompt",
-                "strip_prompt",
-                "strip_command",
-            ],
-            "default": "hidden",
-        },
-        "Validation Parameters": StringValidationForm.group,
-    }
+from sqlalchemy import Boolean, Float, ForeignKey, Integer
+from wtforms import (
+    HiddenField,
+    StringField,
+    BooleanField,
+    IntegerField,
+    SelectField,
+    FloatField,
+)
+from wtforms.widgets import TextArea
+
+from eNMS import app
+from eNMS.database.dialect import Column, LargeString, SmallString
+from eNMS.forms.automation import ServiceForm
+from eNMS.forms.services import StringValidationForm, NetmikoForm
+from eNMS.forms.fields import SubstitutionField
+from eNMS.models.automation import Service
+from eNMS.models.execution import Run
+from eNMS.models.inventory import Device
+
+
+class UnixShellScriptService(Service):
+
+    __tablename__ = "unix_shell_script_service"
+
+    id = Column(Integer, ForeignKey("service.id"), primary_key=True)
+    has_targets = True
+    source_code = Column(LargeString, default="")
+    content_match = Column(LargeString, default="")
+    content_match_regex = Column(Boolean, default=False)
+    negative_logic = Column(Boolean, default=False)
+    delete_spaces_before_matching = Column(Boolean, default=False)
+    privileged_mode = Column(Boolean, default=False)
+    driver = Column(SmallString)
+    use_device_driver = Column(Boolean, default=True)
+    fast_cli = Column(Boolean, default=False)
+    timeout = Column(Integer, default=10.0)
+    delay_factor = Column(Float, default=1.0)
+    global_delay_factor = Column(Float, default=1.0)
+    expect_string = Column(SmallString)
+    auto_find_prompt = Column(Boolean, default=True)
+    strip_prompt = Column(Boolean, default=True)
+    strip_command = Column(Boolean, default=True)
+
+    __mapper_args__ = {"polymorphic_identity": "unix_shell_script_service"}
+
+    def job(self, run: "Run", payload: dict, device: Device) -> dict:
+        netmiko_connection = run.netmiko_connection(device)
+        source_code = run.sub(run.source_code, locals())
+        script_file_name = f"{self.name}.sh"
+        run.log(
+            "info",
+            f"Sending shell script '{script_file_name}'"
+            f" to run on {device.name} (Netmiko)",
+        )
+        expect_string = run.sub(run.expect_string, locals())
+        command_list = [
+            f"echo '{source_code}' > '{script_file_name}'",
+            f"bash ./{script_file_name}",
+            f"rm -f '{script_file_name}'",
+        ]
+        for command in command_list:
+            output = netmiko_connection.send_command(
+                command,
+                delay_factor=run.delay_factor,
+                expect_string=run.expect_string or None,
+                auto_find_prompt=run.auto_find_prompt,
+                strip_prompt=run.strip_prompt,
+                strip_command=run.strip_command,
+            )
+            if "bash" in command:
+                result = output
+            return_code = netmiko_connection.send_command(
+                f"echo $?",
+                delay_factor=run.delay_factor,
+                expect_string=run.expect_string or None,
+                auto_find_prompt=run.auto_find_prompt,
+                strip_prompt=run.strip_prompt,
+                strip_command=run.strip_command,
+            )
+            if return_code != "0":
+                break
+        match = run.sub(run.content_match, locals())
+        return {
+            "match": match,
+            "negative_logic": run.negative_logic,
+            "return_code": return_code,
+            "result": result,
+            "success": (return_code == "0") and run.match_content(result, match),
+        }
+
+
+class UnixShellScriptForm(ServiceForm, StringValidationForm, NetmikoForm):
+    form_type = HiddenField(default="unix_shell_script_service")
+    privileged_mode = BooleanField("Privileged mode (run as root using sudo)")
+    source_code = StringField(
+        widget=TextArea(),
+        render_kw={"rows": 15},
+        default=(
+            "#!/bin/bash\n"
+            "# The following example shell script returns"
+            " 0 for success; non-zero for failure\n"
+            "directory_contents=`ls -al /root`  # Needs privileged mode\n"
+            "return_code=$?\n"
+            "if [ $return_code -ne 0 ]; then\n"
+            "    exit $return_code  # Indicating Failure\n"
+            "else\n"
+            '    echo -e "$directory_contents"\n'
+            "    exit 0  # Indicating Success\n"
+            "fi\n"
+        ),
+    )
+    driver = SelectField(choices=app.NETMIKO_DRIVERS, default="linux")
+    use_device_driver = BooleanField(default=True)
+    fast_cli = BooleanField()
+    timeout = IntegerField(default=10)
+    delay_factor = FloatField(default=1.0)
+    global_delay_factor = FloatField(default=1.0)
+    expect_string = SubstitutionField()
+    auto_find_prompt = BooleanField(default=True)
+    strip_prompt = BooleanField(default=True)
+    strip_command = BooleanField(default=True)
+    groups = {
+        "Main Parameters": {"commands": ["source_code"], "default": "expanded"},
+        "Netmiko Parameters": NetmikoForm.group,
+        "Advanced Netmiko Parameters": {
+            "commands": [
+                "expect_string",
+                "auto_find_prompt",
+                "strip_prompt",
+                "strip_command",
+            ],
+            "default": "hidden",
+        },
+        "Validation Parameters": StringValidationForm.group,
+    }