--- conflicted
+++ resolved
@@ -12,7 +12,6 @@
     __tablename__ = "netmiko_prompts_service"
     pretty_name = "Netmiko Prompts"
     parent_type = "connection_service"
-<<<<<<< HEAD
     id = db.Column(Integer, ForeignKey("connection_service.id"), primary_key=True)
     enable_mode = db.Column(Boolean, default=True)
     config_mode = db.Column(Boolean, default=False)
@@ -29,33 +28,15 @@
     timeout = db.Column(Integer, default=10.0)
     delay_factor = db.Column(Float, default=1.0)
     global_delay_factor = db.Column(Float, default=1.0)
-=======
-    id = Column(Integer, ForeignKey("connection_service.id"), primary_key=True)
-    enable_mode = Column(Boolean, default=True)
-    config_mode = Column(Boolean, default=False)
-    command = Column(SmallString)
-    confirmation1 = Column(LargeString, default="")
-    response1 = Column(SmallString)
-    confirmation2 = Column(LargeString, default="")
-    response2 = Column(SmallString)
-    confirmation3 = Column(LargeString, default="")
-    response3 = Column(SmallString)
-    driver = Column(SmallString)
-    use_device_driver = Column(Boolean, default=True)
-    fast_cli = Column(Boolean, default=False)
-    timeout = Column(Integer, default=10.0)
-    delay_factor = Column(Float, default=1.0)
-    global_delay_factor = Column(Float, default=1.0)
-    use_jumpserver = Column(Boolean)
-    jump_command = Column(SmallString)
-    jump_username = Column(SmallString)
-    jump_password = Column(SmallString)
-    exit_command = Column(SmallString)
-    expect_username_prompt = Column(SmallString)
-    expect_password_prompt = Column(SmallString)
-    expect_prompt = Column(SmallString)
-    expect_string = Column(SmallString)
->>>>>>> 854ebf58
+    use_jumpserver = db.Column(Boolean, default=False)
+    jump_command = db.Column(db.SmallString)
+    jump_username = db.Column(db.SmallString)
+    jump_password = db.Column(db.SmallString)
+    exit_command = db.Column(db.SmallString)
+    expect_username_prompt = db.Column(db.SmallString)
+    expect_password_prompt = db.Column(db.SmallString)
+    expect_prompt = db.Column(db.SmallString)
+    expect_string = db.Column(db.SmallString)
 
     __mapper_args__ = {"polymorphic_identity": "netmiko_prompts_service"}
 
@@ -66,16 +47,6 @@
         expect_strings = (run.confirmation1, run.confirmation2, run.confirmation3, None)
         commands, confirmation = [], None
         results = {"commands": commands}
-<<<<<<< HEAD
-        for send_string, expect_string in zip(send_strings, expect_strings):
-            if not send_string:
-                break
-            command = run.sub(send_string, locals())
-            commands.append(command)
-            run.log("info", f"Sending '{command}' with Netmiko", device, security=True)
-            confirmation = run.sub(expect_string, locals())
-            try:
-=======
         try:
             prompt = run.enter_jump_server(netmiko_connection, device)
             for send_string, expect_string in zip(send_strings, expect_strings):
@@ -83,9 +54,10 @@
                     break
                 command = run.sub(send_string, locals())
                 commands.append(command)
-                run.log("info", f"Sending '{command}' with Netmiko", device)
+                run.log(
+                    "info", f"Sending '{command}' with Netmiko", device, security=True
+                )
                 confirmation = run.sub(expect_string, locals())
->>>>>>> 854ebf58
                 result = netmiko_connection.send_command_timing(
                     command, delay_factor=run.delay_factor
                 )
