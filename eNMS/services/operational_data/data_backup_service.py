--- conflicted
+++ resolved
@@ -76,22 +76,13 @@
 
 
 class OperationalDataForm(FlaskForm):
-<<<<<<< HEAD
-    command = StringField("Command")
-    prefix = StringField("Prefix")
-=======
     command = StringField("Result of this Command stored as Operational Data")
     prefix = StringField("Label for this Command (Prefix)")
->>>>>>> 4a6bfc39
 
 
 class DataBackupForm(NetmikoForm):
     form_type = HiddenField(default="data_backup_service")
-<<<<<<< HEAD
-    configuration = StringField()
-=======
     configuration = StringField("Result of this Command stored as Configuration")
->>>>>>> 4a6bfc39
     operational_data = FieldList(FormField(OperationalDataForm), min_entries=3)
     replacements = FieldList(FormField(ReplacementForm), min_entries=3)
     groups = {
