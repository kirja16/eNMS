--- conflicted
+++ resolved
@@ -53,11 +53,6 @@
         credentials = run.get_credentials(device)
         ssh_client.connect(
             device.ip_address,
-<<<<<<< HEAD
-            username=device.username,
-            password=env.get_password(device.password),
-=======
->>>>>>> 6b2d33e5
             look_for_keys=run.look_for_keys,
             username=credentials["username"],
             password=credentials["password"],
