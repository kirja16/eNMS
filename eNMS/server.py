from flask import (
    abort,
    Blueprint,
    Flask,
    jsonify,
    make_response,
    redirect,
    render_template,
    request,
    send_file,
    url_for,
    session,
)
from flask_httpauth import HTTPBasicAuth
from flask_login import current_user, LoginManager, login_user, logout_user
from flask_restful import abort as rest_abort, Api, Resource
from flask_wtf.csrf import CSRFProtect
from functools import wraps
from importlib import import_module
from itertools import chain
from json import load
from os import environ
from pathlib import Path
from threading import Thread
from uuid import getnode

from eNMS import app
from eNMS.database import db
from eNMS.forms import (
    form_actions,
    form_classes,
    form_postprocessing,
    form_properties,
    form_templates,
)
from eNMS.forms.administration import init_rbac_form, LoginForm
from eNMS.models import models, property_types, relationships
from eNMS.setup import properties, rbac
from traceback import format_exc


class Server(Flask):
    def __init__(self, mode=None):
        static_folder = str(app.path / "eNMS" / "static")
        super().__init__(__name__, static_folder=static_folder)
        self.update_config(mode)
        self.register_extensions()
        self.register_plugins()
        self.configure_login_manager()
        self.configure_context_processor()
        self.configure_errors()
        self.configure_authentication()
        self.configure_routes()
        self.configure_rest_api()

    @staticmethod
    def catch_exceptions_and_commit(func):
        @wraps(func)
        def wrapper(*args, **kwargs):
            try:
                return func(*args, **kwargs)
            except LookupError as exc:
                rest_abort(404, message=str(exc))
            except Exception as exc:
                rest_abort(500, message=str(exc))
            finally:
                try:
                    db.session.commit()
                except Exception as exc:
                    db.session.rollback()
                    app.log("error", format_exc())
                    rest_abort(500, message=str(exc))

        return wrapper

    @staticmethod
    def monitor_requests(function):
        @wraps(function)
        def decorated_function(*args, **kwargs):
            if not current_user.is_authenticated:
                client_address = request.environ.get(
                    "HTTP_X_FORWARDED_FOR", request.environ["REMOTE_ADDR"]
                )
                app.log(
                    "warning",
                    (
                        f"Unauthorized {request.method} request from "
                        f"'{client_address}' calling the endpoint '{request.url}'"
                    ),
                )
                return redirect(url_for("blueprint.route", page="login"))
            else:
                if (
                    not current_user.is_admin
                    and request.method == "GET"
                    and request.path not in current_user.get_requests
                ):
                    return render_template("error.html", error=403), 403
                return function(*args, **kwargs)

        return decorated_function

    def update_config(self, mode):
        mode = (mode or app.settings["app"]["config_mode"]).lower()
        self.config.update(
            {
                "DEBUG": mode != "production",
                "SECRET_KEY": environ.get("SECRET_KEY", "get-a-real-key"),
                "WTF_CSRF_TIME_LIMIT": None,
                "ERROR_404_HELP": False,
                "MAX_CONTENT_LENGTH": 20 * 1024 * 1024,
                "WTF_CSRF_ENABLED": mode != "test",
                "PERMANENT_SESSION_LIFETIME": timedelta(
                    minutes=app.settings["app"]["session_timeout_minutes"]
                ),
            }
        )

    def register_plugins(self):
        for plugin in Path(app.settings["app"]["plugin_path"]).iterdir():
            if not Path(plugin / "settings.json").exists():
                continue
            module = import_module(f"eNMS.plugins.{plugin.stem}")
            with open(plugin / "settings.json", "r") as file:
                settings = load(file)
            if not settings["active"]:
                continue
            plugin = module.Plugin(self, app, db, **settings)
            if "rbac" in settings:
                for requests in ("get_requests", "post_requests"):
                    app.rbac[requests].extend(settings["rbac"].get(requests, []))
            app.rbac["menu"]["Plugins"]["pages"].update(settings.get("pages", {}))
            init_rbac_form(app.rbac)
            app.log("info", f"Loading plugin: {settings['name']}")

    def register_extensions(self):
        self.auth = HTTPBasicAuth()
        self.csrf = CSRFProtect()
        self.csrf.init_app(self)

    def configure_login_manager(self):
        login_manager = LoginManager()
        login_manager.session_protection = "strong"
        login_manager.init_app(self)

        @login_manager.user_loader
        def user_loader(username):
            return db.fetch("user", allow_none=True, name=username)

        @login_manager.request_loader
        def request_loader(request):
            return db.fetch("user", allow_none=True, name=request.form.get("name"))

    def configure_context_processor(self):
        @self.context_processor
        def inject_properties():
            return {
                "property_types": property_types,
                "form_properties": form_properties,
                "menu": rbac["menu"],
                "names": app.property_names,
                "relations": list(set(chain.from_iterable(relationships.values()))),
                "relationships": relationships,
                "service_types": {
                    service: service_class.pretty_name
                    for service, service_class in sorted(models.items())
                    if hasattr(service_class, "pretty_name")
                },
                "settings": app.settings,
                "table_properties": app.properties["tables"],
                "user": current_user.serialized
                if current_user.is_authenticated
                else None,
                "version": app.version,
            }

    def configure_errors(self):
        @self.errorhandler(403)
        def authorization_required(error):
            return render_template("error.html", error=403), 403

        @self.errorhandler(404)
        def not_found_error(error):
            return render_template("error.html", error=404), 404

    def configure_authentication(self):
        @self.auth.verify_password
        def verify_password(username, password):
            user = db.fetch("user", name=username, allow_none=True)
            if not user or not password:
                return False
            if app.authenticate_user(name=username, password=password):
                login_user(user)
                return True

        @self.auth.get_password
        def get_password(username):
            return getattr(db.fetch("user", name=username), "password", False)

        @self.auth.error_handler
        def unauthorized():
            return make_response(jsonify({"message": "Wrong credentials."}), 401)

    def configure_routes(self):
        blueprint = Blueprint("blueprint", __name__, template_folder="../templates")

        @blueprint.route("/")
        def site_root():
            return redirect(url_for("blueprint.route", page="login"))

        @blueprint.route("/login", methods=["GET", "POST"])
        def login():
            if request.method == "POST":
                kwargs, success = request.form.to_dict(), False
                username = kwargs["name"]
                try:
                    user = app.authenticate_user(**kwargs)
                    if user:
<<<<<<< HEAD
                        login_user(user, remember=False)
                        session.permanent = True
=======
                        login_user(user)
                        success, log = True, f"User '{username}' logged in"
                    else:
                        log = f"Authentication failed for user '{username}'"
                except Exception as exc:
                    log = f"Authentication error for user '{username}' ({exc})"
                finally:
                    app.log("info" if success else "warning", log, logger="security")
                    if success:
>>>>>>> 6b9b44e4
                        return redirect(url_for("blueprint.route", page="dashboard"))
                    else:
                        abort(403)
            if not current_user.is_authenticated:
                login_form = LoginForm(request.form)
                login_form.authentication_method.choices = [
                    (method, method.capitalize())
                    for method, active in app.settings["authentication"].items()
                    if active
                ]
                return render_template("login.html", login_form=login_form)
            return redirect(url_for("blueprint.route", page="dashboard"))

        @blueprint.route("/dashboard")
        @self.monitor_requests
        def dashboard():
            return render_template(
                "dashboard.html",
                **{"endpoint": "dashboard", "properties": properties["dashboard"]},
            )

        @blueprint.route("/logout")
        @self.monitor_requests
        def logout():
            app.log(
                "info", f"User '{current_user.name}'' logging out", logger="security"
            )
            logout_user()
            return redirect(url_for("blueprint.route", page="login"))

        @blueprint.route("/table/<table_type>")
        @self.monitor_requests
        def table(table_type):
            return render_template(
                "table.html", **{"endpoint": f"table/{table_type}", "type": table_type}
            )

        @blueprint.route("/view/<view_type>")
        @self.monitor_requests
        def view(view_type):
            return render_template(
                "visualization.html", **{"endpoint": "view", "view_type": view_type}
            )

        @blueprint.route("/workflow_builder")
        @self.monitor_requests
        def workflow_builder():
            return render_template("workflow.html", endpoint="workflow_builder")

        @blueprint.route("/form/<form_type>")
        @self.monitor_requests
        def form(form_type):
            return render_template(
                f"forms/{form_templates.get(form_type, 'base')}.html",
                **{
                    "endpoint": f"forms/{form_type}",
                    "action": form_actions.get(form_type),
                    "form": form_classes[form_type](request.form),
                    "form_type": form_type,
                },
            )

        @blueprint.route("/help/<path:path>")
        @self.monitor_requests
        def help(path):
            return render_template(f"help/{path}.html")

        @blueprint.route("/view_service_results/<int:id>")
        @self.monitor_requests
        def view_service_results(id):
            result = db.fetch("run", id=id).result().result
            return f"<pre>{app.str_dict(result)}</pre>"

        @blueprint.route("/download_file/<path:path>")
        @self.monitor_requests
        def download_file(path):
            return send_file(f"/{path}", as_attachment=True)

        @blueprint.route("/<path:_>")
        @self.monitor_requests
        def get_requests_sink(_):
            abort(404)

        @blueprint.route("/", methods=["POST"])
        @blueprint.route("/<path:page>", methods=["POST"])
        @self.monitor_requests
        def route(page):
            endpoint, *args = page.split("/")
            if f"/{endpoint}" not in app.rbac["post_requests"]:
                return jsonify({"alert": "Invalid POST request."})
            if f"/{endpoint}" not in current_user.post_requests:
                return jsonify({"alert": "Error 403 Forbidden."})
            form_type = request.form.get("form_type")
            if endpoint in app.json_endpoints:
                result = getattr(app, endpoint)(*args, **request.json)
            elif form_type:
                form = form_classes[form_type](request.form)
                if not form.validate_on_submit():
                    return jsonify({"invalid_form": True, **{"errors": form.errors}})
                result = getattr(app, endpoint)(
                    *args, **form_postprocessing(form, request.form)
                )
            else:
                result = getattr(app, endpoint)(*args, **request.form)
            try:
                db.session.commit()
                return jsonify(result)
            except Exception as exc:
                db.session.rollback()
                if app.settings["app"]["config_mode"] == "debug":
                    raise
                else:
                    result = str(exc)
                return jsonify({"alert": result})

        self.register_blueprint(blueprint)

<<<<<<< HEAD
    def configure_cli(self):
        @self.cli.command(name="run_service")
        @argument("name")
        @option("--devices")
        @option("--payload")
        def start(name, devices, payload):
            devices_list = devices.split(",") if devices else []
            devices_list = [db.fetch("device", name=name).id for name in devices_list]
            payload_dict = loads(payload) if payload else {}
            payload_dict.update(devices=devices_list, trigger="CLI", creator=getuser())
            service = db.fetch("service", name=name)
            results = app.run(service.id, **payload_dict)
            db.session.commit()
            echo(app.str_dict(results))

        @self.cli.command(name="delete_log")
        @option(
            "--keep-last-days", default=15, help="Number of days to keep",
        )
        @option(
            "--log",
            "-l",
            required=True,
            type=Choice(("changelog", "result")),
            help="Type of logs",
        )
        def delete_log(keep_last_days, log):
            table = "run" if log == "result" else log
            deletion_time = datetime.now() - timedelta(days=keep_last_days)
            app.result_log_deletion(
                date_time=deletion_time.strftime("%d/%m/%Y %H:%M:%S"),
                deletion_types=[table],
            )
            app.log("info", f"deleted all logs in '{log}' up until {deletion_time}")

=======
>>>>>>> 6b9b44e4
    def configure_rest_api(self):

        api = Api(self, decorators=[self.csrf.exempt])

        class CreatePool(Resource):
            decorators = [self.auth.login_required, self.catch_exceptions_and_commit]

            def post(self):
                data = request.get_json(force=True)
                db.factory(
                    "pool",
                    **{
                        "name": data["name"],
                        "devices": [
                            db.fetch("device", name=name).id
                            for name in data.get("devices", "")
                        ],
                        "links": [
                            db.fetch("link", name=name).id
                            for name in data.get("links", "")
                        ],
                        "manually_defined": True,
                    },
                )
                db.session.commit()
                return data

        class Heartbeat(Resource):
            def get(self):
                return {
                    "name": getnode(),
                    "cluster_id": app.settings["cluster"]["id"],
                }

        class Query(Resource):
            decorators = [self.auth.login_required, self.catch_exceptions_and_commit]

            def get(self, cls):
                results = db.fetch(cls, all_matches=True, **request.args.to_dict())
                return [
                    result.get_properties(exclude=["positions"]) for result in results
                ]

        class GetInstance(Resource):
            decorators = [self.auth.login_required, self.catch_exceptions_and_commit]

            def get(self, cls, name):
                return db.fetch(cls, name=name).to_dict(
                    relation_names_only=True, exclude=["positions"]
                )

            def delete(self, cls, name):
                result = db.delete(cls, name=name)
                return result

        class GetConfiguration(Resource):
            decorators = [self.auth.login_required, self.catch_exceptions_and_commit]

            def get(self, name):
                return db.fetch("device", name=name).configuration

        class GetResult(Resource):
            decorators = [self.auth.login_required, self.catch_exceptions_and_commit]

            def get(self, name, runtime):
                run = db.fetch(
                    "run", service_name=name, runtime=runtime, allow_none=True
                )
                if not run:
                    raise LookupError(
                        "There are no results or on-going services "
                        "for the requested service and runtime."
                    )
                else:
                    result = run.result()
                    return {
                        "status": run.status,
                        "result": result.result if result else "No results yet.",
                    }

        class UpdateInstance(Resource):
            decorators = [self.auth.login_required, self.catch_exceptions_and_commit]

            def post(self, cls):
                data = request.get_json(force=True)
                object_data = app.objectify(cls, data)
                result = db.factory(cls, **object_data).serialized
                db.session.commit()
                return result

        class Migrate(Resource):
            decorators = [self.auth.login_required, self.catch_exceptions_and_commit]

            def post(self, direction):
                kwargs = request.get_json(force=True)
                return getattr(app, f"migration_{direction}")(**kwargs)

        class RunService(Resource):
            decorators = [self.auth.login_required, self.catch_exceptions_and_commit]

            def post(self):
                data = {
                    "trigger": "REST",
                    "creator": request.authorization["username"],
                    **request.get_json(force=True),
                }
                errors, devices, pools = [], [], []
                service = db.fetch("service", name=data["name"])
                handle_asynchronously = data.get("async", False)
                for device_name in data.get("devices", ""):
                    device = db.fetch("device", name=device_name)
                    if device:
                        devices.append(device.id)
                    else:
                        errors.append(f"No device with the name '{device_name}'")
                for device_ip in data.get("ip_addresses", ""):
                    device = db.fetch("device", ip_address=device_ip)
                    if device:
                        devices.append(device.id)
                    else:
                        errors.append(f"No device with the IP address '{device_ip}'")
                for pool_name in data.get("pools", ""):
                    pool = db.fetch("pool", name=pool_name)
                    if pool:
                        pools.append(pool.id)
                    else:
                        errors.append(f"No pool with the name '{pool_name}'")
                if errors:
                    return {"errors": errors}
                if devices or pools:
                    data.update({"devices": devices, "pools": pools})
                data["runtime"] = runtime = app.get_time()
                if handle_asynchronously:
                    Thread(target=app.run, args=(service.id,), kwargs=data).start()
                    return {"errors": errors, "runtime": runtime}
                else:
                    return {**app.run(service.id, **data), "errors": errors}

        class RunTask(Resource):
            decorators = [self.auth.login_required, self.catch_exceptions_and_commit]

            def post(self):
                task_id = request.get_json()
                task = db.fetch("task", id=task_id)
                data = {
                    "trigger": "Scheduler",
                    "creator": request.authorization["username"],
                    "runtime": app.get_time(),
                    "task": task_id,
                    **task.initial_payload,
                }
                if task.devices:
                    task["devices"] = [device.id for device in task.devices]
                if task.pools:
                    task["pools"] = [pool.id for pool in task.pools]
                Thread(target=app.run, args=(task.service.id,), kwargs=data).start()

        class Topology(Resource):
            decorators = [self.auth.login_required, self.catch_exceptions_and_commit]

            def post(self, direction):
                if direction == "import":
                    return app.import_topology(
                        **{
                            "replace": request.form["replace"] == "True",
                            "file": request.files["file"],
                        }
                    )
                else:
                    app.export_topology(**request.get_json(force=True))
                    return "Topology Export successfully executed."

        class Search(Resource):
            decorators = [self.auth.login_required, self.catch_exceptions_and_commit]

            def post(self):
                rest_body = request.get_json(force=True)
                kwargs = {
                    "draw": 1,
                    "columns": [{"data": column} for column in rest_body["columns"]],
                    "order": [{"column": 0, "dir": "asc"}],
                    "start": 0,
                    "length": rest_body["maximum_return_records"],
                    "form": rest_body["search_criteria"],
                    "rest_api_request": True,
                }
                return app.filtering(rest_body["type"], **kwargs)["data"]

        class Sink(Resource):
            def get(self, **_):
                rest_abort(
                    404,
                    message=f"The requested {request.method} endpoint does not exist.",
                )

            post = put = patch = delete = get

        for endpoint in app.rest_endpoints:

            def post(_, ep=endpoint):
                getattr(app, ep)()
                return f"Endpoint {ep} successfully executed."

            api.add_resource(
                type(
                    endpoint,
                    (Resource,),
                    {
                        "decorators": [
                            self.auth.login_required,
                            self.catch_exceptions_and_commit,
                        ],
                        "post": post,
                    },
                ),
                f"/rest/{endpoint}",
            )
        api.add_resource(CreatePool, "/rest/create_pool")
        api.add_resource(Heartbeat, "/rest/is_alive")
        api.add_resource(RunService, "/rest/run_service")
        api.add_resource(RunTask, "/rest/run_task")
        api.add_resource(Query, "/rest/query/<string:cls>")
        api.add_resource(UpdateInstance, "/rest/instance/<string:cls>")
        api.add_resource(GetInstance, "/rest/instance/<string:cls>/<string:name>")
        api.add_resource(GetConfiguration, "/rest/configuration/<string:name>")
        api.add_resource(Search, "/rest/search")
        api.add_resource(GetResult, "/rest/result/<string:name>/<string:runtime>")
        api.add_resource(Migrate, "/rest/migrate/<string:direction>")
        api.add_resource(Topology, "/rest/topology/<string:direction>")
        api.add_resource(Sink, "/rest/<path:path>")


server = Server()<|MERGE_RESOLUTION|>--- conflicted
+++ resolved
@@ -1,3 +1,4 @@
+from datetime import timedelta
 from flask import (
     abort,
     Blueprint,
@@ -144,8 +145,8 @@
         login_manager.init_app(self)
 
         @login_manager.user_loader
-        def user_loader(username):
-            return db.fetch("user", allow_none=True, name=username)
+        def user_loader(name):
+            return db.fetch("user", allow_none=True, name=name)
 
         @login_manager.request_loader
         def request_loader(request):
@@ -216,11 +217,8 @@
                 try:
                     user = app.authenticate_user(**kwargs)
                     if user:
-<<<<<<< HEAD
                         login_user(user, remember=False)
                         session.permanent = True
-=======
-                        login_user(user)
                         success, log = True, f"User '{username}' logged in"
                     else:
                         log = f"Authentication failed for user '{username}'"
@@ -229,7 +227,6 @@
                 finally:
                     app.log("info" if success else "warning", log, logger="security")
                     if success:
->>>>>>> 6b9b44e4
                         return redirect(url_for("blueprint.route", page="dashboard"))
                     else:
                         abort(403)
@@ -347,44 +344,6 @@
 
         self.register_blueprint(blueprint)
 
-<<<<<<< HEAD
-    def configure_cli(self):
-        @self.cli.command(name="run_service")
-        @argument("name")
-        @option("--devices")
-        @option("--payload")
-        def start(name, devices, payload):
-            devices_list = devices.split(",") if devices else []
-            devices_list = [db.fetch("device", name=name).id for name in devices_list]
-            payload_dict = loads(payload) if payload else {}
-            payload_dict.update(devices=devices_list, trigger="CLI", creator=getuser())
-            service = db.fetch("service", name=name)
-            results = app.run(service.id, **payload_dict)
-            db.session.commit()
-            echo(app.str_dict(results))
-
-        @self.cli.command(name="delete_log")
-        @option(
-            "--keep-last-days", default=15, help="Number of days to keep",
-        )
-        @option(
-            "--log",
-            "-l",
-            required=True,
-            type=Choice(("changelog", "result")),
-            help="Type of logs",
-        )
-        def delete_log(keep_last_days, log):
-            table = "run" if log == "result" else log
-            deletion_time = datetime.now() - timedelta(days=keep_last_days)
-            app.result_log_deletion(
-                date_time=deletion_time.strftime("%d/%m/%Y %H:%M:%S"),
-                deletion_types=[table],
-            )
-            app.log("info", f"deleted all logs in '{log}' up until {deletion_time}")
-
-=======
->>>>>>> 6b9b44e4
     def configure_rest_api(self):
 
         api = Api(self, decorators=[self.csrf.exempt])
