--- conflicted
+++ resolved
@@ -1,31 +1,12 @@
 <div class="modal-body">
   <div>
     <p>
-<<<<<<< HEAD
-      When the user sets <b>Number of retries</b> to non-zero, the service will run
-      again if the result ends in a <b>Failure</b>. And, if the result continues to
-      fail, the service will try again up to this <b>Number of retries</b>.
-=======
       <b>Number of retries</b> specifies the number of additioanl times to run
       the service after it completes with <b>Failure</b> result.
->>>>>>> 501ad7b1
     </p>
   </div>
   <div>
     <p>
-<<<<<<< HEAD
-      Tip: Retries can work along with the <b>Validation</b> section of <b>Step 4</b> to
-      create an active polling loop for this service. For example, imagine the case
-      where running a slow asynchronous commandX on a device, the device raises an alarm
-      until commandX completes. Once commandX does complete, the alarm clears. If the
-      workflow should pause execution until commandX is complete, this can be
-      accomplished with 2 services: a) service 1 issues commandX, b) service 2 issues a
-      command to show alarms -and- <b>Step 4</b> <b>Validation</b> set to text match the
-      Alarm Text -and- with <b>Negative Logic</b> enabled -and-
-      <b>Number of retries</b> set to a high number. This will cause service 2 to fail
-      and retry showing alarms until the alarm clears, indicating that commandX is
-      complete. Then the workflow will continue.
-=======
       Tip: Retries can work along with the <b>Validation</b> section of
       <b>Step 4</b> to create an active polling loop. For example, imagine the
       case where running a slow asynchronous commandX on a device, the device
@@ -38,7 +19,6 @@
       <b>Number of retries</b> set to a high number.  This will cause service 2 to fail
       and retry showing alarms until the alarm clears, indicating that commandX is complete.
       Then the workflow will continue.
->>>>>>> 501ad7b1
     </p>
   </div>
 </div>