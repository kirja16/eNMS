--- conflicted
+++ resolved
@@ -1,23 +1,11 @@
 <div class="modal-body">
   <div>
     <p>
-<<<<<<< HEAD
-      <b>Groups</b> is a comma separated list of arbitrary names available for
-      matching pools.  RBAC manages collections of services using pools.
-      Service membership in a pool is based on filters available for many
-      properties of a service.
-    <p/>
-    <p>
-      When a user creates a service, that user's <b>Groups</b> supply the
-      default <b>Groups</b> assigned to the service; meaning users in their
-      group also get access.
-=======
       <b>Groups</b> are a pool of users that can access objects such as services and
       devices, which help define the role based access structure. Adding a group string
       to this field will allow the specified group access to this service object.
       Likewise, removing a string will remove that groups access. This is a comma
       separated field.
->>>>>>> d32f23d1
     </p>
   </div>
 </div>