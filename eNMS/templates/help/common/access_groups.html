<div class="modal-body">
  <div>
    <p>
      <b>Groups</b> is a comma separated list of arbitrary names available for matching
      pools. RBAC manages collections of services using pools. Service membership in a
      pool is based on filters available for many properties of a service.
    </p>
<<<<<<< HEAD

    <p />
=======
>>>>>>> 117f0e59
    <p>
      When a user creates a service, that user's <b>Groups</b> supply the default
      <b>Groups</b> assigned to the service; meaning users in their group also get
      access.
    </p>
  </div>
</div><|MERGE_RESOLUTION|>--- conflicted
+++ resolved
@@ -5,11 +5,6 @@
       pools. RBAC manages collections of services using pools. Service membership in a
       pool is based on filters available for many properties of a service.
     </p>
-<<<<<<< HEAD
-
-    <p />
-=======
->>>>>>> 117f0e59
     <p>
       When a user creates a service, that user's <b>Groups</b> supply the default
       <b>Groups</b> assigned to the service; meaning users in their group also get
