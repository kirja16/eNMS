<div class="modal-body">
  <div>
    <p>
<<<<<<< HEAD
      By default, the <b>Parameterized Form</b> is displayed only when a
      service is run interactively using the <b>Parameterized Run</b> button.
      This option ensure that the form is displayed for both types of
      interactive run, whether it is initiated using <b>Run</b> or
      <b>Parameterized Run</b>.
=======
      This feature allows the service creators to force a <b>Parameterized Run</b>,
      which uses the settings from <b>Parameterized Form</b>, when the <b>Run</b> button
      is selected. Otherwise the <b>Parameterized Form</b> is only used when the user
      selects <b>Parameterized Run</b>.
>>>>>>> d32f23d1
    </p>
  </div>
</div><|MERGE_RESOLUTION|>--- conflicted
+++ resolved
@@ -1,18 +1,10 @@
 <div class="modal-body">
   <div>
     <p>
-<<<<<<< HEAD
-      By default, the <b>Parameterized Form</b> is displayed only when a
-      service is run interactively using the <b>Parameterized Run</b> button.
-      This option ensure that the form is displayed for both types of
-      interactive run, whether it is initiated using <b>Run</b> or
-      <b>Parameterized Run</b>.
-=======
       This feature allows the service creators to force a <b>Parameterized Run</b>,
       which uses the settings from <b>Parameterized Form</b>, when the <b>Run</b> button
       is selected. Otherwise the <b>Parameterized Form</b> is only used when the user
       selects <b>Parameterized Run</b>.
->>>>>>> d32f23d1
     </p>
   </div>
 </div>