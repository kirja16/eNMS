{{ form.csrf_token() }} {{ form.form_type() }}
<div class="modal-body">
<<<<<<< HEAD
  <button
    class="btn btn-default btn-file btn-id"
    value="clearResults"
    style="width:100%;"
  >
=======
  <button class="btn btn-default btn-file btn-id" value="clearResults" style="width:20%;">
>>>>>>> b49b8d68
    Clear
  </button>
  <button class="btn btn-primary btn-file btn-id" value="copyResultsToClipboard" style="width:20%;">
    Copy to clipboard
  </button>
  <hr>
  <div class="col-md-10 col-sm-10 col-xs-12">
    <label class="control-label col-md-3 col-sm-3 col-xs-12">Display :</label>
    <div class="col-md-9 col-sm-9 col-xs-12">
      {{ form.display(class="form-control add-id") }}
    </div>
    <label class="control-label col-md-3 col-sm-3 col-xs-12"
      >Compare With :</label
    >
    <div class="col-md-9 col-sm-9 col-xs-12">
      {{ form.compare_with(class="form-control add-id") }}
    </div>
  </div>
  <div class="col-md-2 col-sm-2 col-xs-12">
    <div class="radio">
      <label>
        <input
          type="radio"
          checked=""
          value="text"
          id="display-text"
          name="type"
          class="add-id"
        />
        Text
      </label>
    </div>
    <div class="radio">
      <label>
        <input
          type="radio"
          value="json"
          id="display-json"
          name="type"
          class="add-id"
        />
        JSON
      </label>
    </div>
  </div>
  <hr />
  <hr />
  <hr />
  <hr />
  <div class="row">
    <div class="col-md-12 col-sm-12 col-xs-12">
      <div id="display_results" class="add-id"></div>
    </div>
  </div>
</div><|MERGE_RESOLUTION|>--- conflicted
+++ resolved
@@ -1,20 +1,20 @@
 {{ form.csrf_token() }} {{ form.form_type() }}
 <div class="modal-body">
-<<<<<<< HEAD
   <button
     class="btn btn-default btn-file btn-id"
     value="clearResults"
-    style="width:100%;"
+    style="width:20%;"
   >
-=======
-  <button class="btn btn-default btn-file btn-id" value="clearResults" style="width:20%;">
->>>>>>> b49b8d68
     Clear
   </button>
-  <button class="btn btn-primary btn-file btn-id" value="copyResultsToClipboard" style="width:20%;">
+  <button
+    class="btn btn-primary btn-file btn-id"
+    value="copyResultsToClipboard"
+    style="width:20%;"
+  >
     Copy to clipboard
   </button>
-  <hr>
+  <hr />
   <div class="col-md-10 col-sm-10 col-xs-12">
     <label class="control-label col-md-3 col-sm-3 col-xs-12">Display :</label>
     <div class="col-md-9 col-sm-9 col-xs-12">
