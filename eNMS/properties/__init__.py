from ast import literal_eval
from json import loads
from typing import Callable, Dict, List

field_conversion: Dict[str, Callable] = {
    "dict": literal_eval,
    "float": float,
    "integer": int,
    "json": loads,
    "list": str,
    "str": str,
}

property_names: Dict[str, str] = {}

<<<<<<< HEAD
private_properties: List[str] = ["password", "enable_password", "custom_password"]
=======
private_properties: List[str] = ["password", "enable_password", "custom_password"]

ignore_properties: List[str] = [
    "results",
    "configurations",
    "current_configuration",
    "logs",
]
>>>>>>> a6461509
<|MERGE_RESOLUTION|>--- conflicted
+++ resolved
@@ -13,15 +13,4 @@
 
 property_names: Dict[str, str] = {}
 
-<<<<<<< HEAD
-private_properties: List[str] = ["password", "enable_password", "custom_password"]
-=======
-private_properties: List[str] = ["password", "enable_password", "custom_password"]
-
-ignore_properties: List[str] = [
-    "results",
-    "configurations",
-    "current_configuration",
-    "logs",
-]
->>>>>>> a6461509
+private_properties: List[str] = ["password", "enable_password", "custom_password"]