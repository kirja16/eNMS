--- conflicted
+++ resolved
@@ -61,13 +61,9 @@
 
 def delete(model: str, allow_none: Any = False, **kwargs: Any) -> Any:
     instance = Session.query(models[model]).filter_by(**kwargs).first()
-<<<<<<< HEAD
-    if hasattr(instance, "type") and instance.type == "task":
-=======
     if allow_none and not instance:
         return None
-    if hasattr(instance, "type") and instance.type == "Task":
->>>>>>> e6c982aa
+    if hasattr(instance, "type") and instance.type == "task":
         instance.delete_task()
     serialized_instance = instance.serialized
     Session.delete(instance)
