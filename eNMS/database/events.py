--- conflicted
+++ resolved
@@ -1,9 +1,5 @@
-<<<<<<< HEAD
-from sqlalchemy import Boolean, event, Float, inspect, Integer, PickleType
-=======
 from flask_login import current_user
 from sqlalchemy import Boolean, event, exc, Float, inspect, Integer, PickleType
->>>>>>> 9d92bd28
 from sqlalchemy.engine.base import Connection
 from sqlalchemy.ext.declarative.api import DeclarativeMeta
 from sqlalchemy.orm.collections import InstrumentedList
@@ -107,11 +103,10 @@
             if old_name in job.positions:
                 job.positions[new_name] = job.positions.pop(old_name)
 
-<<<<<<< HEAD
     @event.listens_for(Job.name, "set", propagate=True)
     def job_name_update(job: Base, new_name: str, old_name: str, *args: Any) -> None:
         controller.configure_logger(new_name)
-=======
+
     @event.listens_for(Pool, "checkout")
     def ping_connection(
         dbapi_connection: Any, connection_record: Any, connection_proxy: Any
@@ -122,5 +117,4 @@
         except Exception:
             connection_proxy._pool.dispose()
             raise exc.DisconnectionError()
-        cursor.close()
->>>>>>> 9d92bd28
+        cursor.close()