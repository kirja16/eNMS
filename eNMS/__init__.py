from decimal import Decimal
from flask import Flask, jsonify, make_response, render_template
from flask_assets import Bundle
from flask.json import JSONEncoder
from flask.wrappers import Request, Response
from itertools import chain
from pathlib import Path
from sqlalchemy.orm import configure_mappers
from typing import Any, Tuple

from eNMS.cli import configure_cli
from eNMS.config import config_mapper
from eNMS.controller import controller
from eNMS.database import Base, engine
from eNMS.database.events import configure_events
from eNMS.database.functions import fetch
from eNMS.forms import form_properties, property_types
from eNMS.extensions import assets, auth, csrf, login_manager
from eNMS.models import relationships
from eNMS.models.administration import User
from eNMS.properties import property_names
from eNMS.rest import configure_rest_api
from eNMS.routes import blueprint


def register_extensions(app: Flask) -> None:
    app.register_blueprint(blueprint)
    assets.init_app(app)
    csrf.init_app(app)
    login_manager.init_app(app)
    controller.init_app(app)


def configure_encoder(app: Flask) -> None:
    class CustomJSONEncoder(JSONEncoder):
        def default(self, obj: Any) -> Any:
            if isinstance(obj, Decimal):
                return str(obj)
            return super().default(obj)

    app.json_encoder = CustomJSONEncoder


def configure_login_manager(app: Flask) -> None:
    @login_manager.user_loader
    def user_loader(id: int) -> User:
        return fetch("User", allow_none=True, id=id)

    @login_manager.request_loader
    def request_loader(request: Request) -> User:
        return fetch("User", allow_none=True, name=request.form.get("name"))


def configure_database(app: Flask) -> None:
    Base.metadata.create_all(bind=engine)
    configure_mappers()
    configure_events()

    @app.before_first_request
    def initialize_database():
        if not fetch("User", allow_none=True, name="admin"):
            controller.init_database()


def configure_context_processor(app: Flask) -> None:
    @app.context_processor
    def inject_properties() -> dict:
        return {
            "documentation_url": controller.documentation_url,
            "form_properties": form_properties,
            "names": property_names,
            "parameters": controller.config,
            "property_types": {k: str(v) for k, v in property_types.items()},
            "relations": list(set(chain.from_iterable(relationships.values()))),
            "version": controller.version,
        }


def configure_errors(app: Flask) -> None:
    @login_manager.unauthorized_handler
    def unauthorized_handler() -> Tuple[str, int]:
        return render_template("page_403.html"), 403

    @app.errorhandler(403)
    def authorization_required(error: Any) -> Tuple[str, int]:
        return render_template("page_403.html"), 403

    @app.errorhandler(404)
    def not_found_error(error: Any) -> Tuple[str, int]:
        return render_template("page_404.html"), 404


def configure_assets(app: Flask) -> None:
    assets.register(
        "js", Bundle("lib/base/**/*.js", "base.js", output="bundles/base.js")
    )
    assets.register(
        "css",
        Bundle(
            "lib/base/3_bootstrap/css/bootstrap.min.css",
            "lib/base/**/*.css",
            output="bundles/base.css",
        ),
    )


def configure_authentication() -> None:
    @auth.get_password
    def get_password(username: str) -> str:
        return getattr(fetch("User", name=username), "password", False)

    @auth.error_handler
    def unauthorized() -> Response:
        return make_response(jsonify({"message": "Wrong credentials."}), 401)


def create_app(path: Path, config: str) -> Flask:
    app = Flask(__name__, static_folder="static")
    app.config.from_object(config_mapper[config.capitalize()])  # type: ignore
    app.mode = app.config["MODE"]
    app.path = path
<<<<<<< HEAD
    register_extensions(app)
=======
    register_modules(app)
    configure_encoder(app)
>>>>>>> 60e267de
    configure_login_manager(app)
    controller.init_services()
    configure_database(app)
    controller.init_forms()
    controller.init_job_loggers()
    configure_cli(app)
    configure_context_processor(app)
    configure_rest_api(app)
    configure_errors(app)
    if app.mode != "test":
        configure_assets(app)
    configure_authentication()
    return app<|MERGE_RESOLUTION|>--- conflicted
+++ resolved
@@ -119,12 +119,8 @@
     app.config.from_object(config_mapper[config.capitalize()])  # type: ignore
     app.mode = app.config["MODE"]
     app.path = path
-<<<<<<< HEAD
     register_extensions(app)
-=======
-    register_modules(app)
     configure_encoder(app)
->>>>>>> 60e267de
     configure_login_manager(app)
     controller.init_services()
     configure_database(app)
