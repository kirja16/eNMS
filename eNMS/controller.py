--- conflicted
+++ resolved
@@ -550,7 +550,7 @@
         return {"result": result, "datetime": commit.committed_datetime}
 
     def get_migration_folders(self):
-        return listdir(Path(vs.settings["paths"]["migrations"]))
+        return listdir(Path(vs.migration_path))
 
     def get_properties(self, model, id):
         return db.fetch(model, id=id).get_properties()
@@ -894,7 +894,7 @@
 
     def migration_export(self, **kwargs):
         for cls_name in kwargs["import_export_types"]:
-            path = Path(vs.settings["paths"]["migrations"]) / kwargs["name"]
+            path = Path(vs.migration_path) / kwargs["name"]
             if not exists(path):
                 makedirs(path)
             with open(path / f"{cls_name}.yaml", "w") as migration_file:
@@ -918,7 +918,7 @@
             db.delete_all(*models)
         relations, store = defaultdict(lambda: defaultdict(dict)), defaultdict(dict)
         start_time = datetime.now()
-        folder_path = vs.path / "files" / folder / kwargs["name"]
+        folder_path = Path(vs.migration_path) / kwargs["name"] if folder == "migrations" else vs.file_path / folder / kwargs["name"]
         if current_user:
             store["user"][current_user.name] = current_user
         if kwargs.get("service_import"):
@@ -936,14 +936,7 @@
             if service:
                 store["service"][service_name] = service
         for model in models:
-<<<<<<< HEAD
             path = folder_path / f"{model}.yaml"
-=======
-            if folder == "migrations":
-                path = Path(vs.settings["paths"]["migrations"]) / kwargs["name"] / f"{model}.yaml"
-            else:
-                path = vs.path / "files" / folder / kwargs["name"] / f"{model}.yaml"
->>>>>>> c314edcb
             if not path.exists():
                 if kwargs.get("service_import") and model == "service":
                     raise Exception("Invalid archive provided in service import.")
