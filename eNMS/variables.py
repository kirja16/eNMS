from collections import defaultdict
from datetime import datetime
from json import load
from logging import error
from napalm._SUPPORTED_DRIVERS import SUPPORTED_DRIVERS
from ncclient.devices import supported_devices_cfg
from netmiko.ssh_dispatcher import CLASS_MAPPER
from os import getenv
from pathlib import Path
from string import punctuation
from sys import modules
from traceback import format_exc
from warnings import warn
from wtforms.validators import __all__ as all_validators
from wtforms.widgets.core import __all__ as all_widgets

try:
    from scrapli import Scrapli

    CORE_PLATFORM_MAP = {driver: driver for driver in Scrapli.CORE_PLATFORM_MAP}
except ImportError as exc:
    CORE_PLATFORM_MAP = {"cisco_iosxe": "cisco_iosxe"}
    warn(f"Couldn't import scrapli module ({exc})")


class VariableStore:
    def __init__(self):
        self._set_setup_variables()
        self._set_automation_variables()
        self._set_general_variables()
        self._set_custom_variables()
        self._set_configuration_variables()
        self._set_report_variables()
        self._set_run_variables()
        self._set_version()
        self._set_plugins_settings()
        self._update_rbac_variables()

    def _set_setup_variables(self):
        self.path = Path.cwd()
<<<<<<< HEAD
        for setup_file in (self.path / "setup").iterdir():
=======
        self.server = getenv("SERVER_NAME", "Localhost")
        self.server_ip = getenv("SERVER_ADDR", "0.0.0.0")
        self.server_url = getenv("SERVER_URL", "https://0.0.0.0")
        for setup_file in Path(getenv("SETUP_DIR", self.path / "setup")).iterdir():
>>>>>>> 1c0337cc
            with open(setup_file, "r") as file:
                setattr(self, setup_file.stem, load(file))
        self.server = getenv("SERVER_NAME", "Localhost")
        self.server_ip = getenv("SERVER_ADDR", "0.0.0.0")
        self.server_url = getenv("SERVER_URL", "https://0.0.0.0")
        self.file_path = self.settings["paths"]["files"] or str(self.path / "files")

    def _set_automation_variables(self):
        self.ssh_sessions = {}
        self.netmiko_drivers = sorted(self.dualize(CLASS_MAPPER))
        self.napalm_drivers = sorted(self.dualize(SUPPORTED_DRIVERS[1:]))
        self.netconf_drivers = sorted(self.dualize(supported_devices_cfg))
        self.scrapli_drivers = sorted(self.dualize(CORE_PLATFORM_MAP))
        self.timestamps = ("status", "update", "failure", "runtime", "duration")
        self.configuration_properties = {
            "configuration": "Configuration",
            "operational_data": "Operational Data",
            "specialized_data": "Specialized Data",
        }

    def _set_general_variables(self):
        self.field_class = {}
        self.form_class = {}
        self.form_properties = defaultdict(dict)
        self.log_levels = ["debug", "info", "warning", "error", "critical"]
        self.models = {}
        self.model_properties = defaultdict(lambda: {"type": "str"})
        self.private_properties = self.database["private_properties"]
        self.private_properties_set = set(sum(self.private_properties.values(), []))
        self.property_names = {}
        self.relationships = defaultdict(dict)

    def _set_custom_variables(self):
        for model, values in self.properties["custom"].items():
            for property, property_dict in values.items():
                pretty_name = property_dict["pretty_name"]
                self.property_names[property] = pretty_name
                self.model_properties[model][property] = property_dict.get(
                    "type", "str"
                )
                if property_dict.get("private"):
                    if model not in self.private_properties:
                        self.private_properties[model] = []
                    self.private_properties[model].append(property)
                if model == "device" and property_dict.get("configuration"):
                    self.configuration_properties[property] = pretty_name

    def _set_configuration_variables(self):
        for property, title in self.configuration_properties.items():
            self.properties["filtering"]["device"].append(property)
            self.properties["tables"]["configuration"].insert(
                -1,
                {
                    "data": property,
                    "title": title,
                    "search": "text",
                    "width": "70%",
                    "visible": property == "configuration",
                    "orderable": False,
                },
            )
            for timestamp in self.timestamps:
                self.properties["tables"]["configuration"].insert(
                    -1,
                    {
                        "data": f"last_{property}_{timestamp}",
                        "title": f"Last {title} {timestamp.capitalize()}",
                        "search": "text",
                        "visible": False,
                    },
                )

    def _update_rbac_variables(self):
        self.rbac = {"pages": [], "menus": [], "all_pages": {}, **self.rbac}
        for category, category_values in self.rbac["menu"].items():
            if category_values["rbac"] == "access":
                self.rbac["menus"].append(category)
            for page, page_values in category_values["pages"].items():
                self.rbac["all_pages"][page] = page_values["endpoint"]
                if page_values["rbac"] == "access":
                    self.rbac["pages"].append(page)
                for subpage, subpage_values in page_values.get("subpages", {}).items():
                    self.rbac["all_pages"][subpage] = subpage_values["endpoint"]
                    if subpage_values["rbac"] == "access":
                        self.rbac["pages"].append(subpage)

    def _set_report_variables(self):
        self.reports = {"Empty report": ""}
        for path in Path(self.path / "files" / "reports").glob("**/*"):
            if path.suffix not in {".j2", ".txt"}:
                continue
            with open(path, "r") as file:
                self.reports[path.name] = file.read()

    def _set_run_variables(self):
        self.run_targets = {}
        self.run_states = defaultdict(dict)
        self.run_logs = defaultdict(lambda: defaultdict(list))
        self.run_stop = defaultdict(bool)
        self.run_instances = {}
        libraries = ("netmiko", "napalm", "scrapli", "ncclient")
        self.connections_cache = {library: defaultdict(dict) for library in libraries}
        self.service_run_count = defaultdict(int)

    def set_template_context(self):
        self.template_context = {
            "application_path": str(self.path),
            "file_path": self.file_path,
            "automation": self.automation,
            "configuration_properties": self.configuration_properties,
            "form_properties": self.form_properties,
            "names": self.property_names,
            "rbac": self.rbac,
            "relationships": self.relationships,
            "subtypes": {
                model: {
                    service: service_class.pretty_name
                    for service, service_class in sorted(self.models.items())
                    if issubclass(service_class, self.models[model])
                    and hasattr(service_class, "pretty_name")
                }
                for model in ("link", "node", "service")
            },
            "server_url": self.server_url,
            "settings": self.settings,
            "themes": self.themes,
            "table_properties": self.properties["tables"],
            "version": self.version,
            "visualization": self.visualization,
        }
        self.form_context = {
            **{
                validator: getattr(modules["wtforms.validators"], validator)
                for validator in all_validators
            },
            **{
                widget: getattr(modules["wtforms.widgets.core"], widget)
                for widget in all_widgets
            },
            **self.field_class,
        }

    def _set_version(self):
        with open(self.path / "package.json") as package_file:
            self.version = load(package_file)["version"]

    def _set_plugins_settings(self):
        self.plugins_settings = {}
        for path in Path(self.settings["app"]["plugin_path"]).iterdir():
            if not Path(path / "settings.json").exists():
                continue
            try:
                with open(path / "settings.json", "r") as file:
                    settings = load(file)
                if not settings["active"]:
                    continue
                self.plugins_settings[path.stem] = settings
                for setup_file in ("database", "properties", "rbac"):
                    self.dictionary_recursive_merge(
                        getattr(self, setup_file), settings.get(setup_file, {})
                    )
            except Exception:
                error(f"Could not load plugin settings '{path.stem}':\n{format_exc()}")
                continue

    def dualize(self, iterable):
        return [(element, element) for element in iterable]

    def dict_to_string(self, input, depth=0):
        tab = "\t" * depth
        if isinstance(input, list):
            result = "\n"
            for element in input:
                result += f"{tab}- {self.dict_to_string(element, depth + 1)}\n"
            return result
        elif isinstance(input, dict):
            result = ""
            for key, value in input.items():
                result += f"\n{tab}{key}: {self.dict_to_string(value, depth + 1)}"
            return result
        else:
            return str(input)

    def dictionary_recursive_merge(self, old, new):
        for key, value in new.items():
            if key not in old:
                old[key] = value
            else:
                old_value = old[key]
                if isinstance(old_value, list):
                    old_value.extend(value)
                elif isinstance(old_value, dict):
                    self.dictionary_recursive_merge(old_value, value)
                else:
                    old[key] = value

        return old

    def get_time(self):
        return str(datetime.now())

    def strip_all(self, input):
        return input.translate(str.maketrans("", "", f"{punctuation} "))


vs = VariableStore()<|MERGE_RESOLUTION|>--- conflicted
+++ resolved
@@ -38,14 +38,10 @@
 
     def _set_setup_variables(self):
         self.path = Path.cwd()
-<<<<<<< HEAD
-        for setup_file in (self.path / "setup").iterdir():
-=======
         self.server = getenv("SERVER_NAME", "Localhost")
         self.server_ip = getenv("SERVER_ADDR", "0.0.0.0")
         self.server_url = getenv("SERVER_URL", "https://0.0.0.0")
         for setup_file in Path(getenv("SETUP_DIR", self.path / "setup")).iterdir():
->>>>>>> 1c0337cc
             with open(setup_file, "r") as file:
                 setattr(self, setup_file.stem, load(file))
         self.server = getenv("SERVER_NAME", "Localhost")
