from collections import OrderedDict
from re import search
from sqlalchemy import Boolean, Column, ForeignKey, Integer, String, Float
from sqlalchemy.orm import backref, relationship

from eNMS import db
from eNMS.base.associations import (
    pool_node_table,
    pool_link_table,
    inner_task_node_table,
    scheduled_task_node_table
)
from eNMS.base.custom_base import CustomBase
from eNMS.base.helpers import get_obj, initialize_properties, integrity_rollback
from eNMS.base.properties import (
    cls_to_properties,
    link_public_properties,
    node_common_properties,
    node_public_properties,
    object_common_properties
)


class Object(CustomBase):

    __tablename__ = 'Object'

    id = Column(Integer, primary_key=True)
    name = Column(String(120), unique=True)
    description = Column(String)
    model = Column(String)
    location = Column(String)
    vendor = Column(String(120))
    type = Column(String(50))
    visible = Column(Boolean, default=True)

    __mapper_args__ = {
        'polymorphic_identity': 'Object',
        'polymorphic_on': type
    }

    properties = object_common_properties

    @initialize_properties
    def __init__(self, **kwargs):
        pass

    def __repr__(self):
        return self.name


class Node(Object):

    __tablename__ = 'Node'

    id = Column(Integer, ForeignKey('Object.id'), primary_key=True)
    operating_system = Column(String(120))
    os_version = Column(String(120))
    ip_address = Column(String(120))
    longitude = Column(Float)
    latitude = Column(Float)
    secret_password = Column(String)
    scheduled_tasks = relationship(
        'ScheduledScriptTask',
        secondary=scheduled_task_node_table,
        back_populates='nodes'
    )
    inner_tasks = relationship(
        'InnerTask',
        secondary=inner_task_node_table,
        back_populates='nodes'
    )
    pools = relationship(
        'Pool',
        secondary=pool_node_table,
        back_populates='nodes'
    )

    __mapper_args__ = {
        'polymorphic_identity': 'Node',
    }

    properties = node_common_properties
    class_type = 'node'

    @initialize_properties
    def __init__(self, **kwargs):
        super(Node, self).__init__(**kwargs)

    @property
    def properties(self):
        return {p: str(getattr(self, p)) for p in cls_to_properties['Node']}

    @property
    def serialized(self):
        properties = self.properties
        for prop in ('scheduled_tasks', 'inner_tasks', 'pools'):
            properties[prop] = [obj.properties for obj in getattr(self, prop)]
        return properties


class Antenna(Node):

    __tablename__ = 'Antenna'

    __mapper_args__ = {
        'polymorphic_identity': 'Antenna',
    }

    id = Column(Integer, ForeignKey('Node.id'), primary_key=True)
    subtype = 'antenna'

    @initialize_properties
    def __init__(self, **kwargs):
        super(Antenna, self).__init__(**kwargs)


class Firewall(Node):

    __tablename__ = 'Firewall'

    __mapper_args__ = {
        'polymorphic_identity': 'Firewall',
    }

    id = Column(Integer, ForeignKey('Node.id'), primary_key=True)
    subtype = 'firewall'

    @initialize_properties
    def __init__(self, **kwargs):
        super(Firewall, self).__init__(**kwargs)


class Host(Node):

    __tablename__ = 'Host'

    __mapper_args__ = {
        'polymorphic_identity': 'Host',
    }

    id = Column(Integer, ForeignKey('Node.id'), primary_key=True)
    subtype = 'host'

    @initialize_properties
    def __init__(self, **kwargs):
        super(Host, self).__init__(**kwargs)


class OpticalSwitch(Node):

    __tablename__ = 'Optical switch'

    __mapper_args__ = {
        'polymorphic_identity': 'Optical switch',
    }

    id = Column(Integer, ForeignKey('Node.id'), primary_key=True)
    subtype = 'optical_switch'

    @initialize_properties
    def __init__(self, **kwargs):
        super(OpticalSwitch, self).__init__(**kwargs)


class Regenerator(Node):

    __tablename__ = 'Regenerator'

    __mapper_args__ = {
        'polymorphic_identity': 'Regenerator',
    }

    id = Column(Integer, ForeignKey('Node.id'), primary_key=True)
    subtype = 'regenerator'

    @initialize_properties
    def __init__(self, **kwargs):
        super(Regenerator, self).__init__(**kwargs)


class Router(Node):

    __tablename__ = 'Router'

    __mapper_args__ = {
        'polymorphic_identity': 'Router',
    }

    id = Column(Integer, ForeignKey('Node.id'), primary_key=True)
    subtype = 'router'

    @initialize_properties
    def __init__(self, **kwargs):
        super(Router, self).__init__(**kwargs)


class Server(Node):

    __tablename__ = 'Server'

    __mapper_args__ = {
        'polymorphic_identity': 'Server',
    }

    id = Column(Integer, ForeignKey('Node.id'), primary_key=True)
    subtype = 'server'

    @initialize_properties
    def __init__(self, **kwargs):
        super(Server, self).__init__(**kwargs)


class Switch(Node):

    __tablename__ = 'Switch'

    __mapper_args__ = {
        'polymorphic_identity': 'Switch',
    }

    id = Column(Integer, ForeignKey('Node.id'), primary_key=True)
    subtype = 'switch'

    @initialize_properties
    def __init__(self, **kwargs):
        super(Switch, self).__init__(**kwargs)


class Link(Object):

    __tablename__ = 'Link'

    __mapper_args__ = {
        'polymorphic_identity': 'Link',
    }

    id = Column(Integer, ForeignKey('Object.id'), primary_key=True)

    source_id = Column(
        Integer,
        ForeignKey('Node.id')
    )

    destination_id = Column(
        Integer,
        ForeignKey('Node.id')
    )

    source = relationship(
        Node,
        primaryjoin=source_id == Node.id,
        backref=backref('source', cascade='all, delete-orphan')
    )

    destination = relationship(
        Node,
        primaryjoin=destination_id == Node.id,
        backref=backref('destination', cascade='all, delete-orphan')
    )

    pools = relationship(
        'Pool',
        secondary=pool_link_table,
        back_populates='links'
    )

    properties = OrderedDict([
        ('source', 'Source'),
        ('destination', 'Destination')
    ])

    class_type = 'link'

    def __init__(self, **kwargs):
        super(Link, self).__init__(**kwargs)

    @property
    def properties(self):
        return {p: str(getattr(self, p)) for p in cls_to_properties['Link']}

    @property
    def serialized(self):
        properties = self.properties
        for prop in ('source', 'destination'):
            properties[prop + '_properties'] = getattr(self, prop).serialized
        return properties


class BgpPeering(Link):

    __tablename__ = 'BGP peering'

    __mapper_args__ = {
        'polymorphic_identity': 'BGP peering',
    }

    id = Column(Integer, ForeignKey('Link.id'), primary_key=True)
    subtype = 'bgp_peering'
    color = '#77ebca'

    def __init__(self, **kwargs):
        super(BgpPeering, self).__init__(**kwargs)


class Etherchannel(Link):

    __tablename__ = 'Etherchannel'

    __mapper_args__ = {
        'polymorphic_identity': 'Etherchannel',
    }

    id = Column(Integer, ForeignKey('Link.id'), primary_key=True)
    subtype = 'Etherchannel'
    color = '#cf228a'

    def __init__(self, **kwargs):
        super(Etherchannel, self).__init__(**kwargs)


class EthernetLink(Link):

    __tablename__ = 'Ethernet link'

    __mapper_args__ = {
        'polymorphic_identity': 'Ethernet link',
    }

    id = Column(Integer, ForeignKey('Link.id'), primary_key=True)
    subtype = 'ethernet_link'
    color = '#0000ff'

    def __init__(self, **kwargs):
        super(EthernetLink, self).__init__(**kwargs)


class OpticalLink(Link):

    __tablename__ = 'Optical link'

    __mapper_args__ = {
        'polymorphic_identity': 'Optical link',
    }

    id = Column(Integer, ForeignKey('Link.id'), primary_key=True)
    subtype = 'optical_link'
    color = '#d4222a'

    def __init__(self, **kwargs):
        super(OpticalLink, self).__init__(**kwargs)


class OpticalChannel(Link):

    __tablename__ = 'Optical channel'

    __mapper_args__ = {
        'polymorphic_identity': 'Optical channel',
    }

    id = Column(Integer, ForeignKey('Link.id'), primary_key=True)
    subtype = 'optical_channel'
    color = '#ff8247'

    def __init__(self, **kwargs):
        super(OpticalChannel, self).__init__(**kwargs)


class Pseudowire(Link):

    __tablename__ = 'Pseudowire'

    __mapper_args__ = {
        'polymorphic_identity': 'Pseudowire',
    }

    id = Column(Integer, ForeignKey('Link.id'), primary_key=True)
    subtype = 'Pseudowire'
    color = '#902bec'

    def __init__(self, **kwargs):
        super(Pseudowire, self).__init__(**kwargs)

## Dispatchers


node_class = OrderedDict([
    ('Antenna', Antenna),
    ('Firewall', Firewall),
    ('Host', Host),
    ('Optical switch', OpticalSwitch),
    ('Regenerator', Regenerator),
    ('Router', Router),
    ('Switch', Switch),
    ('Server', Server),
])

node_subtypes = (
    'antenna',
    'firewall',
    'host',
    'optical_switch',
    'regenerator',
    'router',
    'server',
    'switch'
)

link_class = OrderedDict([
    ('BGP peering', BgpPeering),
    ('Etherchannel', Etherchannel),
    ('Ethernet link', EthernetLink),
    ('Optical channel', OpticalChannel),
    ('Optical link', OpticalLink),
    ('Pseudowire', Pseudowire)
])

object_class = OrderedDict()
for cls_dict in (node_class, link_class):
    object_class.update(cls_dict)


# todo if the type is not the same, delete the object and recreate it
def object_factory(**kwargs):
    obj_type = kwargs['type']
    cls = Node if obj_type in node_class else Link
    obj = get_obj(cls, name=kwargs['name'])
    if obj:
        for property, value in kwargs.items():
            if property in obj.__dict__:
                setattr(obj, property, value)
    elif obj_type in link_class:
<<<<<<< HEAD
        source = get_obj(Node, id=kwargs.pop('source'))
        destination = get_obj(Node, id=kwargs.pop('destination'))
=======
        if 'import' in kwargs:
            source = get_obj(Node, name=kwargs.pop('source'))
            destination = get_obj(Node, name=kwargs.pop('destination'))
        else:
            source = get_obj(Node, id=kwargs.pop('source'))
            destination = get_obj(Node, id=kwargs.pop('destination'))
>>>>>>> 958ac465
        obj = link_class[obj_type](
            source_id=source.id,
            destination_id=destination.id,
            source=source,
            destination=destination,
            **kwargs
        )
    else:
        obj = object_class[obj_type](**kwargs)
    db.session.add(obj)
    db.session.commit()
    return obj


class Pool(CustomBase):

    __tablename__ = 'Pool'

    id = Column(Integer, primary_key=True)
    name = Column(String, unique=True)
    description = Column(String)
    nodes = relationship(
        'Node',
        secondary=pool_node_table,
        back_populates='pools'
    )
    links = relationship(
        'Link',
        secondary=pool_link_table,
        back_populates='pools'
    )
    node_name = Column(String)
    node_name_regex = Column(Boolean)
    node_description = Column(String)
    node_description_regex = Column(Boolean)
    node_model = Column(String)
    node_model_regex = Column(Boolean)
    node_location = Column(String)
    node_location_regex = Column(Boolean)
    node_type = Column(String)
    node_type_regex = Column(Boolean)
    node_vendor = Column(String)
    node_vendor_regex = Column(Boolean)
    node_operating_system = Column(String)
    node_operating_system_regex = Column(Boolean)
    node_os_version = Column(String)
    node_os_version_regex = Column(Boolean)
    node_ip_address = Column(String)
    node_ip_address_regex = Column(Boolean)
    node_longitude = Column(String)
    node_longitude_regex = Column(Boolean)
    node_latitude = Column(String)
    node_latitude_regex = Column(Boolean)
    link_name = Column(String)
    link_name_regex = Column(Boolean)
    link_description = Column(String)
    link_description_regex = Column(Boolean)
    link_model = Column(String)
    link_model_regex = Column(Boolean)
    link_location = Column(String)
    link_location_regex = Column(Boolean)
    link_type = Column(String)
    link_type_regex = Column(Boolean)
    link_vendor = Column(String)
    link_vendor_regex = Column(Boolean)
    link_source = Column(String)
    link_source_regex = Column(Boolean)
    link_destination = Column(String)
    link_destination_regex = Column(Boolean)

    @initialize_properties
    def __init__(self, **kwargs):
        self.compute_pool()

    @property
    def properties(self):
        return {p: str(getattr(self, p)) for p in cls_to_properties['Pool']}

    @property
    def serialized(self):
        properties = self.properties
        for prop in ('nodes', 'links'):
            properties[prop] = [obj.properties for obj in getattr(self, prop)]
        return properties

    def compute_pool(self):
        self.nodes = list(filter(self.object_match, Node.query.all()))
        self.links = []
        for link in Link.query.all():
            # source and destination do not belong to a link __dict__, because
            # they are SQLalchemy relationships and not columns
            # we update __dict__ with these properties for the filtering
            # system to include them
            link.__dict__.update({
                'source': link.source,
                'destination': link.destination
            })
            if self.object_match(link):
                self.links.append(link)

    def get_properties(self):
        result = {}
        for p in link_public_properties:
            for property in 'link_{p} link_{p}_regex'.format(p=p).split():
                result[property] = getattr(self, property)
        for p in node_public_properties:
            for property in 'node_{p} node_{p}_regex'.format(p=p).split():
                result[property] = getattr(self, property)
        result['name'], result['description'] = self.name, self.description
        return result

    def object_match(self, obj):
        return all(
            # if the node-regex property is not in the request, the
            # regex box is unticked and we only check that the values
            # are equal.
            str(value) == getattr(self, obj.class_type + '_' + property)
            if not getattr(self, '{}_{}_regex'.format(obj.class_type, property))
            # if it is ticked, we use re.search to check that the value
            # of the node property matches the regular expression.
            else search(getattr(self, obj.class_type + '_' + property), str(value))
            for property, value in obj.__dict__.items()
            # we consider only the properties in the form
            if '{}_{}'.format(obj.class_type, property) in self.__dict__ and
            # providing that the property field in the form is not empty
            # (empty field <==> property ignored)
            getattr(self, obj.class_type + '_' + property)
        )

    def filter_objects(self):
        return {
            'nodes': [node.serialized for node in self.nodes],
            'links': [link.serialized for link in self.links]
        }


def pool_factory(**kwargs):
    pool = get_obj(Pool, name=kwargs['name'])
    if pool:
        for property, value in kwargs.items():
            if property in pool.__dict__:
                setattr(pool, property, value)
    else:
        pool = Pool(**kwargs)
        db.session.add(pool)
    pool.compute_pool()
    db.session.commit()
    return pool


default_pools = (
    {'name': 'All objects'},
    {'name': 'Nodes only', 'link_name': '^$', 'link_name_regex': True},
    {'name': 'Links only', 'node_name': '^$', 'node_name_regex': True}
)


@integrity_rollback
def create_default_pools():
    for pool in default_pools:
        pool_factory(**pool)<|MERGE_RESOLUTION|>--- conflicted
+++ resolved
@@ -431,17 +431,12 @@
             if property in obj.__dict__:
                 setattr(obj, property, value)
     elif obj_type in link_class:
-<<<<<<< HEAD
-        source = get_obj(Node, id=kwargs.pop('source'))
-        destination = get_obj(Node, id=kwargs.pop('destination'))
-=======
         if 'import' in kwargs:
             source = get_obj(Node, name=kwargs.pop('source'))
             destination = get_obj(Node, name=kwargs.pop('destination'))
         else:
             source = get_obj(Node, id=kwargs.pop('source'))
             destination = get_obj(Node, id=kwargs.pop('destination'))
->>>>>>> 958ac465
         obj = link_class[obj_type](
             source_id=source.id,
             destination_id=destination.id,
