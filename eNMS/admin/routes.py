from datetime import datetime
from flask import (
    abort,
    current_app as app,
    redirect,
    render_template,
    request,
    url_for
)
from flask_login import current_user, login_user, logout_user
from ipaddress import IPv4Network
from json import loads
from ldap3 import Connection, NTLM, SUBTREE
from ldap3.core.exceptions import LDAPBindError
from os import listdir
from requests import get as rest_get
from requests.exceptions import ConnectionError

from eNMS.main import db, ldap_client, tacacs_client, USE_LDAP, USE_TACACS
from eNMS.admin import bp
from eNMS.admin.forms import (
    AddInstance,
    AddUser,
    AdministrationForm,
    LogsForm,
    LoginForm,
    MigrationsForm
)
from eNMS.admin.helpers import migrate_export, migrate_import
from eNMS.base.helpers import (
    fetch_all,
    get,
    get_one,
    post,
    factory,
    fetch,
    serialize
)
from eNMS.base.properties import (
    instance_public_properties,
    user_public_properties
)


@get(bp, '/user_management', 'View')
def user_management():
    return dict(
        fields=user_public_properties,
        users=serialize('User'),
        form=AddUser(request.form)
    )


@get(bp, '/administration', 'View')
def administration():
    return dict(
        form=AdministrationForm(request.form),
        parameters=get_one('Parameters').serialized
    )


@get(bp, '/database', 'View')
def database():
    return dict(
        logs_form=LogsForm(request.form),
        migrations_form=MigrationsForm(request.form),
        folders=listdir(app.path / 'migrations')
    )


@get(bp, '/instance_management', 'View')
def instance_management():
    return dict(
        fields=instance_public_properties,
        instances=serialize('Instance'),
        form=AddInstance(request.form)
    )


@bp.route('/login', methods=['GET', 'POST'])
def login():
    if request.method == 'POST':
        name, password = request.form['name'], request.form['password']
        if request.form['authentication_method'] == 'Local User':
            user = fetch('User', name=name)
<<<<<<< HEAD
            if not user or password != user.password:
                abort(403)
            else:
=======
            if user and password == user.password:
>>>>>>> 67fbfd08
                login_user(user)
                return redirect(url_for('base_blueprint.dashboard'))
        elif request.form['authentication_method'] == 'LDAP':
            try:
                with Connection(
                    ldap_client,
                    user=f'{app.config["LDAP_USERDN"]}\\{name}',
                    password=password,
                    auto_bind=True,
                    authentication=NTLM
                ) as connection:
                    connection.search(
                        app.config['LDAP_BASEDN'],
                        f'(&(objectClass=person)(samaccountname={name}))',
                        search_scope=SUBTREE,
                        get_operational_attributes=True,
                        attributes=['cn', 'memberOf', 'mail']
                    )
                    json_response = loads(
                        connection.response_to_json()
                    )['entries'][0]
                    if not json_response:
                        abort(403)
                    user = {
                        'name': name,
                        'password': password,
                        'email': json_response['attributes'].get('mail', '')
                    }
                    if any(
                        app.config['LDAP_ADMIN_GROUP'] in s
                        for s in json_response['attributes']['memberOf']
                    ):
                        user['permissions'] = ['Admin']
                    new_user = factory('User', **user)
                    login_user(new_user)
                    return redirect(url_for('base_blueprint.dashboard'))
            except LDAPBindError:
                abort(403)
        elif request.form['authentication_method'] == 'TACACS':
            if tacacs_client.authenticate(name, password).valid:
                user = factory('User', **{'name': name, 'password': password})
                login_user(user)
                return redirect(url_for('base_blueprint.dashboard'))
            else:
                abort(403)
        else:
            abort(403)
    if not current_user.is_authenticated:
        login_form = LoginForm(request.form)
        authentication_methods = [('Local User',) * 2]
        if USE_LDAP:
            authentication_methods.append(('LDAP',) * 2)
        if USE_TACACS:
            authentication_methods.append(('TACACS',) * 2)
        login_form.authentication_method.choices = authentication_methods
        return render_template('login.html', login_form=login_form)
    return redirect(url_for('base_blueprint.dashboard'))


@get(bp, '/logout')
def logout():
    logout_user()
    return redirect(url_for('admin_blueprint.login'))


@post(bp, '/save_parameters', 'Admin')
def save_parameters():
    parameters = get_one('Parameters')
    parameters.update(**request.form)
    parameters.trigger_active_parameters(app)
    db.session.commit()
    return True


@post(bp, '/scan_cluster', 'Admin')
def scan_cluster():
    parameters = get_one('Parameters')
    protocol = parameters.cluster_scan_protocol
    for ip_address in IPv4Network(parameters.cluster_scan_subnet):
        try:
            instance = rest_get(
                f'{protocol}://{ip_address}/rest/is_alive',
                timeout=parameters.cluster_scan_timeout
            ).json()
            if app.config['CLUSTER_ID'] != instance.pop('cluster_id'):
                continue
            factory('Instance', **{
                **instance,
                **{'ip_address': str(ip_address)}
            })
        except ConnectionError:
            continue
    db.session.commit()
    return True


@post(bp, '/get_cluster_status', 'View')
def get_cluster_status():
    instances = fetch_all('Instance')
    return {
        attr: [getattr(instance, attr) for instance in instances]
        for attr in ('status', 'cpu_load')
    }


@post(bp, '/clear_logs', 'Admin')
def clear_logs():
    clear_date = datetime.strptime(
        request.form['clear_logs_date'],
        '%d/%m/%Y %H:%M:%S'
    )
    for job in fetch_all('Job'):
        job.logs = {
            date: log for date, log in job.logs.items()
            if datetime.strptime(date, '%Y-%m-%d-%H:%M:%S.%f') > clear_date
        }
    db.session.commit()
    return True


@post(bp, '/reset_status', 'Admin')
def reset_status():
    for job in fetch_all('Job'):
        job.status = 'Idle'
    db.session.commit()
    return True


@post(bp, '/migration_<direction>', 'Admin')
def migration(direction):
    return {
        'import': migrate_import,
        'export': migrate_export
    }[direction](app.path, request.form)<|MERGE_RESOLUTION|>--- conflicted
+++ resolved
@@ -83,13 +83,7 @@
         name, password = request.form['name'], request.form['password']
         if request.form['authentication_method'] == 'Local User':
             user = fetch('User', name=name)
-<<<<<<< HEAD
-            if not user or password != user.password:
-                abort(403)
-            else:
-=======
             if user and password == user.password:
->>>>>>> 67fbfd08
                 login_user(user)
                 return redirect(url_for('base_blueprint.dashboard'))
         elif request.form['authentication_method'] == 'LDAP':
