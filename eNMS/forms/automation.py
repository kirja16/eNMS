--- conflicted
+++ resolved
@@ -73,14 +73,13 @@
         "Iteration Devices Property",
         choices=(("name", "Name"), ("ip_address", "IP address")),
     )
-<<<<<<< HEAD
     result_postprocessing = StringField(
         type="code", widget=TextArea(), render_kw={"rows": 8}
-=======
-    result_postprocessing = CodeField(widget=TextArea(), render_kw={"rows": 8})
-    log_level = NoValidationSelectField(
-        "Logging", choices=((0, "Disable logging"), *enumerate(app.log_levels, 1)),
->>>>>>> e5406fe9
+    )
+    log_level = SelectField(
+        "Logging",
+        choices=((0, "Disable logging"), *enumerate(app.log_levels, 1)),
+        validation=False,
     )
     multiprocessing = BooleanField("Multiprocessing")
     max_processes = IntegerField("Maximum number of processes", default=15)
