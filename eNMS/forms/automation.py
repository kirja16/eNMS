--- conflicted
+++ resolved
@@ -24,14 +24,8 @@
     query_property_type = SelectField(
         "Query Property Type", choices=(("name", "Name"), ("ip_address", "IP address"))
     )
-<<<<<<< HEAD
     devices = MultipleInstanceField("Devices", instance_type="device")
     pools = MultipleInstanceField("Pools", instance_type="pool")
-    workflows = MultipleInstanceField("Workflows", instance_type="workflow")
-=======
-    devices = MultipleInstanceField("Devices", instance_type="Device")
-    pools = MultipleInstanceField("Pools", instance_type="Pool")
->>>>>>> 843b3a1e
     waiting_time = IntegerField("Waiting time (in seconds)", default=0)
     send_notification = BooleanField("Send a notification")
     send_notification_method = SelectField(
