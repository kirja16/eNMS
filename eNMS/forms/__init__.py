--- conflicted
+++ resolved
@@ -15,11 +15,6 @@
     StringField,
 )
 from eNMS.models import property_types, relationships
-<<<<<<< HEAD
-=======
-from eNMS.properties import field_conversion, private_properties, property_names
-
->>>>>>> 854ebf58
 
 form_actions = {}
 form_classes = {}
@@ -40,7 +35,6 @@
         for field_name, field in attrs.items():
             if not isinstance(field, UnboundField):
                 continue
-<<<<<<< HEAD
             field_type = field.kwargs.pop("type", None)
             if not field_type:
                 field_type = field.field_class.type
@@ -48,29 +42,13 @@
                 "type": field_type,
                 "model": field.kwargs.pop("model", None),
             }
-        app.property_names.update(
-            {
-                field_name: field.args[0]
-                for field_name, field in attrs.items()
-                if isinstance(field, UnboundField)
-                and field.args
-                and isinstance(field.args[0], str)
-            }
-        )
-=======
-            if field.field_class in field_types:
-                properties[field_name] = {
-                    "type": field_types[field.field_class],
-                    "model": field.kwargs.pop("model", None),
-                }
             if field.args and isinstance(field.args[0], str):
-                property_names[field_name] = field.args[0]
+                app.property_names[field_name] = field.args[0]
             if (
                 issubclass(field.field_class, PasswordField)
-                and field_name not in private_properties
+                and field_name not in db.private_properties
             ):
-                private_properties.append(field_name)
->>>>>>> 854ebf58
+                db.private_properties.append(field_name)
         form_properties[form_type].update(properties)
         for property, value in properties.items():
             if property not in property_types and value["type"] != "field-list":
