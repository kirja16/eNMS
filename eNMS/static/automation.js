/*
global
action: true
CodeMirror: false
currentPath: true
diffview: false
JSONEditor: false
jsPanel: false
page: false
serviceTypes: false
workflow: true
*/

import {
  call,
  cantorPairing,
  createPanel,
  fCall,
  notify,
  showPanel,
  showTypePanel,
} from "./base.js";
import { initTable, tables } from "./table.js";
import {
  currentRuntime,
  displayWorkflow,
  getServiceState,
} from "./workflow.js";

let automation = (window.eNMS.automation = {});
export let arrowHistory = [""];
export let arrowPointer = -1;

automation.openServicePanel = function() {
  showTypePanel($("#service-type").val());
};

automation.compare = function(type) {
  const v1 = $("input[name=v1]:checked").val();
  const v2 = $("input[name=v2]:checked").val();
  if (v1 && v2) {
    const cantorId = cantorPairing(parseInt(v1), parseInt(v2));
    createPanel("compare", `Compare ${type}s`, cantorId, () => {
      call(`/compare/${type}/${v1}/${v2}`, (result) => {
        $(`#content-${cantorId}`).append(
          diffview.buildView({
            baseTextLines: result.first,
            newTextLines: result.second,
            opcodes: result.opcodes,
            baseTextName: "V1",
            newTextName: "V2",
            contextSize: null,
            viewType: 0,
          })
        );
      });
    });
  } else {
    notify("Select two versions to compare first.", "error", 5);
  }
};

function buildLinks(result, id) {
  const base = `get_result("${result.service_name}"`;
  const link = result.device_name
    ? [`Per-device result`, `${base}, device=device.name)`]
    : ["Top-level result", `${base})`];
  return `
    <div class="modal-body">
      <table
        class="table table-bordered dt-responsive nowrap"
        cellspacing="0"
        width="100%"
      >
        <tbody>
          <tr>
            <td style="text-align: center; vertical-align: middle;">
              ${link[0]}
            </td>
            <td>
              <div class="input-group" style="width: 800px">
                <input id="link-${id}" type="text" class="form-control"
                value='${link[1]}'><span class="input-group-btn">
                <button class="btn btn-default"
                onclick="eNMS.base.copyToClipboard('link-${id}', true)"
                type="button"><span class="glyphicon glyphicon-copy"></span>
                </button>
                </span>
              </div>
            </td>
          </tr>
        </tbody>
      </table>
    </div>`;
}

automation.copyClipboard = function(elementId, result) {
  const target = document.getElementById(elementId);
  if (!$(`#tooltip-${elementId}`).length) {
    jsPanel.tooltip.create({
      id: `tooltip-${elementId}`,
      content: buildLinks(result, elementId),
      contentSize: "auto",
      connector: true,
      delay: 0,
      header: false,
      mode: "sticky",
      position: {
        my: "right-top",
        at: "left-bottom",
      },
      target: target,
      ttipEvent: "click",
      theme: "light",
    });
  }
  target.click();
};

automation.showResult = function(id) {
  createPanel("result", "Result", id, function() {
    call(`/get_result/${id}`, (result) => {
      const jsonResult = result;
      const options = {
        mode: "view",
        modes: ["code", "view"],
        onModeChange: function(newMode) {
          editor.set(newMode == "code" ? result : jsonResult);
        },
        onEvent(node, event) {
          if (event.type === "click") {
            let path = node.path.map((key) =>
              typeof key == "string" ? `"${key}"` : key
            );
            $(`#result-path-${id}`).val(`results[${path.join("][")}]`);
          }
        },
      };
      let editor = new JSONEditor(
        document.getElementById(`content-${id}`),
        options,
        jsonResult
      );
      document.querySelectorAll(".jsoneditor-string").forEach((el) => {
        el.innerText = el.innerText.replace(/(?:\\n)/g, "\n");
      });
    });
  });
};

export const showRuntimePanel = (automation.showRuntimePanel = function(
  type,
  service,
  runtime,
  displayTable
) {
  const displayFunction =
    type == "logs"
      ? displayLogs
      : service.type == "workflow" && !displayTable
      ? displayResultsTree
      : displayResultsTable;
  const panelType =
    type == "logs"
      ? "logs"
      : service.type == "workflow" && !displayTable
      ? "tree"
      : "result_table";
  const panelId = `${panelType}-${service.id}`;
  call(`/get_runtimes/${type}/${service.id}`, (runtimes) => {
    if (!runtime && !runtimes.length) {
      return notify(`No ${type} yet.`, "error", 5);
    }
    createPanel(panelType, `${type} - ${service.name}`, panelId, function() {
      $(`#runtimes-${panelId}`).empty();
      runtimes.forEach((runtime) => {
        $(`#runtimes-${panelId}`).append(
          $("<option></option>")
            .attr("value", runtime[0])
            .text(runtime[1])
        );
      });
      if (!runtime || runtime == "normal") {
        runtime = runtimes[runtimes.length - 1][0];
      }
      $(`#runtimes-${panelId}`)
        .val(runtime)
        .selectpicker("refresh");
      $(`#runtimes-${panelId}`).on("change", function() {
        displayFunction(service, this.value, true);
      });
      displayFunction(service, runtime);
    });
  });
});

function displayLogs(service, runtime, change) {
  const content = document.getElementById(`content-logs-${service.id}`);
  let editor;
  if (change) {
    editor = $(`#content-logs-${service.id}`).data("CodeMirrorInstance");
    editor.setValue("");
  } else {
    // eslint-disable-next-line new-cap
    editor = CodeMirror(content, {
      lineWrapping: true,
      lineNumbers: true,
      readOnly: true,
      theme: "cobalt",
      mode: "logs",
      extraKeys: { "Ctrl-F": "findPersistent" },
      scrollbarStyle: "overlay",
    });
    $(`#content-logs-${service.id}`).data("CodeMirrorInstance", editor);
    editor.setSize("100%", "100%");
  }
  $(`#runtimes-logs-${service.id}`).on("change", function() {
    refreshLogs(service, this.value, editor);
  });
  refreshLogs(service, runtime, editor, true);
}

function displayResultsTree(service, runtime) {
  call(`/get_workflow_results/${service.id}/${runtime}`, function(data) {
    $(`#result-tree-tree-${service.id}`)
      .jstree("destroy")
      .empty();
    let tree = $(`#result-tree-tree-${service.id}`).jstree({
      core: {
        animation: 100,
        themes: { stripes: true },
        data: data,
      },
      plugins: ["html_row", "types", "wholerow"],
      types: {
        default: {
          icon: "glyphicon glyphicon-file",
        },
        workflow: {
          icon: "fa fa-sitemap",
        },
      },
      html_row: {
        default: function(el, node) {
          if (!node) return;
          const data = JSON.stringify(node.data.properties);
          let progressSummary;
          if (node.data.progress) {
            progressSummary = `
              <div style="position: absolute; top: 0px; right: 200px">
                <span style="color: #32cd32">${
                  node.data.progress.success
                } passed</span> -
                <span style="color: #FF6666">${
                  node.data.progress.failure
                } failed</span>
              </div>
            `;
          } else {
            progressSummary = "";
          }
          $(el).find("a").append(`
            ${progressSummary}
            <div style="position: absolute; top: 0px; right: 50px">
              <button type="button"
                class="btn btn-xs btn-primary"
                onclick='eNMS.automation.showRuntimePanel(
                  "logs", ${data}, "${runtime}"
                )'><span class="glyphicon glyphicon-list"></span>
              </button>
              <button type="button"
                class="btn btn-xs btn-primary"
                onclick='eNMS.automation.showRuntimePanel(
                  "results", ${data}, "${runtime}", true
                )'>
                <span class="glyphicon glyphicon-list-alt"></span>
              </button>
            </div>
          `);
        },
      },
    });
    tree.bind("loaded.jstree", function() {
      tree.jstree("open_all");
    });
    tree.unbind("dblclick.jstree").bind("dblclick.jstree", function(event) {
      const service = tree.jstree().get_node(event.target);
      showRuntimePanel("results", service.data.properties, runtime, true);
    });
  });
}

function displayResultsTable(service, runtime) {
  $("#result_table").remove();
  $(`#runtimes-result-${service.id}`).on("change", function() {
    tables[`result-${service.id}`].ajax.reload(null, false);
  });
  initTable(
    "result",
    service,
    runtime || currentRuntime,
    `result_table-${service.id}`
  );
}

function refreshLogs(service, runtime, editor, first, wasRefreshed) {
  if (!$(`#runtimes-logs-${service.id}`).length) return;
  call(`/get_service_logs/${service.id}/${runtime}`, function(result) {
    editor.setValue(result.logs);
    editor.setCursor(editor.lineCount(), 0);
    if (first || result.refresh) {
      setTimeout(
        () => refreshLogs(service, runtime, editor, false, result.refresh),
        1000
      );
    } else if (wasRefreshed) {
      $(`#runtime-logs-${service.id}`).remove();
      showRuntimePanel("results", service, runtime);
    }
  });
}

export const normalRun = (automation.normalRun = function(id) {
  call(`/run_service/${id}`, function(result) {
    runLogic(result);
  });
});

<<<<<<< HEAD
export function parameterizedRun(type, id) {
  fCall("/run_service", `edit-${type}-form-${id}`, function(result) {
=======
// eslint-disable-next-line
function parameterizedRun(type, id) {
  fCall(`/run_service/${id}`, `#edit-${type}-form-${id}`, function(result) {
>>>>>>> 1553506c
    $(`#${type}-${id}`).remove();
    runLogic(result);
  });
}

export function runLogic(result) {
  showRuntimePanel("logs", result.service, result.runtime);
  notify(`Service '${result.service.name}' started.`, "success", 5);
  if (page == "workflow_builder" && workflow) {
    if (result.service.id != workflow.id) {
      getServiceState(result.service.id, true);
    }
  }
  $(`#${result.service.type}-${result.service.id}`).remove();
}

automation.exportService = function(id) {
  call(`/export_service/${id}`, () => {
    notify("Export successful.", "success", 5);
  });
};

automation.pauseTask = function(id) {
  call(`/task_action/pause/${id}`, function(result) {
    $(`#pause-resume-${id}`)
      .attr("onclick", `eNMS.automation.resumeTask('${id}')`)
      .text("Resume");
    notify("Task paused.", "success", 5);
  });
};

automation.resumeTask = function(id) {
  call(`/task_action/resume/${id}`, function() {
    $(`#pause-resume-${id}`)
      .attr("onclick", `eNMS.automation.pauseTask('${id}')`)
      .text("Pause");
    notify("Task resumed.", "success", 5);
  });
};

export const switchToWorkflow = (automation.switchToWorkflow = function(
  path,
  arrow
) {
  if (typeof path === "undefined") return;
  if (path.toString().includes(">")) {
    $("#up-arrow").removeClass("disabled");
  } else {
    $("#up-arrow").addClass("disabled");
  }
  if (typeof currentPath != "undefined") currentPath = path;
  if (!arrow) {
    arrowPointer++;
    arrowHistory.splice(arrowPointer, 9e9, path);
  } else {
    arrowPointer += arrow == "right" ? 1 : -1;
  }
  if (arrowHistory.length >= 1 && arrowPointer !== 0) {
    $("#left-arrow").removeClass("disabled");
  } else {
    $("#left-arrow").addClass("disabled");
  }
  if (arrowPointer < arrowHistory.length - 1) {
    $("#right-arrow").removeClass("disabled");
  } else {
    $("#right-arrow").addClass("disabled");
  }
  if (page == "workflow_builder") {
    call(`/get_service_state/${path}/latest`, function(result) {
      workflow = result.service;
      displayWorkflow(result);
    });
  } else {
    $("#workflow-filtering").val(path);
    if (tables["service"]) tables["service"].ajax.reload(null, false);
  }
});

automation.field = function(name, type, id) {
  const fieldId = id ? `${type}-${name}-${id}` : `${type}-${name}`;
  return $(`#${fieldId}`);
};

automation.displayCalendar = function(calendarType) {
  showPanel("calendar", calendarType, () => {
    call(`/calendar_init/${calendarType}`, function(tasks) {
      let events = [];
      for (const [name, properties] of Object.entries(tasks)) {
        if (properties.service === undefined) continue;
        events.push({
          title: name,
          id: properties.id,
          description: properties.description,
          start: new Date(...properties.start),
          runtime: properties.runtime,
          service: properties.service,
        });
      }
      $("#calendar").fullCalendar({
        height: 600,
        header: {
          left: "prev,next today",
          center: "title",
          right: "month,agendaWeek,agendaDay,listMonth",
        },
        selectable: true,
        selectHelper: true,
        eventClick: function(e) {
          if (calendarType == "task") {
            showTypePanel("task", e.id);
          } else {
            showRuntimePanel("results", e.service, e.runtime);
          }
        },
        editable: true,
        events: events,
      });
    });
  });
};

automation.schedulerAction = function(action) {
  call(`/scheduler_action/${action}`, function() {
    notify(`Scheduler ${action}d.`, "success", 5);
  });
};

Object.assign(action, {
  Edit: (service) => showTypePanel(service.type, service.id),
  Duplicate: (service) => showTypePanel(service.type, service.id, "duplicate"),
  Run: (service) => normalRun(service.id),
  "Parameterized Run": (service) =>
    showTypePanel(service.type, service.id, "run"),
  Results: (service) => showRuntimePanel("results", service),
  Backward: () => switchToWorkflow(arrowHistory[arrowPointer - 1], "left"),
  Forward: () => switchToWorkflow(arrowHistory[arrowPointer + 1], "right"),
});

export function loadServiceTypes() {
  $("#service-type").selectpicker({ liveSearch: true });
  for (const [serviceType, serviceName] of Object.entries(serviceTypes)) {
    $("#service-type").append(new Option(serviceName, serviceType));
  }
  $("#service-type").selectpicker("refresh");
}<|MERGE_RESOLUTION|>--- conflicted
+++ resolved
@@ -326,14 +326,8 @@
   });
 });
 
-<<<<<<< HEAD
 export function parameterizedRun(type, id) {
-  fCall("/run_service", `edit-${type}-form-${id}`, function(result) {
-=======
-// eslint-disable-next-line
-function parameterizedRun(type, id) {
-  fCall(`/run_service/${id}`, `#edit-${type}-form-${id}`, function(result) {
->>>>>>> 1553506c
+  fCall(`/run_service/${id}`, `edit-${type}-form-${id}`, function(result) {
     $(`#${type}-${id}`).remove();
     runLogic(result);
   });
