<<<<<<< HEAD
/*
global
CodeMirror: false
*/

(function (CodeMirror) {
  "use strict";

  CodeMirror.defineMode("logs", function () {
    let external = {
      startState: function () {
        return {
          tokenize: function (stream) {
            if (stream.match(/\d{4}-\d{2}-\d{2}\s\d{2}:\d{2}:\d{2}\.\d{6}/)) {
              return "number";
            }
            if (stream.match(/DEVICE.*\s:\s/)) return "comment";
            if (stream.match(/SERVICE.*?\s[-|:]\s/)) return "variable-2";
            if (stream.match(/USER.*?\s-\s/)) return "keyword";
            if (stream.match(/warning/)) return "keyword";
            if (stream.match(/debug|info/)) return "string";
            if (stream.match(/error|critical/)) return "error";
            stream.next();
          },
        };
      },
      token: function (stream, state) {
        return state.tokenize(stream, state);
      },
    };
    return external;
  });

  CodeMirror.defineMode("network", function () {
    let external = {
      startState: function () {
        return {
          tokenize: function (stream) {
            if (stream.match(/no shutdown/i)) return "string";
            if (stream.match(/shutdown/i)) return "error";
            if (stream.match(/\s{30}\**/i)) return "keyword";
            if (
              stream.match(/^(?!.*\.$)((1?\d?\d|25[0-5]|2[0-4]\d)(\.|\/\d{2}|$)){4}/) ||
              stream.match(/^[0-9a-f]{1,2}([.:-])(?:[0-9a-f]{1,2}\1){4}[0-9a-f]{1,2}$/)
            ) {
              return "variable-2";
            }
            stream.next();
          },
        };
      },
      token: function (stream, state) {
        return state.tokenize(stream, state);
      },
    };
    return external;
  });
})(CodeMirror);
=======
/*
global
CodeMirror: false
*/

(function(CodeMirror) {
  "use strict";

  CodeMirror.defineMode("logs", function() {
    let external = {
      startState: function() {
        return {
          tokenize: function(stream) {
            if (stream.match(/\d{4}-\d{2}-\d{2}\s\d{2}:\d{2}:\d{2}\.\d{6}/)) {
              return "number";
            }
            if (stream.match(/DEVICE.*\s-\s/)) return "comment";
            if (stream.match(/SERVICE.*?\s[-|:]\s/)) return "variable-2";
            if (stream.match(/USER.*?\s-\s/)) return "keyword";
            if (stream.match(/warning/)) return "keyword";
            if (stream.match(/debug|info/)) return "string";
            if (stream.match(/error|critical/)) return "error";
            stream.next();
          },
        };
      },
      token: function(stream, state) {
        return state.tokenize(stream, state);
      },
    };
    return external;
  });

  CodeMirror.defineMode("network", function() {
    let external = {
      startState: function() {
        return {
          tokenize: function(stream) {
            if (stream.match(/no shutdown/i)) return "string";
            if (stream.match(/shutdown/i)) return "error";
            if (stream.match(/\s{30}\**/i)) return "keyword";
            if (
              stream.match(/^(?!.*\.$)((1?\d?\d|25[0-5]|2[0-4]\d)(\.|\/\d{2}|$)){4}/) ||
              stream.match(/^[0-9a-f]{1,2}([.:-])(?:[0-9a-f]{1,2}\1){4}[0-9a-f]{1,2}$/)
            ) {
              return "variable-2";
            }
            stream.next();
          },
        };
      },
      token: function(stream, state) {
        return state.tokenize(stream, state);
      },
    };
    return external;
  });
})(CodeMirror);
>>>>>>> 3212229e
<|MERGE_RESOLUTION|>--- conflicted
+++ resolved
@@ -1,4 +1,3 @@
-<<<<<<< HEAD
 /*
 global
 CodeMirror: false
@@ -15,7 +14,7 @@
             if (stream.match(/\d{4}-\d{2}-\d{2}\s\d{2}:\d{2}:\d{2}\.\d{6}/)) {
               return "number";
             }
-            if (stream.match(/DEVICE.*\s:\s/)) return "comment";
+            if (stream.match(/DEVICE.*\s-\s/)) return "comment";
             if (stream.match(/SERVICE.*?\s[-|:]\s/)) return "variable-2";
             if (stream.match(/USER.*?\s-\s/)) return "keyword";
             if (stream.match(/warning/)) return "keyword";
@@ -56,64 +55,4 @@
     };
     return external;
   });
-})(CodeMirror);
-=======
-/*
-global
-CodeMirror: false
-*/
-
-(function(CodeMirror) {
-  "use strict";
-
-  CodeMirror.defineMode("logs", function() {
-    let external = {
-      startState: function() {
-        return {
-          tokenize: function(stream) {
-            if (stream.match(/\d{4}-\d{2}-\d{2}\s\d{2}:\d{2}:\d{2}\.\d{6}/)) {
-              return "number";
-            }
-            if (stream.match(/DEVICE.*\s-\s/)) return "comment";
-            if (stream.match(/SERVICE.*?\s[-|:]\s/)) return "variable-2";
-            if (stream.match(/USER.*?\s-\s/)) return "keyword";
-            if (stream.match(/warning/)) return "keyword";
-            if (stream.match(/debug|info/)) return "string";
-            if (stream.match(/error|critical/)) return "error";
-            stream.next();
-          },
-        };
-      },
-      token: function(stream, state) {
-        return state.tokenize(stream, state);
-      },
-    };
-    return external;
-  });
-
-  CodeMirror.defineMode("network", function() {
-    let external = {
-      startState: function() {
-        return {
-          tokenize: function(stream) {
-            if (stream.match(/no shutdown/i)) return "string";
-            if (stream.match(/shutdown/i)) return "error";
-            if (stream.match(/\s{30}\**/i)) return "keyword";
-            if (
-              stream.match(/^(?!.*\.$)((1?\d?\d|25[0-5]|2[0-4]\d)(\.|\/\d{2}|$)){4}/) ||
-              stream.match(/^[0-9a-f]{1,2}([.:-])(?:[0-9a-f]{1,2}\1){4}[0-9a-f]{1,2}$/)
-            ) {
-              return "variable-2";
-            }
-            stream.next();
-          },
-        };
-      },
-      token: function(stream, state) {
-        return state.tokenize(stream, state);
-      },
-    };
-    return external;
-  });
-})(CodeMirror);
->>>>>>> 3212229e
+})(CodeMirror);