--- conflicted
+++ resolved
@@ -1,1637 +1,825 @@
-<<<<<<< HEAD
-body {
-  height: 100%;
-  width: 100%;
-  padding: 0;
-  margin: 0;
-  background: #002240;
-  color: #73879c;
-  font-family: "Helvetica Neue", Roboto, Arial, "Droid Sans", sans-serif;
-  font-size: 13px;
-  font-weight: 400;
-  line-height: 1.471;
-}
-
-.left_column {
-  background: #002240;
-  height: 100%;
-  float: left;
-}
-
-.nav-md .left_column {
-  width: 230px;
-}
-
-.nav-sm .left_column {
-  width: 70px;
-}
-
-.right_column {
-  background: #ffffff;
-  height: 100%;
-  position: absolute;
-  display: flex;
-  flex-flow: column;
-}
-
-.nav-sm .right_column {
-  left: 70px;
-  width: calc(100% - 70px);
-}
-
-.nav-md .right_column {
-  left: 230px;
-  width: calc(100% - 230px);
-}
-
-/* Don't display menu under 800 px */
-@media (max-width: 1000px) {
-  .left_column {
-    width: 0px;
-    display: none;
-  }
-
-  .nav-sm .right_column {
-    left: 0px;
-    width: 100%;
-  }
-
-  .nav-md .right_column {
-    left: 0px;
-    width: 100%;
-  }
-}
-
-.main_frame {
-  background: #ffffff;
-  width: 100%;
-  padding: 10px 17px;
-}
-
-.header {
-  height: 60px;
-  width: 100%;
-}
-
-.x_title h2 {
-  white-space: nowrap;
-  text-overflow: ellipsis;
-}
-
-.nav-sm .hidden-small {
-  visibility: hidden;
-}
-
-.nav-sm .nav.side-menu li a {
-  text-align: center !important;
-  font-weight: 400;
-  font-size: 10px;
-  padding: 10px 5px;
-}
-
-.nav-sm .nav.child_menu li.active,
-.nav-sm .nav.side-menu li.active-sm {
-  border-right: 5px solid #1abb9c;
-}
-
-.nav-sm .nav.side-menu li.active-sm ul ul,
-.nav-sm ul.nav.child_menu ul {
-  position: static;
-  width: 200px;
-  background: 0 0;
-}
-
-.nav-sm > .nav.side-menu > li.active-sm > a {
-  color: #1abb9c !important;
-}
-
-.nav-sm .nav.side-menu li a i.toggle-up {
-  display: none !important;
-}
-
-.nav-sm .menu_section h3,
-.nav-sm .menu_section span.fa,
-.nav-sm .profile {
-  display: none;
-}
-
-.nav-sm .nav.side-menu li a i {
-  font-size: 25px !important;
-  text-align: center;
-  width: 100% !important;
-  margin-bottom: 5px;
-}
-
-.nav-sm ul.nav.child_menu {
-  left: 100%;
-  position: absolute;
-  top: 0;
-  width: 210px;
-  z-index: 4000;
-  background: #3e5367;
-  display: none;
-}
-
-.nav-sm ul.nav.child_menu li {
-  padding: 0 10px;
-}
-
-.nav-sm ul.nav.child_menu li a {
-  text-align: left !important;
-}
-
-.menu_section {
-  margin-bottom: 35px;
-}
-
-.menu_section h3 {
-  padding-left: 15px;
-  color: #fff;
-  text-transform: uppercase;
-  letter-spacing: 0.5px;
-  font-weight: 700;
-  font-size: 11px;
-  margin-bottom: 0;
-  margin-top: 0;
-  text-shadow: 1px 1px #000;
-}
-
-.menu_section > ul {
-  margin-top: 10px;
-}
-
-.main_menu span.fa {
-  float: right;
-  text-align: center;
-  margin-top: 5px;
-  font-size: 10px;
-  min-width: inherit;
-  color: #c4cfda;
-}
-
-.active a span.fa {
-  text-align: right !important;
-  margin-right: 4px;
-}
-
-.nav-sm .menu_section {
-  margin: 0;
-}
-
-.nav-sm li li span.fa {
-  display: inline-block;
-}
-
-.nav_menu {
-  float: left;
-  background: #ededed;
-  border-bottom: 1px solid #d9dee4;
-  margin-bottom: 10px;
-  width: 100%;
-  position: relative;
-}
-
-@media (min-width: 480px) {
-  .nav_menu {
-    position: static;
-  }
-}
-
-/* Change background color upper menu item on hover */
-.top_nav .nav .open > a,
-.top_nav .nav > li > a:hover {
-  background: #d9dee4;
-}
-
-a {
-  color: #5a738e;
-}
-
-.top_nav .navbar-right {
-  margin: 0;
-  width: 70%;
-  float: right;
-}
-
-.top_nav .navbar-right li {
-  display: inline-block;
-  float: right;
-  position: static;
-}
-
-@media (min-width: 480px) {
-  .top_nav .navbar-right li {
-    position: relative;
-  }
-}
-
-.top_nav .dropdown-menu li {
-  width: 100%;
-}
-
-.top_nav .dropdown-menu li a {
-  width: 100%;
-  padding: 12px 20px;
-}
-
-.top_nav li a i {
-  font-size: 15px;
-}
-
-.nav.side-menu > li {
-  position: relative;
-  display: block;
-  cursor: pointer;
-}
-
-.nav.side-menu > li > a {
-  margin-bottom: 6px;
-}
-
-.nav.side-menu > li > a:hover {
-  color: #e3ebf3 !important;
-}
-
-.nav.side-menu > li > a:hover,
-.nav > li > a:focus {
-  text-decoration: none;
-  background: 0 0;
-}
-
-.nav.child_menu {
-  display: none;
-}
-
-.nav.child_menu li.active,
-.nav.child_menu li:hover {
-  background-color: rgba(255, 255, 255, 0.06);
-}
-
-.nav.child_menu li {
-  padding-left: 36px;
-}
-
-.nav-md ul.nav.child_menu li:before {
-  background: #425668;
-  bottom: auto;
-  content: "";
-  height: 8px;
-  left: 23px;
-  margin-top: 15px;
-  position: absolute;
-  right: auto;
-  width: 8px;
-  z-index: 1;
-  border-radius: 50%;
-}
-
-.nav-md ul.nav.child_menu li:after {
-  border-left: 1px solid #425668;
-  bottom: 0;
-  content: "";
-  left: 27px;
-  position: absolute;
-  top: 0;
-}
-
-.nav.top_menu > li > a,
-.nav > li > a {
-  position: relative;
-  display: block;
-}
-
-.nav.child_menu > li > a,
-.nav.side-menu > li > a {
-  color: #e7e7e7;
-  font-weight: 500;
-}
-
-.nav li li.current-page a,
-.nav.child_menu li li a.active,
-.nav.child_menu li li a:hover {
-  color: #fff;
-}
-
-.nav.child_menu li li.active,
-.nav.child_menu li li:hover {
-  background: 0 0;
-}
-
-.nav > li > a {
-  padding: 13px 15px 12px;
-}
-
-.nav.side-menu > li.active,
-.nav.side-menu > li.current-page {
-  border-right: 5px solid #1abb9c;
-}
-
-.nav li.current-page {
-  background: rgba(255, 255, 255, 0.05);
-}
-
-.nav li li li.current-page {
-  background: 0 0;
-}
-
-.navbar-brand,
-.navbar-nav > li > a {
-  color: #ecf0f1 !important;
-  margin-left: 0 !important;
-}
-
-.nav.side-menu > li.active > a {
-  text-shadow: rgba(0, 0, 0, 0.25) 0 -1px 0;
-  background: linear-gradient(#334556, #2c4257), #002240;
-  box-shadow: rgba(0, 0, 0, 0.25) 0 1px 0, inset rgba(255, 255, 255, 0.16) 0 1px 0;
-}
-
-.navbar-brand,
-.navbar-nav > li > a {
-  font-weight: 500;
-  line-height: 32px;
-}
-
-.nav.navbar-nav > li > a {
-  color: #515356 !important;
-}
-
-.nav.top_menu > li > a {
-  padding: 10px 15px;
-  color: #34495e !important;
-}
-
-.nav > li > a:focus,
-.nav > li > a:hover {
-  background-color: transparent;
-}
-
-.toggle {
-  float: left;
-  margin: 0;
-  padding-top: 16px;
-  width: 40px;
-}
-
-.toggle a {
-  padding: 15px 15px 0;
-  margin: 0;
-  cursor: pointer;
-}
-
-.toggle a i {
-  font-size: 26px;
-}
-
-.nav.child_menu > li > a {
-  color: rgba(255, 255, 255, 0.75);
-  font-size: 12px;
-  padding: 9px;
-}
-
-*,
-:after,
-:before {
-  box-sizing: border-box;
-}
-
-h2 {
-  font-size: 18px;
-  font-weight: 400;
-}
-
-.accordion .panel {
-  margin-bottom: 5px;
-  border-radius: 0;
-  border-bottom: 1px solid #efefef;
-}
-
-.accordion .panel-heading {
-  background: #e3ebf3;
-  padding: 13px;
-  width: 100%;
-  display: block;
-}
-
-.accordion .panel:hover {
-  background: #e3ebf3;
-}
-
-.x_title {
-  border-bottom: 2px solid #e6e9ed;
-  padding: 1px 5px 6px;
-}
-
-/* Alerts mechanism */
-ul.msg_list li {
-  background: #f7f7f7;
-  width: 96% !important;
-}
-
-ul.msg_list li a .time {
-  font-style: italic;
-  font-weight: 700;
-  width: 100%;
-  display: inline-block;
-  text-align: center;
-}
-
-.dropdown-menu.msg_list span {
-  white-space: normal;
-}
-
-.dropdown-menu {
-  box-shadow: none;
-  display: none;
-  float: left;
-  font-size: 12px;
-  left: 0;
-  list-style: none;
-  padding: 0;
-  position: absolute;
-  text-shadow: none;
-  top: 100%;
-  z-index: 9998;
-  border: 1px solid #d9dee4;
-  border-top-left-radius: 0;
-  border-top-right-radius: 0;
-}
-
-.dropdown-menu > li > a {
-  color: #5a738e;
-}
-
-.navbar-nav .open .dropdown-menu {
-  position: absolute;
-  background: #fff;
-  margin-top: 0;
-  border: 1px solid #d9dee4;
-  -webkit-box-shadow: none;
-  right: 0;
-  left: auto;
-  width: 220px;
-}
-
-.navbar-nav .open .dropdown-menu.msg_list {
-  width: 300px;
-}
-
-.badge {
-  font-size: 10px;
-  font-weight: 400;
-  line-height: 13px;
-  padding: 2px 6px;
-  position: absolute;
-  left: 32px;
-  top: 4px;
-  background: #35bee7 !important;
-  border: 1px solid #35bee7 !important;
-  color: #fff;
-}
-
-.user-profile img {
-  width: 29px;
-  height: 29px;
-  margin-right: 10px;
-}
-
-.main_menu {
-  padding-top: 5px;
-}
-
-.main_menu .fa {
-  width: 26px;
-  opacity: 0.99;
-  display: inline-block;
-  font-family: FontAwesome;
-  font-style: normal;
-  font-weight: 400;
-  font-size: 18px;
-  -moz-osx-font-smoothing: grayscale;
-}
-
-.btn,
-.buttons,
-.modal-footer .btn + .btn,
-button {
-  margin-bottom: 0px;
-  margin-right: 0px;
-}
-
-.btn-group .btn,
-.btn-group-vertical .btn {
-  margin-bottom: 0;
-  margin-right: 0;
-}
-
-.input-group {
-  margin-bottom: 0px;
-}
-
-/* Form styling */
-.form-control {
-  border-radius: 0;
-  width: 100%;
-}
-
-.form-control-bool {
-  width: 20px;
-  height: 20px;
-  margin-top: 6px !important;
-  margin-left: 15px !important;
-}
-
-.form-horizontal .control-label {
-  padding-top: 8px;
-}
-
-legend {
-  font-size: 18px;
-  color: inherit;
-  padding-bottom: 7px;
-}
-
-.form-horizontal .form-group {
-  margin-right: 0;
-  margin-left: 0;
-}
-
-.form-group {
-  margin-bottom: 10px;
-}
-
-/* Buttons styling */
-
-.btn {
-  border-radius: 3px;
-}
-
-.btn-success {
-  background: #26b99a;
-  border: 1px solid #169f85;
-}
-
-.btn-success:hover {
-  background: #169f85;
-}
-
-.btn-dark {
-  color: #e9edef;
-  background-color: #4b5f71;
-  border-color: #364b5f;
-}
-
-.btn-dark:hover {
-  color: #fff;
-  background-color: #394d5f;
-  border-color: #394d5f;
-}
-
-/* Separator for the right-click menu */
-.divider {
-  border-bottom: 1px solid #ddd;
-  margin: 10px;
-}
-
-.dropdown-menu a {
-  cursor: pointer;
-}
-
-.form-group .btn {
-  margin-bottom: -6px;
-}
-
-.input-group-btn .btn {
-  margin-bottom: 0;
-}
-
-.input-group.date .input-group-addon {
-  border-radius: 0 !important;
-  background-color: #ffff !important;
-}
-
-fieldset {
-  border: none;
-  margin: 0;
-  padding: 0;
-}
-
-.wizard_horizontal ul.wizard_steps {
-  display: table;
-  list-style: none;
-  position: relative;
-  width: 100%;
-  margin: 0 0 20px;
-}
-
-.wizard_horizontal ul.wizard_steps li {
-  display: table-cell;
-  text-align: center;
-}
-
-.wizard_horizontal ul.wizard_steps li a,
-.wizard_horizontal ul.wizard_steps li:hover {
-  display: block;
-  position: relative;
-  -moz-opacity: 1;
-  opacity: 1;
-  color: #666;
-}
-
-.wizard_horizontal ul.wizard_steps li a:before {
-  content: "";
-  position: absolute;
-  height: 4px;
-  background: #ccc;
-  top: 20px;
-  width: 100%;
-  z-index: 4;
-  left: 0;
-}
-
-.wizard_horizontal ul.wizard_steps li a.disabled .step_no {
-  background: #ccc;
-}
-
-.wizard_horizontal ul.wizard_steps li a .step_no {
-  width: 40px;
-  height: 40px;
-  line-height: 40px;
-  border-radius: 100px;
-  display: block;
-  margin: 0 auto 5px;
-  font-size: 16px;
-  text-align: center;
-  position: relative;
-  z-index: 5;
-}
-
-.step_no,
-.wizard_horizontal ul.wizard_steps li a.selected:before {
-  background: #34495e;
-  color: #fff;
-}
-
-.wizard_horizontal ul.wizard_steps li a.done .step_no,
-.wizard_horizontal ul.wizard_steps li a.done:before {
-  background: #1abb9c;
-  color: #fff;
-}
-
-.wizard_horizontal ul.wizard_steps li:first-child a:before {
-  left: 50%;
-}
-
-.wizard_horizontal ul.wizard_steps li:last-child a:before {
-  right: 50%;
-  width: 50%;
-  left: auto;
-}
-
-.progress.progress_sm,
-.progress.progress_sm .progress-bar {
-  height: 10px !important;
-}
-
-.step_no {
-  background: #34495e;
-  color: #fff;
-}
-
-.form_wizard .loader,
-.form_wizard .msgBox {
-  display: none;
-}
-
-.progress-bar-success {
-  background-color: #26b99a;
-}
-
-.progress.progress_sm {
-  border-radius: 0;
-  margin-bottom: 18px;
-}
-
-.progress.vertical.progress_wide {
-  width: 35px;
-}
-
-.fc-state-default {
-  background: #f5f5f5;
-  color: #73879c;
-}
-
-.fc-state-active,
-.fc-state-down {
-  color: #333;
-  background: #ccc;
-}
-
-.dropzone {
-  min-height: 300px;
-  border: 1px solid #e5e5e5;
-}
-
-.dropdown-submenu > .dropdown-menu {
-  left: 100%;
-  top: auto;
-  transform: translate(0, -60%);
-}
-
-.caret-right {
-  float: right;
-  display: inline-block;
-  width: 0;
-  height: 0;
-  margin-left: 2px;
-  vertical-align: middle;
-  border-left: 5px solid;
-  border-left-color: #999;
-  border-bottom: 5px solid transparent;
-  border-top: 5px solid transparent;
-  margin-top: 5px;
-  margin-right: -8px;
-}
-
-/* Display of the buttons of the top menu */
-.nav-item {
-  min-width: 100px;
-  display: inline-block;
-  text-align: center;
-}
-
-/* Prevent alertify.js alerts from going off screen */
-.ajs-message {
-  word-wrap: break-word;
-}
-
-/* View
-We cannot use 100% because main_frame is not set to 100%
-80px = 60px (header) + 2*10px (main_frame vertical padding)
-*/
-
-#map {
-  height: calc(100vh - 80px);
-}
-
-/* Cross-browser control alignment in the middle */
-.nav-controls {
-  border-radius: 10px;
-  margin: auto;
-  padding: 7px 7px;
-  margin-bottom: 5px;
-  width: intrinsic;
-  width: -moz-max-content;
-  width: -webkit-max-content;
-}
-
-.glyphicon-center {
-  position: absolute;
-  top: 50%;
-  left: 50%;
-  transform: translate(-50%, -50%);
-}
-
-/* For tooltips positioning with target key */
-.overlay {
-  position: absolute;
-  height: 20%;
-  width: 98%;
-}
-
-/* For context-sensitive help */
-.icon-button {
-  appearance: none;
-  -webkit-appearance: none;
-  -moz-appearance: none;
-  outline: none;
-  border: 0;
-  background: transparent;
-}
-=======
-body {
-  height: 100%;
-  width: 100%;
-  padding: 0;
-  margin: 0;
-  background: #002240;
-  color: #73879c;
-  font-family: "Helvetica Neue", Roboto, Arial, "Droid Sans", sans-serif;
-  font-size: 13px;
-  font-weight: 400;
-  line-height: 1.471;
-}
-
-.left_column {
-  background: #002240;
-  height: 100%;
-  float: left;
-}
-
-.nav-md .left_column {
-  width: 230px;
-}
-
-.nav-sm .left_column {
-  width: 70px;
-}
-
-.right_column {
-  background: #ffffff;
-  height: 100%;
-  position: absolute;
-  display: flex;
-  flex-flow: column;
-}
-
-.nav-sm .right_column {
-  left: 70px;
-  width: calc(100% - 70px);
-}
-
-.nav-md .right_column {
-  left: 230px;
-  width: calc(100% - 230px);
-}
-
-/* Don't display menu under 800 px */
-@media (max-width: 1000px) {
-  .left_column {
-    width: 0px;
-    display: none;
-  }
-
-  .nav-sm .right_column {
-    left: 0px;
-    width: 100%;
-  }
-
-  .nav-md .right_column {
-    left: 0px;
-    width: 100%;
-  }
-}
-
-.main_frame {
-  background: #ffffff;
-  width: 100%;
-  padding: 10px 17px;
-}
-
-.header {
-  height: 60px;
-  width: 100%;
-}
-
-.x_title h2 {
-  white-space: nowrap;
-  text-overflow: ellipsis;
-}
-
-.nav-sm .hidden-small {
-  visibility: hidden;
-}
-
-.nav-sm .nav.side-menu li a {
-  text-align: center !important;
-  font-weight: 400;
-  font-size: 10px;
-  padding: 10px 5px;
-}
-
-.nav-sm .nav.child_menu li.active,
-.nav-sm .nav.side-menu li.active-sm {
-  border-right: 5px solid #1abb9c;
-}
-
-.nav-sm .nav.side-menu li.active-sm ul ul,
-.nav-sm ul.nav.child_menu ul {
-  position: static;
-  width: 200px;
-  background: 0 0;
-}
-
-.nav-sm > .nav.side-menu > li.active-sm > a {
-  color: #1abb9c !important;
-}
-
-.nav-sm .nav.side-menu li a i.toggle-up {
-  display: none !important;
-}
-
-.nav-sm .menu_section h3,
-.nav-sm .menu_section span.fa,
-.nav-sm .profile {
-  display: none;
-}
-
-.nav-sm .nav.side-menu li a i {
-  font-size: 25px !important;
-  text-align: center;
-  width: 100% !important;
-  margin-bottom: 5px;
-}
-
-.nav-sm ul.nav.child_menu {
-  left: 100%;
-  position: absolute;
-  top: 0;
-  width: 210px;
-  z-index: 4000;
-  background: #3e5367;
-  display: none;
-}
-
-.nav-sm ul.nav.child_menu li {
-  padding: 0 10px;
-}
-
-.nav-sm ul.nav.child_menu li a {
-  text-align: left !important;
-}
-
-.menu_section {
-  margin-bottom: 35px;
-}
-
-.menu_section h3 {
-  padding-left: 15px;
-  color: #fff;
-  text-transform: uppercase;
-  letter-spacing: 0.5px;
-  font-weight: 700;
-  font-size: 11px;
-  margin-bottom: 0;
-  margin-top: 0;
-  text-shadow: 1px 1px #000;
-}
-
-.menu_section > ul {
-  margin-top: 10px;
-}
-
-.main_menu span.fa {
-  float: right;
-  text-align: center;
-  margin-top: 5px;
-  font-size: 10px;
-  min-width: inherit;
-  color: #c4cfda;
-}
-
-.active a span.fa {
-  text-align: right !important;
-  margin-right: 4px;
-}
-
-.nav-sm .menu_section {
-  margin: 0;
-}
-
-.nav-sm li li span.fa {
-  display: inline-block;
-}
-
-.nav_menu {
-  float: left;
-  background: #ededed;
-  border-bottom: 1px solid #d9dee4;
-  margin-bottom: 10px;
-  width: 100%;
-  position: relative;
-}
-
-@media (min-width: 480px) {
-  .nav_menu {
-    position: static;
-  }
-}
-
-/* Change background color upper menu item on hover */
-.top_nav .nav .open > a,
-.top_nav .nav > li > a:hover {
-  background: #d9dee4;
-}
-
-a {
-  color: #5a738e;
-}
-
-.top_nav .navbar-right {
-  margin: 0;
-  width: 70%;
-  float: right;
-}
-
-.top_nav .navbar-right li {
-  display: inline-block;
-  float: right;
-  position: static;
-}
-
-@media (min-width: 480px) {
-  .top_nav .navbar-right li {
-    position: relative;
-  }
-}
-
-.top_nav .dropdown-menu li {
-  width: 100%;
-}
-
-.top_nav .dropdown-menu li a {
-  width: 100%;
-  padding: 12px 20px;
-}
-
-.top_nav li a i {
-  font-size: 15px;
-}
-
-.nav.side-menu > li {
-  position: relative;
-  display: block;
-  cursor: pointer;
-}
-
-.nav.side-menu > li > a {
-  margin-bottom: 6px;
-}
-
-.nav.side-menu > li > a:hover {
-  color: #e3ebf3 !important;
-}
-
-.nav.side-menu > li > a:hover,
-.nav > li > a:focus {
-  text-decoration: none;
-  background: 0 0;
-}
-
-.nav.child_menu {
-  display: none;
-}
-
-.nav.child_menu li.active,
-.nav.child_menu li:hover {
-  background-color: rgba(255, 255, 255, 0.06);
-}
-
-.nav.child_menu li {
-  padding-left: 36px;
-}
-
-.nav-md ul.nav.child_menu li:before {
-  background: #425668;
-  bottom: auto;
-  content: "";
-  height: 8px;
-  left: 23px;
-  margin-top: 15px;
-  position: absolute;
-  right: auto;
-  width: 8px;
-  z-index: 1;
-  border-radius: 50%;
-}
-
-.nav-md ul.nav.child_menu li:after {
-  border-left: 1px solid #425668;
-  bottom: 0;
-  content: "";
-  left: 27px;
-  position: absolute;
-  top: 0;
-}
-
-.nav.top_menu > li > a,
-.nav > li > a {
-  position: relative;
-  display: block;
-}
-
-.nav.child_menu > li > a,
-.nav.side-menu > li > a {
-  color: #e7e7e7;
-  font-weight: 500;
-}
-
-.nav li li.current-page a,
-.nav.child_menu li li a.active,
-.nav.child_menu li li a:hover {
-  color: #fff;
-}
-
-.nav.child_menu li li.active,
-.nav.child_menu li li:hover {
-  background: 0 0;
-}
-
-.nav > li > a {
-  padding: 13px 15px 12px;
-}
-
-.nav.side-menu > li.active,
-.nav.side-menu > li.current-page {
-  border-right: 5px solid #1abb9c;
-}
-
-.nav li.current-page {
-  background: rgba(255, 255, 255, 0.05);
-}
-
-.nav li li li.current-page {
-  background: 0 0;
-}
-
-.navbar-brand,
-.navbar-nav > li > a {
-  color: #ecf0f1 !important;
-  margin-left: 0 !important;
-}
-
-.nav.side-menu > li.active > a {
-  text-shadow: rgba(0, 0, 0, 0.25) 0 -1px 0;
-  background: linear-gradient(#334556, #2c4257), #002240;
-  box-shadow: rgba(0, 0, 0, 0.25) 0 1px 0, inset rgba(255, 255, 255, 0.16) 0 1px 0;
-}
-
-.navbar-brand,
-.navbar-nav > li > a {
-  font-weight: 500;
-  line-height: 32px;
-}
-
-.nav.navbar-nav > li > a {
-  color: #515356 !important;
-}
-
-.nav.top_menu > li > a {
-  padding: 10px 15px;
-  color: #34495e !important;
-}
-
-.nav > li > a:focus,
-.nav > li > a:hover {
-  background-color: transparent;
-}
-
-.toggle {
-  float: left;
-  margin: 0;
-  padding-top: 16px;
-  width: 40px;
-}
-
-.toggle a {
-  padding: 15px 15px 0;
-  margin: 0;
-  cursor: pointer;
-}
-
-.toggle a i {
-  font-size: 26px;
-}
-
-.nav.child_menu > li > a {
-  color: rgba(255, 255, 255, 0.75);
-  font-size: 12px;
-  padding: 9px;
-}
-
-*,
-:after,
-:before {
-  box-sizing: border-box;
-}
-
-h2 {
-  font-size: 18px;
-  font-weight: 400;
-}
-
-.accordion .panel {
-  margin-bottom: 5px;
-  border-radius: 0;
-  border-bottom: 1px solid #efefef;
-}
-
-.accordion .panel-heading {
-  background: #e3ebf3;
-  padding: 13px;
-  width: 100%;
-  display: block;
-}
-
-.accordion .panel:hover {
-  background: #e3ebf3;
-}
-
-.x_title {
-  border-bottom: 2px solid #e6e9ed;
-  padding: 1px 5px 6px;
-}
-
-/* Alerts mechanism */
-ul.msg_list li {
-  background: #f7f7f7;
-  width: 96% !important;
-}
-
-ul.msg_list li a .time {
-  font-style: italic;
-  font-weight: 700;
-  width: 100%;
-  display: inline-block;
-  text-align: center;
-}
-
-.dropdown-menu.msg_list span {
-  white-space: normal;
-}
-
-.dropdown-menu {
-  box-shadow: none;
-  display: none;
-  float: left;
-  font-size: 12px;
-  left: 0;
-  list-style: none;
-  padding: 0;
-  position: absolute;
-  text-shadow: none;
-  top: 100%;
-  z-index: 9998;
-  border: 1px solid #d9dee4;
-  border-top-left-radius: 0;
-  border-top-right-radius: 0;
-}
-
-.dropdown-menu > li > a {
-  color: #5a738e;
-}
-
-.navbar-nav .open .dropdown-menu {
-  position: absolute;
-  background: #fff;
-  margin-top: 0;
-  border: 1px solid #d9dee4;
-  -webkit-box-shadow: none;
-  right: 0;
-  left: auto;
-  width: 220px;
-}
-
-.navbar-nav .open .dropdown-menu.msg_list {
-  width: 300px;
-}
-
-.badge {
-  font-size: 10px;
-  font-weight: 400;
-  line-height: 13px;
-  padding: 2px 6px;
-  position: absolute;
-  left: 32px;
-  top: 4px;
-  background: #35bee7 !important;
-  border: 1px solid #35bee7 !important;
-  color: #fff;
-}
-
-.user-profile img {
-  width: 29px;
-  height: 29px;
-  margin-right: 10px;
-}
-
-.main_menu {
-  padding-top: 5px;
-}
-
-.main_menu .fa {
-  width: 26px;
-  opacity: 0.99;
-  display: inline-block;
-  font-family: FontAwesome;
-  font-style: normal;
-  font-weight: 400;
-  font-size: 18px;
-  -moz-osx-font-smoothing: grayscale;
-}
-
-.btn,
-.buttons,
-.modal-footer .btn + .btn,
-button {
-  margin-bottom: 0px;
-  margin-right: 0px;
-}
-
-.btn-group .btn,
-.btn-group-vertical .btn {
-  margin-bottom: 0;
-  margin-right: 0;
-}
-
-.input-group {
-  margin-bottom: 0px;
-}
-
-/* Form styling */
-.form-control {
-  border-radius: 0;
-  width: 100%;
-}
-
-.form-control-bool {
-  width: 20px;
-  height: 20px;
-  margin-top: 6px !important;
-  margin-left: 15px !important;
-}
-
-.form-horizontal .control-label {
-  padding-top: 8px;
-}
-
-legend {
-  font-size: 18px;
-  color: inherit;
-  padding-bottom: 7px;
-}
-
-.form-horizontal .form-group {
-  margin-right: 0;
-  margin-left: 0;
-}
-
-.form-group {
-  margin-bottom: 10px;
-}
-
-/* Buttons styling */
-
-.btn {
-  border-radius: 3px;
-}
-
-.btn-success {
-  background: #26b99a;
-  border: 1px solid #169f85;
-}
-
-.btn-success:hover {
-  background: #169f85;
-}
-
-.btn-dark {
-  color: #e9edef;
-  background-color: #4b5f71;
-  border-color: #364b5f;
-}
-
-.btn-dark:hover {
-  color: #fff;
-  background-color: #394d5f;
-  border-color: #394d5f;
-}
-
-/* Separator for the right-click menu */
-.divider {
-  border-bottom: 1px solid #ddd;
-  margin: 10px;
-}
-
-.dropdown-menu a {
-  cursor: pointer;
-}
-
-.form-group .btn {
-  margin-bottom: -6px;
-}
-
-.input-group-btn .btn {
-  margin-bottom: 0;
-}
-
-.input-group.date .input-group-addon {
-  border-radius: 0 !important;
-  background-color: #ffff !important;
-}
-
-fieldset {
-  border: none;
-  margin: 0;
-  padding: 0;
-}
-
-.wizard_horizontal ul.wizard_steps {
-  display: table;
-  list-style: none;
-  position: relative;
-  width: 100%;
-  margin: 0 0 20px;
-}
-
-.wizard_horizontal ul.wizard_steps li {
-  display: table-cell;
-  text-align: center;
-}
-
-.wizard_horizontal ul.wizard_steps li a,
-.wizard_horizontal ul.wizard_steps li:hover {
-  display: block;
-  position: relative;
-  -moz-opacity: 1;
-  opacity: 1;
-  color: #666;
-}
-
-.wizard_horizontal ul.wizard_steps li a:before {
-  content: "";
-  position: absolute;
-  height: 4px;
-  background: #ccc;
-  top: 20px;
-  width: 100%;
-  z-index: 4;
-  left: 0;
-}
-
-.wizard_horizontal ul.wizard_steps li a.disabled .step_no {
-  background: #ccc;
-}
-
-.wizard_horizontal ul.wizard_steps li a .step_no {
-  width: 40px;
-  height: 40px;
-  line-height: 40px;
-  border-radius: 100px;
-  display: block;
-  margin: 0 auto 5px;
-  font-size: 16px;
-  text-align: center;
-  position: relative;
-  z-index: 5;
-}
-
-.step_no,
-.wizard_horizontal ul.wizard_steps li a.selected:before {
-  background: #34495e;
-  color: #fff;
-}
-
-.wizard_horizontal ul.wizard_steps li a.done .step_no,
-.wizard_horizontal ul.wizard_steps li a.done:before {
-  background: #1abb9c;
-  color: #fff;
-}
-
-.wizard_horizontal ul.wizard_steps li:first-child a:before {
-  left: 50%;
-}
-
-.wizard_horizontal ul.wizard_steps li:last-child a:before {
-  right: 50%;
-  width: 50%;
-  left: auto;
-}
-
-.progress.progress_sm,
-.progress.progress_sm .progress-bar {
-  height: 10px !important;
-}
-
-.step_no {
-  background: #34495e;
-  color: #fff;
-}
-
-.form_wizard .loader,
-.form_wizard .msgBox {
-  display: none;
-}
-
-.progress-bar-success {
-  background-color: #26b99a;
-}
-
-.progress.progress_sm {
-  border-radius: 0;
-  margin-bottom: 18px;
-}
-
-.progress.vertical.progress_wide {
-  width: 35px;
-}
-
-.fc-state-default {
-  background: #f5f5f5;
-  color: #73879c;
-}
-
-.fc-state-active,
-.fc-state-down {
-  color: #333;
-  background: #ccc;
-}
-
-.dropzone {
-  min-height: 300px;
-  border: 1px solid #e5e5e5;
-}
-
-.dropdown-submenu > .dropdown-menu {
-  left: 100%;
-  top: auto;
-  transform: translate(0, -60%);
-}
-
-.caret-right {
-  float: right;
-  display: inline-block;
-  width: 0;
-  height: 0;
-  margin-left: 2px;
-  vertical-align: middle;
-  border-left: 5px solid;
-  border-left-color: #999;
-  border-bottom: 5px solid transparent;
-  border-top: 5px solid transparent;
-  margin-top: 5px;
-  margin-right: -8px;
-}
-
-/* Display of the buttons of the top menu */
-.nav-item {
-  min-width: 100px;
-  display: inline-block;
-  text-align: center;
-}
-
-/* Prevent alertify.js alerts from going off screen */
-.ajs-message {
-  word-wrap: break-word;
-}
-
-/* View
-We cannot use 100% because main_frame is not set to 100%
-80px = 60px (header) + 2*10px (main_frame vertical padding)
-*/
-
-#map {
-  height: calc(100vh - 80px);
-}
-
-/* Cross-browser control alignment in the middle */
-.nav-controls {
-  border-radius: 10px;
-  margin: auto;
-  padding: 7px 7px;
-  margin-bottom: 5px;
-  width: intrinsic;
-  width: -moz-max-content;
-  width: -webkit-max-content;
-}
-
-.glyphicon-center {
-  position: absolute;
-  top: 50%;
-  left: 50%;
-  transform: translate(-50%, -50%);
-}
-
-/* For tooltips positioning with target key */
-.overlay {
-  position: absolute;
-  height: 20%;
-  width: 98%;
-}
-
-/* For context-sensitive help */
-.icon-button {
-  appearance: none;
-  -webkit-appearance: none;
-  -moz-appearance: none;
-  outline: none;
-  border: 0;
-  background: transparent;
-}
-
-/* Dashboard and customization section */
-legend.section {
-  width: inherit;
-  padding: 0 10px;
-  border-bottom: none;
-  margin-bottom: 5px;
-}
-
-fieldset.section {
-  border: 1px groove #ddd;
-  padding: 5px;
-  margin: 0 0 1.5em 0;
-  -webkit-box-shadow: 0px 0px 0px 0px #000;
-  box-shadow: 0px 0px 0px 0px #000;
-}
->>>>>>> 95c05003
+body {
+  height: 100%;
+  width: 100%;
+  padding: 0;
+  margin: 0;
+  background: #002240;
+  color: #73879c;
+  font-family: "Helvetica Neue", Roboto, Arial, "Droid Sans", sans-serif;
+  font-size: 13px;
+  font-weight: 400;
+  line-height: 1.471;
+}
+
+.left_column {
+  background: #002240;
+  height: 100%;
+  float: left;
+}
+
+.nav-md .left_column {
+  width: 230px;
+}
+
+.nav-sm .left_column {
+  width: 70px;
+}
+
+.right_column {
+  background: #ffffff;
+  height: 100%;
+  position: absolute;
+  display: flex;
+  flex-flow: column;
+}
+
+.nav-sm .right_column {
+  left: 70px;
+  width: calc(100% - 70px);
+}
+
+.nav-md .right_column {
+  left: 230px;
+  width: calc(100% - 230px);
+}
+
+/* Don't display menu under 800 px */
+@media (max-width: 1000px) {
+  .left_column {
+    width: 0px;
+    display: none;
+  }
+
+  .nav-sm .right_column {
+    left: 0px;
+    width: 100%;
+  }
+
+  .nav-md .right_column {
+    left: 0px;
+    width: 100%;
+  }
+}
+
+.main_frame {
+  background: #ffffff;
+  width: 100%;
+  padding: 10px 17px;
+}
+
+.header {
+  height: 60px;
+  width: 100%;
+}
+
+.x_title h2 {
+  white-space: nowrap;
+  text-overflow: ellipsis;
+}
+
+.nav-sm .hidden-small {
+  visibility: hidden;
+}
+
+.nav-sm .nav.side-menu li a {
+  text-align: center !important;
+  font-weight: 400;
+  font-size: 10px;
+  padding: 10px 5px;
+}
+
+.nav-sm .nav.child_menu li.active,
+.nav-sm .nav.side-menu li.active-sm {
+  border-right: 5px solid #1abb9c;
+}
+
+.nav-sm .nav.side-menu li.active-sm ul ul,
+.nav-sm ul.nav.child_menu ul {
+  position: static;
+  width: 200px;
+  background: 0 0;
+}
+
+.nav-sm > .nav.side-menu > li.active-sm > a {
+  color: #1abb9c !important;
+}
+
+.nav-sm .nav.side-menu li a i.toggle-up {
+  display: none !important;
+}
+
+.nav-sm .menu_section h3,
+.nav-sm .menu_section span.fa,
+.nav-sm .profile {
+  display: none;
+}
+
+.nav-sm .nav.side-menu li a i {
+  font-size: 25px !important;
+  text-align: center;
+  width: 100% !important;
+  margin-bottom: 5px;
+}
+
+.nav-sm ul.nav.child_menu {
+  left: 100%;
+  position: absolute;
+  top: 0;
+  width: 210px;
+  z-index: 4000;
+  background: #3e5367;
+  display: none;
+}
+
+.nav-sm ul.nav.child_menu li {
+  padding: 0 10px;
+}
+
+.nav-sm ul.nav.child_menu li a {
+  text-align: left !important;
+}
+
+.menu_section {
+  margin-bottom: 35px;
+}
+
+.menu_section h3 {
+  padding-left: 15px;
+  color: #fff;
+  text-transform: uppercase;
+  letter-spacing: 0.5px;
+  font-weight: 700;
+  font-size: 11px;
+  margin-bottom: 0;
+  margin-top: 0;
+  text-shadow: 1px 1px #000;
+}
+
+.menu_section > ul {
+  margin-top: 10px;
+}
+
+.main_menu span.fa {
+  float: right;
+  text-align: center;
+  margin-top: 5px;
+  font-size: 10px;
+  min-width: inherit;
+  color: #c4cfda;
+}
+
+.active a span.fa {
+  text-align: right !important;
+  margin-right: 4px;
+}
+
+.nav-sm .menu_section {
+  margin: 0;
+}
+
+.nav-sm li li span.fa {
+  display: inline-block;
+}
+
+.nav_menu {
+  float: left;
+  background: #ededed;
+  border-bottom: 1px solid #d9dee4;
+  margin-bottom: 10px;
+  width: 100%;
+  position: relative;
+}
+
+@media (min-width: 480px) {
+  .nav_menu {
+    position: static;
+  }
+}
+
+/* Change background color upper menu item on hover */
+.top_nav .nav .open > a,
+.top_nav .nav > li > a:hover {
+  background: #d9dee4;
+}
+
+a {
+  color: #5a738e;
+}
+
+.top_nav .navbar-right {
+  margin: 0;
+  width: 70%;
+  float: right;
+}
+
+.top_nav .navbar-right li {
+  display: inline-block;
+  float: right;
+  position: static;
+}
+
+@media (min-width: 480px) {
+  .top_nav .navbar-right li {
+    position: relative;
+  }
+}
+
+.top_nav .dropdown-menu li {
+  width: 100%;
+}
+
+.top_nav .dropdown-menu li a {
+  width: 100%;
+  padding: 12px 20px;
+}
+
+.top_nav li a i {
+  font-size: 15px;
+}
+
+.nav.side-menu > li {
+  position: relative;
+  display: block;
+  cursor: pointer;
+}
+
+.nav.side-menu > li > a {
+  margin-bottom: 6px;
+}
+
+.nav.side-menu > li > a:hover {
+  color: #e3ebf3 !important;
+}
+
+.nav.side-menu > li > a:hover,
+.nav > li > a:focus {
+  text-decoration: none;
+  background: 0 0;
+}
+
+.nav.child_menu {
+  display: none;
+}
+
+.nav.child_menu li.active,
+.nav.child_menu li:hover {
+  background-color: rgba(255, 255, 255, 0.06);
+}
+
+.nav.child_menu li {
+  padding-left: 36px;
+}
+
+.nav-md ul.nav.child_menu li:before {
+  background: #425668;
+  bottom: auto;
+  content: "";
+  height: 8px;
+  left: 23px;
+  margin-top: 15px;
+  position: absolute;
+  right: auto;
+  width: 8px;
+  z-index: 1;
+  border-radius: 50%;
+}
+
+.nav-md ul.nav.child_menu li:after {
+  border-left: 1px solid #425668;
+  bottom: 0;
+  content: "";
+  left: 27px;
+  position: absolute;
+  top: 0;
+}
+
+.nav.top_menu > li > a,
+.nav > li > a {
+  position: relative;
+  display: block;
+}
+
+.nav.child_menu > li > a,
+.nav.side-menu > li > a {
+  color: #e7e7e7;
+  font-weight: 500;
+}
+
+.nav li li.current-page a,
+.nav.child_menu li li a.active,
+.nav.child_menu li li a:hover {
+  color: #fff;
+}
+
+.nav.child_menu li li.active,
+.nav.child_menu li li:hover {
+  background: 0 0;
+}
+
+.nav > li > a {
+  padding: 13px 15px 12px;
+}
+
+.nav.side-menu > li.active,
+.nav.side-menu > li.current-page {
+  border-right: 5px solid #1abb9c;
+}
+
+.nav li.current-page {
+  background: rgba(255, 255, 255, 0.05);
+}
+
+.nav li li li.current-page {
+  background: 0 0;
+}
+
+.navbar-brand,
+.navbar-nav > li > a {
+  color: #ecf0f1 !important;
+  margin-left: 0 !important;
+}
+
+.nav.side-menu > li.active > a {
+  text-shadow: rgba(0, 0, 0, 0.25) 0 -1px 0;
+  background: linear-gradient(#334556, #2c4257), #002240;
+  box-shadow: rgba(0, 0, 0, 0.25) 0 1px 0, inset rgba(255, 255, 255, 0.16) 0 1px 0;
+}
+
+.navbar-brand,
+.navbar-nav > li > a {
+  font-weight: 500;
+  line-height: 32px;
+}
+
+.nav.navbar-nav > li > a {
+  color: #515356 !important;
+}
+
+.nav.top_menu > li > a {
+  padding: 10px 15px;
+  color: #34495e !important;
+}
+
+.nav > li > a:focus,
+.nav > li > a:hover {
+  background-color: transparent;
+}
+
+.toggle {
+  float: left;
+  margin: 0;
+  padding-top: 16px;
+  width: 40px;
+}
+
+.toggle a {
+  padding: 15px 15px 0;
+  margin: 0;
+  cursor: pointer;
+}
+
+.toggle a i {
+  font-size: 26px;
+}
+
+.nav.child_menu > li > a {
+  color: rgba(255, 255, 255, 0.75);
+  font-size: 12px;
+  padding: 9px;
+}
+
+*,
+:after,
+:before {
+  box-sizing: border-box;
+}
+
+h2 {
+  font-size: 18px;
+  font-weight: 400;
+}
+
+.accordion .panel {
+  margin-bottom: 5px;
+  border-radius: 0;
+  border-bottom: 1px solid #efefef;
+}
+
+.accordion .panel-heading {
+  background: #e3ebf3;
+  padding: 13px;
+  width: 100%;
+  display: block;
+}
+
+.accordion .panel:hover {
+  background: #e3ebf3;
+}
+
+.x_title {
+  border-bottom: 2px solid #e6e9ed;
+  padding: 1px 5px 6px;
+}
+
+/* Alerts mechanism */
+ul.msg_list li {
+  background: #f7f7f7;
+  width: 96% !important;
+}
+
+ul.msg_list li a .time {
+  font-style: italic;
+  font-weight: 700;
+  width: 100%;
+  display: inline-block;
+  text-align: center;
+}
+
+.dropdown-menu.msg_list span {
+  white-space: normal;
+}
+
+.dropdown-menu {
+  box-shadow: none;
+  display: none;
+  float: left;
+  font-size: 12px;
+  left: 0;
+  list-style: none;
+  padding: 0;
+  position: absolute;
+  text-shadow: none;
+  top: 100%;
+  z-index: 9998;
+  border: 1px solid #d9dee4;
+  border-top-left-radius: 0;
+  border-top-right-radius: 0;
+}
+
+.dropdown-menu > li > a {
+  color: #5a738e;
+}
+
+.navbar-nav .open .dropdown-menu {
+  position: absolute;
+  background: #fff;
+  margin-top: 0;
+  border: 1px solid #d9dee4;
+  -webkit-box-shadow: none;
+  right: 0;
+  left: auto;
+  width: 220px;
+}
+
+.navbar-nav .open .dropdown-menu.msg_list {
+  width: 300px;
+}
+
+.badge {
+  font-size: 10px;
+  font-weight: 400;
+  line-height: 13px;
+  padding: 2px 6px;
+  position: absolute;
+  left: 32px;
+  top: 4px;
+  background: #35bee7 !important;
+  border: 1px solid #35bee7 !important;
+  color: #fff;
+}
+
+.user-profile img {
+  width: 29px;
+  height: 29px;
+  margin-right: 10px;
+}
+
+.main_menu {
+  padding-top: 5px;
+}
+
+.main_menu .fa {
+  width: 26px;
+  opacity: 0.99;
+  display: inline-block;
+  font-family: FontAwesome;
+  font-style: normal;
+  font-weight: 400;
+  font-size: 18px;
+  -moz-osx-font-smoothing: grayscale;
+}
+
+.btn,
+.buttons,
+.modal-footer .btn + .btn,
+button {
+  margin-bottom: 0px;
+  margin-right: 0px;
+}
+
+.btn-group .btn,
+.btn-group-vertical .btn {
+  margin-bottom: 0;
+  margin-right: 0;
+}
+
+.input-group {
+  margin-bottom: 0px;
+}
+
+/* Form styling */
+.form-control {
+  border-radius: 0;
+  width: 100%;
+}
+
+.form-control-bool {
+  width: 20px;
+  height: 20px;
+  margin-top: 6px !important;
+  margin-left: 15px !important;
+}
+
+.form-horizontal .control-label {
+  padding-top: 8px;
+}
+
+legend {
+  font-size: 18px;
+  color: inherit;
+  padding-bottom: 7px;
+}
+
+.form-horizontal .form-group {
+  margin-right: 0;
+  margin-left: 0;
+}
+
+.form-group {
+  margin-bottom: 10px;
+}
+
+/* Buttons styling */
+
+.btn {
+  border-radius: 3px;
+}
+
+.btn-success {
+  background: #26b99a;
+  border: 1px solid #169f85;
+}
+
+.btn-success:hover {
+  background: #169f85;
+}
+
+.btn-dark {
+  color: #e9edef;
+  background-color: #4b5f71;
+  border-color: #364b5f;
+}
+
+.btn-dark:hover {
+  color: #fff;
+  background-color: #394d5f;
+  border-color: #394d5f;
+}
+
+/* Separator for the right-click menu */
+.divider {
+  border-bottom: 1px solid #ddd;
+  margin: 10px;
+}
+
+.dropdown-menu a {
+  cursor: pointer;
+}
+
+.form-group .btn {
+  margin-bottom: -6px;
+}
+
+.input-group-btn .btn {
+  margin-bottom: 0;
+}
+
+.input-group.date .input-group-addon {
+  border-radius: 0 !important;
+  background-color: #ffff !important;
+}
+
+fieldset {
+  border: none;
+  margin: 0;
+  padding: 0;
+}
+
+.wizard_horizontal ul.wizard_steps {
+  display: table;
+  list-style: none;
+  position: relative;
+  width: 100%;
+  margin: 0 0 20px;
+}
+
+.wizard_horizontal ul.wizard_steps li {
+  display: table-cell;
+  text-align: center;
+}
+
+.wizard_horizontal ul.wizard_steps li a,
+.wizard_horizontal ul.wizard_steps li:hover {
+  display: block;
+  position: relative;
+  -moz-opacity: 1;
+  opacity: 1;
+  color: #666;
+}
+
+.wizard_horizontal ul.wizard_steps li a:before {
+  content: "";
+  position: absolute;
+  height: 4px;
+  background: #ccc;
+  top: 20px;
+  width: 100%;
+  z-index: 4;
+  left: 0;
+}
+
+.wizard_horizontal ul.wizard_steps li a.disabled .step_no {
+  background: #ccc;
+}
+
+.wizard_horizontal ul.wizard_steps li a .step_no {
+  width: 40px;
+  height: 40px;
+  line-height: 40px;
+  border-radius: 100px;
+  display: block;
+  margin: 0 auto 5px;
+  font-size: 16px;
+  text-align: center;
+  position: relative;
+  z-index: 5;
+}
+
+.step_no,
+.wizard_horizontal ul.wizard_steps li a.selected:before {
+  background: #34495e;
+  color: #fff;
+}
+
+.wizard_horizontal ul.wizard_steps li a.done .step_no,
+.wizard_horizontal ul.wizard_steps li a.done:before {
+  background: #1abb9c;
+  color: #fff;
+}
+
+.wizard_horizontal ul.wizard_steps li:first-child a:before {
+  left: 50%;
+}
+
+.wizard_horizontal ul.wizard_steps li:last-child a:before {
+  right: 50%;
+  width: 50%;
+  left: auto;
+}
+
+.progress.progress_sm,
+.progress.progress_sm .progress-bar {
+  height: 10px !important;
+}
+
+.step_no {
+  background: #34495e;
+  color: #fff;
+}
+
+.form_wizard .loader,
+.form_wizard .msgBox {
+  display: none;
+}
+
+.progress-bar-success {
+  background-color: #26b99a;
+}
+
+.progress.progress_sm {
+  border-radius: 0;
+  margin-bottom: 18px;
+}
+
+.progress.vertical.progress_wide {
+  width: 35px;
+}
+
+.fc-state-default {
+  background: #f5f5f5;
+  color: #73879c;
+}
+
+.fc-state-active,
+.fc-state-down {
+  color: #333;
+  background: #ccc;
+}
+
+.dropzone {
+  min-height: 300px;
+  border: 1px solid #e5e5e5;
+}
+
+.dropdown-submenu > .dropdown-menu {
+  left: 100%;
+  top: auto;
+  transform: translate(0, -60%);
+}
+
+.caret-right {
+  float: right;
+  display: inline-block;
+  width: 0;
+  height: 0;
+  margin-left: 2px;
+  vertical-align: middle;
+  border-left: 5px solid;
+  border-left-color: #999;
+  border-bottom: 5px solid transparent;
+  border-top: 5px solid transparent;
+  margin-top: 5px;
+  margin-right: -8px;
+}
+
+/* Display of the buttons of the top menu */
+.nav-item {
+  min-width: 100px;
+  display: inline-block;
+  text-align: center;
+}
+
+/* Prevent alertify.js alerts from going off screen */
+.ajs-message {
+  word-wrap: break-word;
+}
+
+/* View
+We cannot use 100% because main_frame is not set to 100%
+80px = 60px (header) + 2*10px (main_frame vertical padding)
+*/
+
+#map {
+  height: calc(100vh - 80px);
+}
+
+/* Cross-browser control alignment in the middle */
+.nav-controls {
+  border-radius: 10px;
+  margin: auto;
+  padding: 7px 7px;
+  margin-bottom: 5px;
+  width: intrinsic;
+  width: -moz-max-content;
+  width: -webkit-max-content;
+}
+
+.glyphicon-center {
+  position: absolute;
+  top: 50%;
+  left: 50%;
+  transform: translate(-50%, -50%);
+}
+
+/* For tooltips positioning with target key */
+.overlay {
+  position: absolute;
+  height: 20%;
+  width: 98%;
+}
+
+/* For context-sensitive help */
+.icon-button {
+  appearance: none;
+  -webkit-appearance: none;
+  -moz-appearance: none;
+  outline: none;
+  border: 0;
+  background: transparent;
+}
+
+/* Dashboard and customization section */
+legend.section {
+  width: inherit;
+  padding: 0 10px;
+  border-bottom: none;
+  margin-bottom: 5px;
+}
+
+fieldset.section {
+  border: 1px groove #ddd;
+  padding: 5px;
+  margin: 0 0 1.5em 0;
+  -webkit-box-shadow: 0px 0px 0px 0px #000;
+  box-shadow: 0px 0px 0px 0px #000;
+}