/*
global
action: false
Cesium: false
CSS2DObject: false
CSS2DRenderer: false
defaultPools: false
ForceGraph3D: false
L: false
page: false
SpriteText: false
theme: false
THREE: false
TransformControls: false
visualization: false
*/

import { showRunServicePanel } from "./automation.js";
import {
  call,
  configureNamespace,
  notify,
  openPanel,
  serializeForm,
  setTriggerMenu,
  showInstancePanel,
} from "./base.js";
import { showConnectionPanel, showDeviceData } from "./inventory.js";
import { tables } from "./table.js";

let graph;
let dimension;
let selectedObject;
let markersArray = [];
let polylinesObjects = {};
let layer;
let markerType;
let map;
let markerGroup;
let clustered;
let devicesProperties = {};
let linksProperties = {};
let routerIcon;
let viewer;
let handler;
let polylines;
let labels;

let currentMode = "select";
let currentPath = localStorage.getItem("view");
let currentView;
let selectedObjects = [];
let camera;
let scene;
let renderer;
let controls;
let transformControls;
let labelRenderer;
let nodes = {};
let pointer;
let activeControls = false;
let raycaster;
let texture;

function displayView(currentPath) {
  const [viewId] = currentPath.split(">").slice(-1);
  call({
    url: `/get/view/${viewId}`,
    callback: function (view) {
      nodes = {};
      selectedObject = [];
      currentView = view;
      const aspect = $(".main_frame").width() / $(".main_frame").height();
      camera = new THREE.PerspectiveCamera(45, aspect, 1, 10000);
      raycaster = new THREE.Raycaster();
      pointer = new THREE.Vector2();
      camera.position.set(500, 800, 1300);
      camera.lookAt(0, 0, 0);
      scene = new THREE.Scene();
      scene.background = new THREE.Color(0xffffff);
      labelRenderer = new CSS2DRenderer();
      labelRenderer.setSize($(".main_frame").width(), $(".main_frame").height());
      labelRenderer.domElement.style.position = "absolute";
      const container = document.getElementById("map");
      $("#map").empty();
      renderer = new THREE.WebGLRenderer({ antialias: true });
      renderer.setPixelRatio(window.devicePixelRatio);
      renderer.setSize($(".main_frame").width(), $(".main_frame").height());
      container.appendChild(labelRenderer.domElement);
      container.appendChild(renderer.domElement);
      controls = new THREE.OrbitControls(camera, labelRenderer.domElement);
      controls.addEventListener("change", render);
      controls.maxPolarAngle = Math.PI / 2;
      container.addEventListener("mousedown", onMouseDown, false);
      container.addEventListener("mousemove", onMouseMove, false);
      window.addEventListener("resize", onWindowResize, false);
      transformControls = new TransformControls(camera, labelRenderer.domElement);
      transformControls.addEventListener("change", render);
      transformControls.addEventListener("dragging-changed", function (event) {
        if (!event.value) savePositions();
        controls.enabled = !event.value;
      });
      transformControls.addEventListener("mouseUp", function () {
        activeControls = false;
      });
      transformControls.addEventListener("mouseDown", function () {
        activeControls = true;
      });
      scene.add(transformControls);
      updateRightClickBindings(controls);
      view.objects.map(drawNode);
      switchMode("select");
      render();
    },
  });
}

function onMouseDown(event) {
  const intersects = getIntersects(event);
  if (intersects.length > 0) {
    const object = intersects[0].object;
    if (currentMode == "select") {
      object.material.color.set(0xff0000);
      selectedObjects.push(object);
    } else if (!activeControls && object !== transformControls.object) {
      transformControls.attach(object);
    }
  } else {
    activeControls = false;
    transformControls.detach(transformControls.object);
    selectedObjects.map((object) => {
      object.material.color.set(0xffffff);
    });
    selectedObjects = [];
  }
  setTriggerMenu(true);
  if (!intersects.length) {
    $(".rc-object-menu").hide();
    $(".global").show();
  }
  render();
}

function createPlan() {
  call({
    url: `/create_view_object/plan/${currentView.id}`,
    form: "view_plan-form",
    callback: function (result) {
      currentView.last_modified = result;
      drawNode(result.node);
      $("#view_plan").remove();
    },
  });
}

function deleteSelection() {
  call({
    url: "/delete_view_selection",
    data: { selection: selectedObjects.map((mesh) => mesh.userData.id) },
    callback: function (updateTime) {
      selectedObjects.map(deleteMesh);
      selectedObjects = [];
      currentView.last_modified = updateTime;
      render();
      notify("Selection successfully deleted.", "success", 5);
    },
  });
}

function deleteMesh(mesh) {
  delete nodes[mesh.userData.id];
  scene.remove(mesh);
}

function savePositions() {
  call({
    url: "/save_view_positions",
    data: Object.fromEntries(
      Object.entries(nodes).map(([nodeId, node]) => [nodeId, node.position])
    ),
    callback: function (updateTime) {
      if (updateTime) currentView.last_modified = updateTime;
    },
  });
}

function switchMode(mode) {
  $(`#btn-${currentMode},#btn-${mode}`).toggleClass("active");
  currentMode = mode;
  transformControls.enabled = mode != "select";
  if (mode == "select") {
    scene.remove(transformControls);
    transformControls.detach();
  } else {
    scene.add(transformControls);
    transformControls.setMode(mode);
  }
}

function drawNode(node) {
  let geometry;
  let material;
  if (node.type == "plan") {
    geometry = new THREE.BoxGeometry(1000, 1000, 8);
    material = new THREE.MeshBasicMaterial({ map: texture });
  } else if (node.type == "label") {
    geometry = new THREE.SphereGeometry(5, 32, 32);
    material = new THREE.MeshBasicMaterial({
      transparent: true,
      opacity: 0.3,
    });
  } else {
    material = new THREE.MeshBasicMaterial({
      color: 0x3c8c8c,
      opacity: 0.8,
      transparent: true,
    });
    geometry = new THREE.CylinderGeometry(30, 30, 20, 32);
  }
  const mesh = new THREE.Mesh(geometry, material);
  mesh.position.set(node.x, Math.max(node.y, 10), node.z);
  if (node.type == "plan") {
    mesh.rotation.x = Math.PI / 2;
  } else {
    drawLabel(node, mesh);
  }
  nodes[node.id] = mesh;
  mesh.userData = node;
  scene.add(mesh);
  render();
}

function getIntersects(event) {
  const menuWidth = $(".left_column").is(":visible") ? $(".left_column").width() : 0;
  const width = ((event.clientX - menuWidth - 15) / $(".main_frame").width()) * 2 - 1;
  const height = -((event.clientY - 70) / $(".main_frame").height()) * 2 + 1;
  pointer.set(width, height);
  raycaster.setFromCamera(pointer, camera);
  return raycaster.intersectObjects(scene.children);
}

function onMouseMove(event) {
  setTriggerMenu(false);
  const intersects = getIntersects(event);
  document.body.style.cursor = intersects.length > 0 ? "pointer" : "default";
}

function drawLabel(node, mesh) {
  const div = document.createElement("div");
  div.className = "label";
  const style = { marginTop: "-1em", color: "#FF0000" };
  div.textContent = node.type == "label" ? node.text : node.name;
  Object.assign(div.style, style);
  const labelObject = new CSS2DObject(div);
  labelObject.position.set(0, 0, 0);
  mesh.add(labelObject);
}

function initLogicalFramework() {
  texture = new THREE.TextureLoader().load("/static/img/textures/floor3.jpg");
  call({
    url: "/get_all/view",
    callback: function (views) {
      views.sort((a, b) => a.name.localeCompare(b.name));
      for (let i = 0; i < views.length; i++) {
        $("#current-view").append(
          `<option value="${views[i].id}">${views[i].name}</option>`
        );
      }
      if (currentPath && views.some((w) => w.id == currentPath.split(">")[0])) {
        $("#current-view").val(currentPath.split(">")[0]);
        displayView(currentPath);
      } else {
        currentPath = $("#current-view").val();
        if (currentPath) {
          displayView(currentPath);
        } else {
          notify("No view has been created yet.", "error", 5);
        }
      }
      $("#current-view")
        .on("change", function () {
          if (this.value != currentView.id) displayView(this.value);
        })
        .selectpicker({
          liveSearch: true,
        });
      updateRightClickBindings(controls);
    },
  });
  $("#transform-mode").selectpicker();
}

function createNewView(mode) {
  if (mode == "create") {
    showInstancePanel("view");
  } else if (!currentView) {
    notify("No view has been created yet.", "error", 5);
  } else if (mode == "duplicate") {
    showInstancePanel("view", currentView.id, "duplicate");
  } else {
    showInstancePanel("view", currentView.id);
  }
}

function createLabel() {
  call({
    url: `/create_view_object/label/${currentView.id}`,
    form: "view_label-form",
    callback: function (result) {
      $("#view_label").remove();
      drawNode(result.node);
      notify("Label created.", "success", 5);
    },
  });
}

function addObjectPanel() {
  openPanel({
    name: "add_objects_to_view",
    title: "Add Objects to View",
    size: "800 350",
    callback: function () {},
  });
}

function addObjectsToView() {
  call({
    url: `/add_objects_to_view/${currentView.id}`,
    form: "add_objects_to_view-form",
    callback: function (result) {
      currentView.last_modified = result.update_time;
      $("#add_objects_to_view").remove();
      result.nodes.map(drawNode);
      notify("Objects successfully added to the view.", "success", 5);
    },
  });
}

function updateRightClickBindings(controls) {
  Object.assign(action, {
    "Add to View": addObjectPanel,
    "Create View": () => createNewView("create"),
    "Create Label": () => openPanel({ name: "view_label", title: "Create New Label" }),
    "Create Plan": () => openPanel({ name: "view_plan", title: "Create New Plan" }),
    "Edit View": () => createNewView("edit"),
    Delete: () => deleteSelection(),
    "Duplicate View": () => createNewView("duplicate"),
    "Switch Mode": switchMode,
    "Zoom In": () => controls?.dollyOut(),
    "Zoom Out": () => controls?.dollyIn(),
  });
}

function render() {
  renderer.render(scene, camera);
  labelRenderer.render(scene, camera);
}

function onWindowResize() {
  camera.aspect = $(".main_frame").width() / $(".main_frame").height();
  camera.updateProjectionMatrix();
  labelRenderer.setSize($(".main_frame").width(), $(".main_frame").height());
}

function initGeographicalFramework() {
  dimension = visualization.geographical.default;
  if (dimension == "2D") {
    init2dGeographicalFramework();
  } else {
    init3dGeographicalFramework();
  }
}

function init2dGeographicalFramework() {
  const settings2d = visualization.geographical._2D;
  markerType = settings2d.marker;
  markerGroup = L.markerClusterGroup();
  map = L.map("map", { preferCanvas: true }).setView(
    [settings2d.latitude, settings2d.longitude],
    settings2d.zoom_level
  );
  layer = L.tileLayer(settings2d.layers[settings2d.tile_layer]);
  map
    .addLayer(layer)
    .on("click", function (e) {
      selectedObject = null;
    })
    .on("contextmenu", function () {
      if (!selectedObject) {
        $(".menu").hide();
        $(".geo-menu").show();
      }
    });
  for (const [key, value] of Object.entries(settings2d.icons)) {
    window[`icon_${key}`] = L.icon({
      iconUrl: `../static/img/view/3D/${key}.gif`,
      iconSize: value,
      iconAnchor: [9, 6],
      popupAnchor: [8, -5],
    });
  }
  routerIcon = window["icon_router"];
}

function init3dGeographicalFramework() {
  polylines = new Cesium.PolylineCollection();
  let providerViewModels = Object.entries(visualization.geographical._3D.layers).map(
    function ([name, properties]) {
      const iconUrl = `Widgets/Images/ImageryProviders/${properties.icon}.png`;
      return new Cesium.ProviderViewModel({
        category: properties.category,
        creationFunction: () =>
          new Cesium[properties.type](
            properties.type == "TileMapServiceImageryProvider"
              ? { url: Cesium.buildModuleUrl(properties.args.url) }
              : properties.type == "createWorldImagery"
              ? { style: Cesium.IonWorldImageryStyle[properties.arg] }
              : properties.args
          ),
        name: name,
        iconUrl: Cesium.buildModuleUrl(iconUrl),
        tooltip: properties.tooltip,
      });
    }
  );
  viewer = new Cesium.Viewer("map", {
    timeline: false,
    geocoder: false,
    animation: false,
    selectionIndicator: false,
    imageryProviderViewModels: providerViewModels,
  });
  viewer.scene.primitives.add(polylines);
  viewer.scene.postProcessStages.fxaa.enabled = true;
  $(".cesium-baseLayerPicker-dropDown > div").slice(2, 4).hide();
  labels = viewer.scene.primitives.add(new Cesium.LabelCollection());
  handler = new Cesium.ScreenSpaceEventHandler(viewer.scene.canvas);
  handler.setInputAction(onClick3d, Cesium.ScreenSpaceEventType.LEFT_CLICK);
  handler.setInputAction(onRightClick3d, Cesium.ScreenSpaceEventType.RIGHT_CLICK);
  handler.setInputAction(changeCursor, Cesium.ScreenSpaceEventType.MOUSE_MOVE);
}

function switchLayer(layerType) {
  map.removeLayer(layer);
  layer = L.tileLayer(visualization.geographical._2D.layers[layerType]);
  map.addLayer(layer);
}

function changeMarker(type) {
  markerType = type;
  displayNetwork({});
}

function createNode(node) {
  if (!node.latitude && !node.longitude) return;
  devicesProperties[node.id] = node;
  (dimension == "2D" ? createNode2d : createNode3d)(node);
}

function createNode3d(node) {
  const icon = node.type === "device" ? node.icon || "router" : "site";
  let entity = {
    properties: node,
    position: Cesium.Cartesian3.fromDegrees(node.longitude, node.latitude),
    billboard: {
      image: `../static/img/view/3D/${icon}.gif`,
      scaleByDistance: new Cesium.NearFarScalar(1.5e2, 2.0, 1.5e7, 0.5),
    },
  };
  if (visualization.geographical._3D.labels.node) {
    entity.label = {
      fillColor: Cesium.Color.BLACK,
      text: node.name,
      scaleByDistance: new Cesium.NearFarScalar(1.5e2, 1.5, 8.0e6, 0.0),
      pixelOffset: new Cesium.Cartesian2(0.0, 20.0),
      font: "20px sans-serif",
    };
  }
  markersArray.push(viewer.entities.add(entity));
}

function createNode2d(node) {
  let marker;
  try {
    marker =
      markerType == "Circle Marker"
        ? L.circleMarker([node.latitude, node.longitude])
        : markerType == "Circle"
        ? L.circle([node.latitude, node.longitude])
        : L.marker([node.latitude, node.longitude]);
  } catch (err) {
    return console.error(`Device '${node.name}' couldn't be loaded (${err})`);
  }
  if (markerType == "Image") {
    marker.icon =
      node.type === "device"
        ? (marker.icon = window[`icon_${node.icon}`] || routerIcon)
        : (marker.icon = window["icon_site"]);
    marker.setIcon(marker.icon);
  }
  marker.bindTooltip(node["name"], { permanent: false });
  marker.node_id = node.id;
  markersArray.push(marker);
  marker.on("click", function (e) {
    leftClickBinding("device", node.id, node.type == "site");
  });
  marker.on("contextmenu", function (e) {
    $(".menu").hide();
    $(`.rc-${node.type}-menu`).show();
    selectedObject = node;
  });
  if (clustered) {
    markerGroup.addLayer(marker);
  } else {
    marker.addTo(map);
  }
}

function createLink(link) {
  if (!link.destination_id || !link.source_id) return;
  linksProperties[link.id] = link;
  (dimension == "2D" ? createLink2d : createLink3d)(link);
}

function createLink3d(link) {
  const color = Cesium.Color.fromCssColorString(link.color.trim()) || "#000000";
  polylinesObjects[link.id] = polylines.add({
    id: link.id,
    positions: Cesium.Cartesian3.fromDegreesArray([
      link.source_longitude,
      link.source_latitude,
      link.destination_longitude,
      link.destination_latitude,
    ]),
    material: Cesium.Material.fromType("Color", {
      color: color,
    }),
    width: 1,
  });
  if (visualization.geographical._3D.labels.link) {
    labels.add({
      // eslint-disable-next-line new-cap
      position: new Cesium.Cartesian3.fromDegrees(...computeLinkMiddle(link), 0.0),
      scaleByDistance: new Cesium.NearFarScalar(1.5e2, 1.5, 8.0e6, 0.0),
      fillColor: Cesium.Color.BLACK,
      text: link.name,
    });
  }
}

function computeLinkMiddle(link) {
  const [φ1, φ2, λ1, λ2] = [
    link.source_latitude,
    link.destination_latitude,
    link.source_longitude,
    link.destination_longitude,
  ].map((coordinate) => (coordinate * Math.PI) / 180);
  const Bx = Math.cos(φ2) * Math.cos(λ2 - λ1);
  const By = Math.cos(φ2) * Math.sin(λ2 - λ1);
  const φ3 = Math.atan2(
    Math.sin(φ1) + Math.sin(φ2),
    Math.sqrt((Math.cos(φ1) + Bx) * (Math.cos(φ1) + Bx) + By * By)
  );
  const λ3 = λ1 + Math.atan2(By, Math.cos(φ1) + Bx);
  return [λ3 * (180 / Math.PI), φ3 * (180 / Math.PI)];
}

function createLink2d(link) {
  if (clustered) return;
  let pointA = new L.LatLng(link.source_latitude, link.source_longitude);
  let pointB = new L.LatLng(link.destination_latitude, link.destination_longitude);
  const pointList = [pointA, pointB];
  const polyline = new L.Polyline(pointList, {
    color: link.color,
    weight: 3,
    opacity: 1,
    smoothFactor: 1,
  });
  polylinesObjects[link.id] = polyline;
  polyline.link_id = link.id;
  polyline.on("click", function (e) {
    leftClickBinding("link", this.link_id, link.type == "bundle");
  });
  polyline.on("contextmenu", () => linkRightClickBinding(link));
  polyline.bindTooltip(link.name, {
    permanent: false,
  });
  polyline.addTo(map);
}

function linkRightClickBinding(link) {
  $(".menu").hide();
  if (link.type != "bundle") {
    $(".rc-link-menu").show();
    selectedObject = link;
  }
}

function deleteAllDevices() {
  for (let i = 0; i < markersArray.length; i++) {
    if (dimension == "3D") {
      viewer.entities.remove(markersArray[i]);
    } else if (clustered) {
      markerGroup.removeLayer(markersArray[i]);
    } else {
      markersArray[i].removeFrom(map);
    }
  }
  markersArray = [];
}

function deleteAllLinks() {
  for (const polyline of Object.values(polylinesObjects)) {
    if (dimension == "2D") {
      polyline.removeFrom(map);
    } else {
      polylines.remove(polyline);
    }
  }
  polylinesObjects = {};
  linksProperties = {};
}

function deleteAll() {
  deleteAllDevices();
  deleteAllLinks();
}

Object.assign(action, {
  "Open Street Map": () => switchLayer("osm"),
  "Google Maps": () => switchLayer("gm"),
  Image: () => changeMarker("Image"),
  Circle: () => changeMarker("Circle"),
  "Circle Marker": () => changeMarker("Circle Marker"),
  Normal: () => displayNetwork({}),
  Clustered: () => displayNetwork({ withCluster: true }),
});

function processNetwork(network) {
  if (page == "geographical_view") {
    let devices = {};
    for (const device of network.devices) {
      const key = `${device.longitude}/${device.latitude}`;
      devices[key] = devices[key] ? [...devices[key], device.id] : [device.id];
    }
    let colocatedDevices = new Set();
    for (const [coords, ids] of Object.entries(devices)) {
      if (ids.length == 1) continue;
      ids.forEach(colocatedDevices.add, colocatedDevices);
      const [longitude, latitude] = coords.split("/");
      network.devices.push({
        type: "site",
        name: `Site (${latitude},${longitude})`,
        icon: "site",
        id: ids.join("-"),
        longitude: longitude,
        latitude: latitude,
      });
    }
    network.devices = network.devices.filter(
      (device) => !colocatedDevices.has(device.id)
    );
  }
  let links = {};
  let bundleCoordinates = {};
  for (const link of network.links) {
    const key = (page == "force_directed_view"
      ? [link.source_id, link.destination_id]
      : [
          `${link.source_latitude}/${link.source_longitude}`,
          `${link.destination_latitude}/${link.destination_longitude}`,
        ]
    )
      .sort()
      .join("/");
    links[key] = links[key] ? [...links[key], link.id] : [link.id];
    if (!bundleCoordinates[key]) {
      bundleCoordinates[key] = {
        source_latitude: link.source_latitude,
        source_longitude: link.source_longitude,
        destination_latitude: link.destination_latitude,
        destination_longitude: link.destination_longitude,
      };
    }
  }
  let parallelLinks = new Set();
  for (const [endpoints, ids] of Object.entries(links)) {
    if (ids.length == 1) continue;
    ids.forEach(parallelLinks.add, parallelLinks);
    const [sourceId, destinationId] = endpoints.split("/");
    network.links.push({
      type: "bundle",
      name: "Colocated links",
      id: ids.join("-"),
      color: "#FF1493",
      source_id: parseInt(sourceId),
      destination_id: parseInt(destinationId),
      ...bundleCoordinates[endpoints],
    });
  }
  network.links = network.links.filter((link) => !parallelLinks.has(link.id));
}

function displayNetwork({ noAlert, withCluster }) {
  if (page == "logical_view") return;
  const maximumSize = visualization.logical.maximum_size;
  let data = {};
  for (let type of ["device", "link"]) {
    let form = serializeForm(`#filtering-form-${type}`);
    if (!form.pools) form.pools = defaultPools.map((p) => p.id);
    data[type] = { form: form };
  }
  clustered = withCluster;
  deleteAll();
  call({
    url: "/view_filtering",
    data: data,
    callback: function (network) {
      processNetwork(network);
      if (page == "force_directed_view") {
        if (
          network.devices.length > maximumSize.node ||
          network.links.length > maximumSize.link
        ) {
          return notify(
            `Too many objects to display. Use the device and link
            filtering mechanism to reduce the size of the network`,
            "error",
            5
          );
        }
        update3dGraphData(graph, network);
      } else {
        network.devices.map(createNode);
        network.links.map(createLink);
        if (dimension == "2D") {
          map[clustered ? "addLayer" : "removeLayer"](markerGroup);
        }
      }
      if (!noAlert) notify("Filter applied.", "success", 5);
    },
  });
}

function changeCursor(click) {
  const instance = viewer.scene.pick(click.endPosition);
  document.body.style.cursor = instance ? "pointer" : "default";
}

function onRightClick3d(click) {
  const instance = viewer.scene.pick(click.position);
  if (instance) {
    const isLink = typeof instance.id == "number";
    const id = isLink ? instance.id : instance.id._properties._id._value;
    selectedObject = (isLink ? linksProperties : devicesProperties)[id];
    const menu = isLink ? "link" : selectedObject.type == "pool" ? "site" : "device";
    $(".menu").hide();
    $(`.rc-${menu}-menu`).show();
  } else {
    selectedObject = null;
    $(".menu").hide();
  }
}

function leftClickBinding(type, id, bundle) {
  if (bundle) {
    const constraints = { id: `^(${id.split("-").join("|")})$`, id_filter: "regex" };
    showFilteredTable(id, type, constraints);
  } else {
    showInstancePanel(type, id);
  }
}

function onClick3d(click) {
  const instance = viewer.scene.pick(click.position);
  if (instance) {
    const isLink = ["number", "string"].includes(typeof instance.id);
    const id = isLink ? instance.id : instance.id._properties._id._value;
    const type = isLink ? "link" : instance.id._properties._type._value;
    const bundle = type == "site" || (typeof id === "string" && id.includes("-"));
    leftClickBinding(isLink ? "link" : "device", id, bundle);
  }
}

function showFilteredTable(id, type, constraints) {
  openPanel({
    name: "table",
    size: "1000 500",
    content: `
      <div class="modal-body">
        <div id="tooltip-overlay" class="overlay"></div>
        <form
          id="search-form-${type}-${id}"
          class="form-horizontal form-label-left"
          method="post"
        >
          <table
            id="table-${type}-${id}"
            class="table table-striped table-bordered table-hover"
            cellspacing="0"
            width="100%"
          ></table>
        </form>
      </div>`,
    id: id,
    title: `Colocated ${type}s`,
    callback: function () {
      // eslint-disable-next-line new-cap
      new tables[type](id, constraints);
    },
  });
}

function create3dGraphNetwork(container) {
  const viewSettings = visualization.logical;
  const network = document.getElementById(container);
  // eslint-disable-next-line new-cap
  graph = ForceGraph3D(viewSettings.config)(network);
  graph
    .width($(".main_frame").width() + 20)
    .height($(".main_frame").height() - 90)
    .backgroundColor(theme.view.logical.background)
    .onBackgroundRightClick(() => {
      $(".menu").hide();
    })
    .onNodeHover((node) => (network.style.cursor = node ? "pointer" : null))
    .onNodeClick((node) => {
      const ratio = 1 + 100 / Math.hypot(node.x, node.y, node.z);
      const position = { x: node.x * ratio, y: node.y * ratio, z: node.z * ratio };
      graph.cameraPosition(position, node, 1500);
      setTimeout(() => showInstancePanel(node.type, node.id), 1550);
    })
    .onNodeRightClick((node) => {
      $(".menu").show();
      selectedObject = node;
    })
    .onLinkHover((link) => (network.style.cursor = link ? "pointer" : null))
    .onLinkClick((link) => leftClickBinding("link", link.id, link.type == "bundle"))
    .onLinkRightClick((link) => linkRightClickBinding(link))
    .linkWidth(viewSettings.link_width)
    .linkOpacity(viewSettings.link_opacity)
    .linkCurveRotation("rotation");
  if (viewSettings.display_link_label) {
    graph
      .linkThreeObjectExtend(true)
      .linkThreeObject((link) => {
        const sprite = new SpriteText(link.name);
        sprite.color = theme.view.logical.label;
        sprite.textHeight = 3;
        return sprite;
      })
      .linkPositionUpdate((sprite, { start, end }) => {
        Object.assign(
          sprite.position,
          Object.assign(
            ...["x", "y", "z"].map((c) => ({
              [c]: start[c] + (end[c] - start[c]) / 2,
            }))
          )
        );
      });
  }
  if (viewSettings.display_link_traffic) {
    graph
      .linkDirectionalParticles("value")
      .linkDirectionalParticleSpeed((d) => d.value * viewSettings.traffic_speed);
  }
  if (viewSettings.display_icons) {
    graph.nodeThreeObject(({ icon }) => {
      const image = new THREE.Mesh(
        new THREE.SphereGeometry(7),
        new THREE.MeshBasicMaterial({
          depthWrite: false,
          color: theme.view.logical.sphere,
        })
      );
      const sprite = new THREE.Sprite(
        new THREE.SpriteMaterial({
          map: new THREE.TextureLoader().load(`../static/img/view/2D/${icon}.gif`),
          alphaTest: 0.5,
        })
      );
      sprite.scale.set(10, 10);
      image.add(sprite);
      return image;
    });
  }
  return graph;
}

export function initView() {
  $("body").contextMenu({
    menuSelector: "#contextMenu",
    menuSelected: function (selectedMenu) {
      const row = selectedMenu.text();
      action[row](selectedObject);
      selectedObject = null;
    },
  });
  Object.assign(action, {
    Properties: (o) => showInstancePanel(o.type, o.id),
    Connect: (d) => showConnectionPanel(d),
    Configuration: (d) => showDeviceData(d),
    "Run Service": (d) => showRunServicePanel({ instance: d }),
  });
  for (let type of ["device", "link"]) {
    openPanel({
      name: `${type}_filtering`,
      type: type,
      title: `${type.charAt(0).toUpperCase() + type.slice(1)} Filtering`,
      size: "700 600",
      onbeforeclose: function () {
        $(this).css("visibility", "hidden");
      },
      css: { visibility: "hidden" },
    });
  }
  if (page == "force_directed_view") {
    create3dGraphNetwork("network");
    notify("Loading network...", "success", 5);
  } else if (page == "geographical_view") {
    initGeographicalFramework();
  } else {
    initLogicalFramework();
  }
  displayNetwork({ noAlert: true });
}

function displayFilteringPanel(type) {
  $(`#${type}_filtering`).css("visibility", "visible");
}

function update3dGraphData(graph, network) {
  const nodesId = network.devices.map((node) => node.id);
  graph
    .graphData({
      nodes: network.devices,
      links: network.links
        .filter(
          (link) =>
            nodesId.includes(link.source_id) && nodesId.includes(link.destination_id)
        )
        .map((link) => {
          return {
            source: link.source_id,
            target: link.destination_id,
            value: 5,
            ...link,
          };
        }),
    })
    .refresh();
}

function clearSearch() {
  for (const table of ["device", "link"]) {
    $(`.search-input-${table},.search-list-${table}`).val("");
    $(".search-relation-dd").val("any").selectpicker("refresh");
    $(".search-relation").val([]).trigger("change");
    $(`.search-select-${table}`).val("inclusion").selectpicker("refresh");
  }
  displayNetwork({ noAlert: true });
  notify("Search parameters cleared.", "success", 5);
}

function saveParameters() {
  call({
    url: "/save_visualization_parameters",
    form: "visualization_parameters-form",
    callback: () => {
      notify("Default pools saved.", "success", 5);
      $("#visualization_parameters").remove();
    },
  });
}

function openVisualizationPanel() {
  openPanel({
    title: "Visualization Parameters",
    name: "visualization_parameters",
    size: "400 200",
    callback: () => {
      call({
        url: "/get_visualization_parameters",
        callback: (pools) => {
          const fieldId = "#visualization_parameters-default_pools";
          pools.forEach((pool) => {
            $(fieldId).append(new Option(pool.name, pool.id, false, false));
          });
          $(fieldId)
            .val(pools.map((pool) => pool.id))
            .trigger("change");
        },
      });
    },
  });
}

configureNamespace("visualization", [
  addObjectsToView,
  clearSearch,
<<<<<<< HEAD
  createLabel,
  createPlan,
=======
  displayFilteringPanel,
>>>>>>> 61922ad7
  displayNetwork,
  openVisualizationPanel,
  saveParameters,
  switchMode,
]);<|MERGE_RESOLUTION|>--- conflicted
+++ resolved
@@ -1000,12 +1000,9 @@
 configureNamespace("visualization", [
   addObjectsToView,
   clearSearch,
-<<<<<<< HEAD
   createLabel,
   createPlan,
-=======
   displayFilteringPanel,
->>>>>>> 61922ad7
   displayNetwork,
   openVisualizationPanel,
   saveParameters,
