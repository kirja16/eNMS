--- conflicted
+++ resolved
@@ -45,8 +45,8 @@
       orderCellsTop: true,
       autoWidth: false,
       scrollX: true,
-      drawCallback: function() {
-        $(".paginate_button > a").on("focus", function() {
+      drawCallback: function () {
+        $(".paginate_button > a").on("focus", function () {
           $(this).blur();
         });
         createTooltips();
@@ -54,10 +54,10 @@
       sDom: "tilp",
       columns: this.columns,
       columnDefs: [{ className: "dt-center", targets: "_all" }],
-      initComplete: function() {
+      initComplete: function () {
         this.api()
           .columns()
-          .every(function(index) {
+          .every(function (index) {
             const data = self.columns[index];
             let element;
             const elementId = `${self.type}_filtering-${data.data}`;
@@ -106,15 +106,15 @@
             }
             $(element)
               .appendTo($(this.header()))
-              .on("keyup change", function() {
+              .on("keyup change", function () {
                 if (waitForSearch) return;
                 waitForSearch = true;
-                setTimeout(function() {
+                setTimeout(function () {
                   self.table.page(0).ajax.reload(null, false);
                   waitForSearch = false;
                 }, 500);
               })
-              .on("click", function(e) {
+              .on("click", function (e) {
                 e.stopPropagation();
               });
           });
@@ -138,7 +138,7 @@
           Object.assign(d, self.filteringData);
           return JSON.stringify(d);
         },
-        dataSrc: function(result) {
+        dataSrc: function (result) {
           if (result.error) {
             notify(result.error, "error", 5);
             return [];
@@ -220,13 +220,9 @@
       );
     });
     $(`#column-display-${this.id}`).selectpicker("refresh");
-    $(`#column-display-${this.id}`).on("change", function() {
+    $(`#column-display-${this.id}`).on("change", function () {
       self.columns.forEach((col) => {
-        self.table.column(`${col.name}:name`).visible(
-          $(this)
-            .val()
-            .includes(col.data)
-        );
+        self.table.column(`${col.name}:name`).visible($(this).val().includes(col.data));
       });
       self.table.ajax.reload(null, false);
       self.createfilteringTooltips();
@@ -544,7 +540,7 @@
         formatter: (value) => `Lines of context: ${value}`,
         tooltip: "always",
       })
-      .on("change", function() {
+      .on("change", function () {
         refreshTable("configuration");
       });
   }
@@ -865,7 +861,7 @@
     loadServiceTypes();
     $("#parent-filtering")
       .selectpicker()
-      .on("change", function() {
+      .on("change", function () {
         self.table.page(0).ajax.reload(null, false);
       });
   }
@@ -1310,14 +1306,10 @@
   }
 };
 
-export const clearSearch = function(tableId, notification) {
+export const clearSearch = function (tableId, notification) {
   $(`.search-input-${tableId},.search-list-${tableId}`).val("");
-  $(".search-relation-dd")
-    .val("any")
-    .selectpicker("refresh");
-  $(".search-relation")
-    .val([])
-    .trigger("change");
+  $(".search-relation-dd").val("any").selectpicker("refresh");
+  $(".search-relation").val([]).trigger("change");
   $(`.search-select-${tableId}`).val("inclusion");
   refreshTable(tableId);
   if (notification) notify("Search parameters cleared.", "success", 5);
@@ -1335,16 +1327,10 @@
   refreshTable(tableId);
 }
 
-<<<<<<< HEAD
-export const refreshTable = function(tableId, notification) {
-  if ($(`#table-${tableId}`).length)
-    tableInstances[tableId].table.ajax.reload(null, false);
-=======
 export const refreshTable = function (tableId, notification) {
   if ($(`#table-${tableId}`).length) {
     tableInstances[tableId].table.ajax.reload(null, false);
   }
->>>>>>> 48eb2998
   if (notification) notify("Table refreshed.", "success", 5);
 };
 
@@ -1382,7 +1368,7 @@
   call({
     url: `/bulk_deletion/${model}`,
     form: `search-form-${tableId}`,
-    callback: function(number) {
+    callback: function (number) {
       refreshTable(tableId);
       $(`#bulk_deletion-${tableId}`).remove();
       notify(`${number} items deleted.`, "success", 5, true);
@@ -1395,7 +1381,7 @@
   call({
     url: `/bulk_removal/${model}/${instance.type}/${instance.id}/${relation}`,
     form: `search-form-${tableId}`,
-    callback: function(number) {
+    callback: function (number) {
       refreshTable(tableId);
       if (instance.type == "pool") refreshTable("pool");
       notify(
@@ -1412,7 +1398,7 @@
   call({
     url: `/bulk_edit/${model}`,
     form: `${formId}-form`,
-    callback: function(number) {
+    callback: function (number) {
       refreshTable(table);
       $(`#${formId}`).remove();
       notify(`${number} items modified.`, "success", 5, true);
@@ -1447,7 +1433,7 @@
     id: instance.id,
     size: "1200 600",
     title: `${instance.name} - ${type}s`,
-    callback: function() {
+    callback: function () {
       const constraints = { [`${relation.from}`]: [instance.id] };
       // eslint-disable-next-line new-cap
       new tables[type](instance.id, constraints, { relation, ...instance });
