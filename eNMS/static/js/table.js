/*
global
page: false
*/

import {
  configureNamespace,
  createTooltips,
  notify,
  serializeForm,
  userIsActive,
} from "./base.js";
import { loadServiceTypes } from "./automation.js";
import { filterView } from "./visualization.js";

export let tables = {};
export const models = {};
let waitForSearch = false;

export function initTable(type, instance, runtime, id) {
  // eslint-disable-next-line new-cap
  tables[type] = $(id ? `#${id}` : "#table").DataTable({
    serverSide: true,
    orderCellsTop: true,
    autoWidth: false,
    scrollX: true,
    drawCallback: function() {
      $(".paginate_button > a").on("focus", function() {
        $(this).blur();
      });
      createTooltips();
    },
    sDom: "tilp",
    columns: models[type].columns,
    columnDefs: [{ className: "dt-center", targets: "_all" }],
    initComplete: function() {
      this.api()
        .columns()
        .every(function(index) {
          const data = models[type].columns[index];
          let element;
          if (data.search == "text") {
            element = `
              <input
                id="${type}_filtering-${data.data}"
                name="${data.data}"
                type="text"
                placeholder="&#xF002;"
                class="form-control"
                style="font-family:Arial, FontAwesome; width: 100%;
                height: 30px; margin-top: 5px"
              >`;
          } else if (data.search == "bool") {
            element = `
              <select
                id="${type}_filtering-${data.data}"
                name="${data.data}"
                class="form-control"
                style="width: 100%; height: 30px; margin-top: 5px"
              >
                <option value="">Any</option>
                <option value="bool-true">True</option>
                <option value="bool-false">False</option>
              </select>`;
          }
          $(element)
            .appendTo($(this.header()))
            .on("keyup", function() {
              if (waitForSearch) return;
              waitForSearch = true;
              setTimeout(function() {
                tables[type].page(0).ajax.reload(null, false);
                waitForSearch = false;
              }, 800);
            })
            .on("click", function(e) {
              e.stopPropagation();
            });
        });
      $(`#controls-${type}`).html(models[type].controls);
<<<<<<< HEAD
      if (models[type].postProcessing) models[type].postProcessing(this.api());
=======
      if (models[type].postProcessing) models[type].postProcessing();
      createTooltips();
>>>>>>> f16e132e
      this.api().columns.adjust();
    },
    ajax: {
      url: `/table_filtering/${models[type].modelFiltering || type}`,
      type: "POST",
      contentType: "application/json",
      data: (d) => {
        const form = $(`#${type}_filtering`).length
          ? `#${type}_filtering-form`
          : `#search-${type}-form`;
        d.form = serializeForm(form);
        d.instance = instance;
        d.columns = models[type].columns;
        d.type = type;
        if (runtime) {
          d.runtime = $(`#runtimes-${instance.id}`).val() || runtime;
        }
        if (models[type].filteringData) models[type].filteringData(d);
        return JSON.stringify(d);
      },
      dataSrc: function(result) {
        return result.data.map((instance) => new models[type](instance));
      },
    },
  });
  if (["changelog", "run", "result"].includes(type)) {
    tables[type].order([0, "desc"]).draw();
  }
  if (["run", "service", "task", "workflow"].includes(type)) {
    refreshTablePeriodically(type, 3000, true);
  }
}

function filterTable(formType) {
  if (page.includes("table")) {
    tables[formType].page(0).ajax.reload(null, false);
  } else {
    filterView(formType);
  }
  notify("Filter applied.", "success", 5);
}

export const refreshTable = function(tableType, displayNotification) {
  tables[tableType].ajax.reload(null, false);
  if (displayNotification) notify("Table refreshed.", "success", 5);
};

function refreshTablePeriodically(tableType, interval, first) {
  if (userIsActive && !first) refreshTable(tableType, false);
  setTimeout(() => refreshTablePeriodically(tableType, interval), interval);
}

class Base {
  constructor(properties, derivedProperties) {
    Object.assign(this, properties);
    let instanceProperties = {
      id: this.id,
      name: this.name,
      type: this.type,
    };
    if (derivedProperties) {
      derivedProperties.forEach((property) => {
        instanceProperties[property] = this[property];
      });
    }
    this.instance = JSON.stringify(instanceProperties).replace(/"/g, "'");
  }

  static createNewButton(type) {
    return `
      <button
        class="btn btn-primary"
        onclick="eNMS.base.showTypePanel('${type}')"
        data-tooltip="New"
        type="button"
      >
        <span class="glyphicon glyphicon-plus"></span>
      </button>`;
  }

  static searchTableButton(type) {
    return `
      <button
        class="btn btn-info"
        onclick="eNMS.base.openPanel(
          {name: '${type}_filtering', title: 'Advanced Search'}
        )"
        data-tooltip="Advanced Search"
        type="button"
      >
        <span class="glyphicon glyphicon-search"></span>
      </button>`;
  }

  static refreshTableButton(type) {
    return `
      <button
        class="btn btn-info"
        onclick="eNMS.table.refreshTable('${type}', true)"
        data-tooltip="Refresh"
        type="button"
      >
        <span class="glyphicon glyphicon-refresh"></span>
      </button>`;
  }

  get deleteInstanceButton() {
    return `
      <li>
<<<<<<< HEAD
        <button type="button" class="btn btn-sm btn-danger"
        onclick="eNMS.base.showDeletionPanel(${this.instance})" data-tooltip="Delete"
          ><span class="glyphicon glyphicon-trash"></span
=======
        <button
          type="button"
          class="btn btn-sm btn-danger"
          onclick="eNMS.base.showDeletionPanel(${this.instance})"
          data-tooltip="Delete"
        >
          <span class="glyphicon glyphicon-trash"></span
>>>>>>> f16e132e
        ></button>
      </li>`;
  }

  static get lastModifiedColumn() {
    return {
      data: "last_modified",
      title: "Last modified",
      search: "text",
      render: function(_, __, instance) {
        return instance.last_modified.slice(0, -7);
      },
      width: "150px",
    };
  }
}

models.device = class Device extends Base {
  static get columns() {
    return [
      { data: "name", title: "Name", search: "text" },
      { data: "description", title: "Description", search: "text" },
      { data: "subtype", title: "Subtype", search: "text" },
      { data: "model", title: "Model", search: "text" },
      { data: "location", title: "Location", search: "text" },
      { data: "vendor", title: "Vendor", search: "text" },
      { data: "operating_system", title: "Operating System", search: "text" },
      { data: "os_version", title: "OS Version", search: "text" },
      { data: "ip_address", title: "IP Address", search: "text" },
      { data: "port", title: "Port", search: "text" },
      { data: "buttons" },
    ];
  }

  static get controls() {
    return [
      super.createNewButton("device"),
      ` <button type="button" class="btn btn-primary"
      onclick="eNMS.inventory.showImportTopologyPanel()"
      data-tooltip="Export"><span class="glyphicon glyphicon-download">
      </span></button>
      <button type="button" class="btn btn-primary"
        onclick="eNMS.base.openPanel({name: 'excel_export'})"
        data-tooltip="Export"
      >
        <span class="glyphicon glyphicon-upload"></span>
      </button>`,
      super.searchTableButton("device"),
      super.refreshTableButton("device"),
    ];
  }

  get buttons() {
    return `
      <ul class="pagination pagination-lg" style="margin: 0px; width: 230px">
        <li>
          <button type="button" class="btn btn-sm btn-dark"
          onclick="eNMS.inventory.showConnectionPanel(${this.instance})"
          data-tooltip="Connection"
            ><span class="glyphicon glyphicon-console"></span
          ></button>
        </li>
        <li>
          <button type="button" class="btn btn-sm btn-info"
          onclick="eNMS.inventory.showDeviceData(${this.instance})"
          data-tooltip="Network Data"
            ><span class="glyphicon glyphicon-cog"></span
          ></button>
        </li>
        <li>
          <button type="button" class="btn btn-sm btn-info"
          onclick="eNMS.inventory.showDeviceResultsPanel(${this.instance})"
          data-tooltip="Results"
            ><span class="glyphicon glyphicon-list-alt"></span
          ></button>
        </li>
        <li>
          <button type="button" class="btn btn-sm btn-primary"
<<<<<<< HEAD
          onclick="eNMS.base.showTypePanel('device', '${this.id}')" data-tooltip="Edit"
            ><span class="glyphicon glyphicon-edit"></span
          ></button>
=======
          onclick="eNMS.base.showTypePanel('device', '${this.id}')"
          data-tooltip="Edit">
            <span class="glyphicon glyphicon-edit"></span>
          </button>
>>>>>>> f16e132e
        </li>
        <li>
          <button type="button" class="btn btn-sm btn-primary"
          onclick="eNMS.base.showTypePanel('device', '${this.id}', 'duplicate')"
          data-tooltip="Duplicate"
            ><span class="glyphicon glyphicon-duplicate"></span
          ></button>
        </li>
        ${this.deleteInstanceButton}
      </ul>`;
  }
};

models.configuration = class Configuration extends Base {
  static get modelFiltering() {
    return "device";
  }

  static get columns() {
    return [
      { data: "name", title: "Name", search: "text", width: "150px" },
      {
        data: "configuration",
        title: "Configuration",
        search: "text",
      },
      {
        data: "operational_data",
        title: "Operational Data",
        search: "text",
        visible: false,
      },
      { data: "buttons", width: "90px" },
    ];
  }

  static postProcessing(table) {
    $("#data-type").bootstrapToggle({
      on: "Operational Data",
      onstyle: "dark",
      off: "Configuration",
      offstyle: "info",
      width: "100%",
    });
    $("#data-type").on("change", function() {
      table.columns($(this).prop("checked") ? 2 : 1).visible(true);
      table.columns($(this).prop("checked") ? 1 : 2).visible(false);
      table.page(0).ajax.reload(null, false);
    });
    if (settings.database.url.includes("sqlite")) {
      $("#search-type").prop("disabled", true);
      notify("Regex-based search is not supported with SQLite.", "error", 5);
    }
    $("#slider").bootstrapSlider({
      value: 0,
      ticks: [0, 1, 2, 3],
      ticks_labels: [0, 1, 2, 3],
      formatter: (value) => `Lines of context: ${value}`,
    });
    $("#slider").on("change", function() {
      refreshTable("configuration");
    });
  }

  static filteringData(data) {
    const dataType = $("#data-type").prop("checked")
      ? "operational_data"
      : "configuration";
    const filter = $("#search-type").prop("checked") ? "regex" : "inclusion";
    data.form[`${dataType}_filter`] = filter;
  }

  static get controls() {
    return `
      <div class="form-group" style="width: 700px">
      <div class="col-md-4 col-sm-4 col-xs-12">
        <input name="context-lines" id="slider" style="width: 200px">
      </div>
        <div class="col-md-5 col-sm-5 col-xs-12">
          <input id="data-type" name="data-type" style="width: 200px" type="checkbox">
        </div>
        <div class="col-md-3 col-sm-3 col-xs-12">
          <div class="checkbox">
            <label>
              <input
                id="search-type"
                name="search-type"
                type="checkbox"
              > Regular Expression
            </label>
          </div>
        </div>
      </div>`;
  }

  get buttons() {
    return `
      <ul class="pagination pagination-lg" style="margin: 0px">
        <li>
          <button type="button" class="btn btn-sm btn-info"
          onclick="eNMS.inventory.showDeviceData(${this.instance})"
          data-tooltip="Network Data"
            ><span class="glyphicon glyphicon-cog"></span
          ></button>
        </li>
        <li>
          <button type="button" class="btn btn-sm btn-primary"
          onclick="eNMS.base.showTypePanel('device', '${this.id}')" data-tooltip="Edit"
            ><span class="glyphicon glyphicon-edit"></span
          ></button>
        </li>
      </ul>`;
  }
};

models.link = class Link extends Base {
  static get columns() {
    return [
      { data: "name", title: "Name", search: "text" },
      { data: "description", title: "Description", search: "text" },
      { data: "subtype", title: "Subtype", search: "text" },
      { data: "model", title: "Model", search: "text" },
      { data: "location", title: "Location", search: "text" },
      { data: "vendor", title: "Vendor", search: "text" },
      { data: "source_name", title: "Source", search: "text" },
      { data: "destination_name", title: "Destination", search: "text" },
      { data: "buttons" },
    ];
  }

  static get controls() {
    return [
      super.createNewButton("link"),
      super.searchTableButton("link"),
      super.refreshTableButton("link"),
    ];
  }

  get buttons() {
    return `
      <ul class="pagination pagination-lg" style="margin: 0px; width: 120px">
        <li>
          <button type="button" class="btn btn-sm btn-primary"
<<<<<<< HEAD
          onclick="eNMS.base.showTypePanel('link', '${this.id}')" data-tooltip="Edit"
            ><span class="glyphicon glyphicon-edit"></span
          ></button>
=======
          onclick="eNMS.base.showTypePanel('link', '${this.id}')"
          data-tooltip="Edit">
            <span class="glyphicon glyphicon-edit"></span>
          </button>
>>>>>>> f16e132e
        </li>
        <li>
          <button type="button" class="btn btn-sm btn-primary"
          onclick="eNMS.base.showTypePanel('link', '${this.id}', 'duplicate')"
          data-tooltip="Duplicate"
            ><span class="glyphicon glyphicon-duplicate"></span
          ></button>
        </li>
        <li>
          <button type="button" class="btn btn-sm btn-danger"
<<<<<<< HEAD
          onclick="eNMS.base.showDeletionPanel(${this.instance})" data-tooltip="Delete"
            ><span class="glyphicon glyphicon-trash"></span
          ></button>
=======
          onclick="eNMS.base.showDeletionPanel(${this.instance})"
          data-tooltip="Delete">
            <span class="glyphicon glyphicon-trash"></span>
          </button>
>>>>>>> f16e132e
        </li>
      </ul>`;
  }
};

models.pool = class Pool extends Base {
  static get columns() {
    return [
      { data: "name", title: "Name", search: "text" },
      super.lastModifiedColumn,
      { data: "description", title: "Description", search: "text" },
      {
        data: "never_update",
        title: "Never update",
        search: "bool",
        width: "100px",
      },
      { data: "longitude", title: "Longitude", search: "text", width: "70px" },
      { data: "latitude", title: "Latitude", search: "text", width: "70px" },
      { data: "objectNumber", title: "Object Count", width: "150px" },
      { data: "buttons" },
    ];
  }

  get objectNumber() {
    return `${this.device_number} devices - ${this.link_number} links`;
  }

  static get controls() {
    return [
      super.createNewButton("pool"),
      ` <button
        class="btn btn-primary"
        onclick="eNMS.inventory.updatePools()"
        data-tooltip="Update all pools"
        type="button"
      >
        <span class="glyphicon glyphicon-flash"></span>
      </button>`,
      super.searchTableButton("pool"),
      super.refreshTableButton("pool"),
    ];
  }

  get buttons() {
    return `
      <ul class="pagination pagination-lg" style="margin: 0px; width: 230px">
        <li>
          <button type="button" class="btn btn-sm btn-info"
          onclick="eNMS.visualization.showPoolView('${this.id}')"
          data-tooltip="Internal View">
          <span class="glyphicon glyphicon-eye-open"></span></button>
        </li>
        <li>
          <button type="button" class="btn btn-sm btn-primary"
<<<<<<< HEAD
          onclick="eNMS.inventory.showPoolObjectsPanel('${this.id}')" data-tooltip="Pool Objects"
            ><span class="glyphicon glyphicon-wrench"></span
          ></button>
=======
          onclick="eNMS.inventory.showPoolObjectsPanel('${this.id}')"
          data-tooltip="Pool Objects">
            <span class="glyphicon glyphicon-wrench">
          </span></button>
>>>>>>> f16e132e
        </li>
        <li>
          <button type="button" class="btn btn-sm btn-primary"
          onclick="eNMS.inventory.updatePools('${this.id}')"
          data-tooltip="Update"><span class="glyphicon glyphicon-refresh">
          </span></button>
        </li>
        <li>
          <button type="button" class="btn btn-sm btn-primary"
<<<<<<< HEAD
          onclick="eNMS.base.showTypePanel('pool', '${this.id}')" data-tooltip="Edit"
            ><span class="glyphicon glyphicon-edit"></span
          ></button>
=======
          onclick="eNMS.base.showTypePanel('pool', '${this.id}')"
          data-tooltip="Edit">
            <span class="glyphicon glyphicon-edit"></span>
          </button>
>>>>>>> f16e132e
        </li>
        <li>
          <button type="button" class="btn btn-sm btn-primary"
          onclick="eNMS.base.showTypePanel('pool', '${this.id}', 'duplicate')"
          data-tooltip="Duplicate"
            ><span class="glyphicon glyphicon-duplicate"></span
          ></button>
        </li>
        <li>
          <button type="button" class="btn btn-sm btn-danger"
<<<<<<< HEAD
          onclick="eNMS.base.showDeletionPanel(${this.instance})" data-tooltip="Delete"
            ><span class="glyphicon glyphicon-trash"></span
          ></button>
=======
          onclick="eNMS.base.showDeletionPanel(${this.instance})"
          data-tooltip="Delete">
            <span class="glyphicon glyphicon-trash"></span>
          </button>
>>>>>>> f16e132e
        </li>
      </ul>
    `;
  }
};

models.service = class Service extends Base {
  static get columns() {
    return [
      {
        data: "name",
        title: "Name",
        width: "25%",
        search: "text",
        className: "dt-body-left",
        render: function(_, __, instance) {
          return instance.type === "workflow"
<<<<<<< HEAD
            ? `<b><a href="#" onclick="eNMS.workflow.switchToWorkflow('${instance.id}')">${instance.scoped_name}</a></b>`
            : instance.scoped_name;
=======
            ? `<b><a href="#" onclick="eNMS.workflow.switchToWorkflow(
              '${instance.id}')">${instance.scoped_name}</a></b>`
            : $("#parent-filtering").val() == "true"
            ? instance.scoped_name
            : instance.name;
>>>>>>> f16e132e
        },
      },
      super.lastModifiedColumn,
      { data: "type", title: "Type", search: "text" },
      { data: "vendor", title: "Vendor", search: "text" },
      { data: "operating_system", title: "Operating System", search: "text" },
      { data: "creator", title: "Creator", search: "text" },
      { data: "status", title: "Status", search: "text", width: "60px" },
      { data: "buttons" },
    ];
  }

  static get controls() {
    return [
      `
      <input type="hidden" id="workflow-filtering" name="workflow-filtering">
      <button
        style="background:transparent; border:none; 
        color:transparent; width: 300px;"
        type="button"
      >
        <select
          id="parent-filtering"
          name="parent-filtering"
          class="form-control"
        >
          <option value="true">Display services hierarchically</option>
          <option value="false">Display all services</option>
        </select>
      </button>
      </input>
      <button
        class="btn btn-info"
        onclick="eNMS.base.openPanel({name: 'service_filtering'})"
        data-tooltip="Advanced Search"
        type="button"
      >
        <span class="glyphicon glyphicon-search"></span>
      </button>
      <button
        class="btn btn-info"
        onclick="eNMS.table.refreshTable('service', true)"
        data-tooltip="Refresh"
        type="button"
      >
        <span class="glyphicon glyphicon-refresh"></span>
      </button>
      <a
      id="left-arrow"
      class="btn btn-info disabled"
      onclick="action['Backward']()"
      type="button"
    >
      <span class="glyphicon glyphicon-chevron-left"></span>
    </a>
    <a
      id="right-arrow"
      class="btn btn-info disabled"
      onclick="action['Forward']()"
      type="button"
    >
      <span class="glyphicon glyphicon-chevron-right"></span>
    </a>
    <button
    class="btn btn-primary"
    onclick="eNMS.automation.openServicePanel()"
    data-tooltip="New"
    type="button"
  >
    <span class="glyphicon glyphicon-plus"></span>
  </button>
  <button
    style="background:transparent; border:none; 
    color:transparent; width: 200px;"
    type="button"
  >
    <select id="service-type" class="form-control"></select>
  </button>
    `,
    ];
  }

  get buttons() {
    return `
      <ul class="pagination pagination-lg" style="margin: 0px; width: 270px">
        <li>
          <button type="button" class="btn btn-sm btn-info"
          onclick="eNMS.automation.showRuntimePanel('results', ${this.instance})"
          data-tooltip="Results"><span class="glyphicon glyphicon-list-alt">
          </span></button>
        </li>
        <li>
          <button type="button" class="btn btn-sm btn-info"
          onclick="eNMS.automation.showRuntimePanel('logs', ${this.instance})"
          data-tooltip="Logs"><span class="glyphicon glyphicon-list"></span
          ></button>
        </li>
        <li>
          <button type="button" class="btn btn-sm btn-success"
          onclick="eNMS.automation.normalRun('${this.id}')" data-tooltip="Run"
            ><span class="glyphicon glyphicon-play"></span
          ></button>
        </li>
        <li>
          <button type="button" class="btn btn-sm btn-success"
          onclick="eNMS.base.showTypePanel('{self.type}', '${this.id}', 'run')"
          data-tooltip="Parameterized Run"
            ><span class="glyphicon glyphicon-play-circle"></span
          ></button>
        </li>
        <li>
          <button type="button" class="btn btn-sm btn-primary"
<<<<<<< HEAD
          onclick="eNMS.base.showTypePanel('${this.type}', '${this.id}')" data-tooltip="Edit"
            ><span class="glyphicon glyphicon-edit"></span
          ></button>
=======
          onclick="eNMS.base.showTypePanel('${this.type}', '${this.id}')"
          data-tooltip="Edit">
            <span class="glyphicon glyphicon-edit"></span>
          </button>
>>>>>>> f16e132e
        </li>
        <li>
          <button type="button" class="btn btn-sm btn-primary"
          onclick="eNMS.automation.exportService('${this.id}')" data-tooltip="Export"
            ><span class="glyphicon glyphicon-download"></span
          ></button>
        </li>
        <li>
          <button type="button" class="btn btn-sm btn-danger"
          onclick="eNMS.base.showDeletionPanel(${this.instance})" data-tooltip="Delete"
            ><span class="glyphicon glyphicon-trash"></span
          ></button>
        </li>
      </ul>
    `;
  }

  static postProcessing() {
    loadServiceTypes();
    $("#parent-filtering")
      .selectpicker()
      .on("change", function() {
        tables["service"].page(0).ajax.reload(null, false);
      });
  }
};

models.run = class Run extends Base {
  constructor(properties) {
    super(properties);
    this.service = JSON.stringify(this.service_properties).replace(/"/g, "'");
  }

  static get columns() {
    return [
      { data: "runtime", title: "Runtime", search: "text", width: "15%" },
      { data: "duration", title: "Duration", search: "text", width: "5%" },
      { data: "service_name", title: "Service", search: "text" },
      { data: "status", title: "Status", search: "text", width: "7%" },
      { data: "progress", title: "Progress", search: "text", width: "12%" },
      { data: "buttons", width: "130px" },
    ];
  }

  static get controls() {
    return [
      super.searchTableButton("run"),
      super.refreshTableButton("run"),
      ` <button
        class="btn btn-info"
        onclick="eNMS.automation.displayCalendar('run')"
        data-tooltip="Calendar"
        type="button"
      >
        <span class="glyphicon glyphicon-calendar"></span>
      </button>`,
    ];
  }

  get buttons() {
    return [
      `<ul class="pagination pagination-lg" style="margin: 0px; width: 100px">
        <li>
          <button type="button" class="btn btn-sm btn-info"
          onclick="eNMS.automation.showRuntimePanel('logs', ${this.service},
          '${this.runtime}')" data-tooltip="Logs">
          <span class="glyphicon glyphicon-list"></span></button>
        </li>
        <li>
          <button type="button" class="btn btn-sm btn-info"
          onclick="eNMS.automation.showRuntimePanel('results', ${this.service},
          '${this.runtime}')" data-tooltip="Results">
          <span class="glyphicon glyphicon-list-alt"></span></button>
        </li>
      </ul>`,
    ];
  }
};

models.result = class Result extends Base {
  constructor(properties) {
    delete properties.result;
    super(properties, ["service_name", "device_name"]);
  }

  static get columns() {
    return [
      { data: "runtime", title: "Runtime", search: "text" },
      { data: "duration", title: "Duration", search: "text" },
      { data: "device_name", title: "Device", search: "text" },
      {
        data: "success",
        title: "Success",
        render: function(_, __, instance) {
          const btn = instance.success ? "success" : "danger";
          const label = instance.success ? "Success" : "Failure";
          return `
            <button
              type="button"
              class="btn btn-${btn} btn-sm"
              style="width:100%">${label}
            </button>`;
        },
        search: "text",
        width: "80px",
      },
      { data: "buttons" },
      {
        data: "version_1",
        title: "V1",
        render: function(_, __, instance) {
          return `<input type="radio" name="v1" value="${instance.id}">`;
        },
      },
      {
        data: "version_2",
        title: "V2",
        render: function(_, __, instance) {
          return `<input type="radio" name="v2" value="${instance.id}">`;
        },
      },
    ];
  }

  static get controls() {
    return [
      `<button
        class="btn btn-info"
        onclick="eNMS.automation.compare('result')"
        data-tooltip="Compare"
        type="button"
      >
        <span class="glyphicon glyphicon-adjust"></span>
      </button>`,
    ];
  }

  get buttons() {
    return [
      `
    <ul class="pagination pagination-lg" style="margin: 0px; width: 90px">
      <li>
          <button type="button" class="btn btn-sm btn-info"
          onclick="eNMS.automation.showResult('${this.id}')"
          data-tooltip="Results"><span class="glyphicon glyphicon-list-alt">
          </span></button>
      </li>
      <li>
          <button type="button" id="btn-result-${this.id}" class="btn btn-sm btn-info"
<<<<<<< HEAD
          onclick="eNMS.automation.copyClipboard('btn-result-${this.id}', ${this.instance})"
=======
          onclick="eNMS.automation.copyClipboard(
            'btn-result-${this.id}', ${this.instance}
          )"
>>>>>>> f16e132e
          data-tooltip="Copy to clipboard">
          <span class="glyphicon glyphicon-copy"></span></button>
      </li>
    </ul>`,
    ];
  }
};

models.task = class Task extends Base {
  static get columns() {
    return [
      { data: "name", title: "Name", search: "text" },
      { data: "service_name", title: "Service", search: "text" },
      { data: "status", title: "Status", search: "text", width: "5%" },
      {
        data: "scheduling_mode",
        title: "Scheduling",
        search: "text",
        width: "5%",
      },
      {
        data: "periodicity",
        title: "Periodicity",
        search: "text",
        render: function(_, __, instance) {
          if (instance.scheduling_mode == "standard") {
            return `${instance.frequency} ${instance.frequency_unit}`;
          } else {
            return instance.crontab_expression;
          }
        },
        width: "10%",
      },
      {
        data: "next_run_time",
        title: "Next run time",
        search: "text",
        width: "12%",
      },
      {
        data: "time_before_next_run",
        title: "Time left",
        search: "text",
        width: "12%",
      },
      { data: "buttons", width: "240px" },
    ];
  }

  static get controls() {
    return [
      super.createNewButton("task"),
      super.searchTableButton("task"),
      super.refreshTableButton("task"),
      ` <button
        class="btn btn-info"
        onclick="eNMS.automation.displayCalendar('task')"
        data-tooltip="Calendar"
        type="button"
      >
        <span class="glyphicon glyphicon-calendar"></span>
      </button>
      <button type="button" class="btn btn-success"
      onclick="eNMS.automation.schedulerAction('resume')" data-tooltip="Play"
        ><span class="glyphicon glyphicon-play"></span
      ></button>
      <button type="button" class="btn btn-danger"
      onclick="eNMS.automation.schedulerAction('pause')" data-tooltip="Pause"
        ><span class="glyphicon glyphicon-pause"></span
      ></button>`,
    ];
  }

  get buttons() {
    const state = this.is_active ? ["disabled", "active"] : ["active", "disabled"];
    return [
      `<ul class="pagination pagination-lg" style="margin: 0px;">
        <li>
          <button type="button" class="btn btn-sm btn-primary"
          onclick="eNMS.base.showTypePanel('task', '${this.id}')" data-tooltip="Edit"
            ><span class="glyphicon glyphicon-edit"></span
          ></button>
        </li>
        <li>
          <button type="button" class="btn btn-sm btn-primary"
          onclick="eNMS.base.showTypePanel('task', '${this.id}', 'duplicate')"
          data-tooltip="Duplicate">
          <span class="glyphicon glyphicon-duplicate"></span></button>
        </li>
        <li>
          <button type="button" class="btn btn-sm btn-success ${state[0]}" ${state[0]}
          onclick="eNMS.automation.resumeTask('${this.id}')" data-tooltip="Play"
            ><span class="glyphicon glyphicon-play"></span
          ></button>
        </li>
        <li>
          <button type="button" class="btn btn-sm btn-danger ${state[1]}" ${state[1]}
          onclick="eNMS.automation.pauseTask('${this.id}')" data-tooltip="Pause"
            ><span class="glyphicon glyphicon-pause"></span
          ></button>
        </li>
        <li>
          <button type="button" class="btn btn-sm btn-danger"
          onclick="eNMS.base.showDeletionPanel(${this.instance})" data-tooltip="Delete"
            ><span class="glyphicon glyphicon-trash"></span
          ></button>
        </li>
      </ul>`,
    ];
  }
};

models.user = class User extends Base {
  static get columns() {
    return [
      { data: "name", title: "Username", search: "text" },
      { data: "email", title: "Email Address", search: "text" },
      { data: "buttons", width: "130px" },
    ];
  }

  static get controls() {
    return [
      super.createNewButton("user"),
      super.searchTableButton("user"),
      super.refreshTableButton("user"),
    ];
  }

  get buttons() {
    return [
      `
      <ul class="pagination pagination-lg" style="margin: 0px;">
        <li>
          <button type="button" class="btn btn-sm btn-primary"
          onclick="eNMS.base.showTypePanel('user', '${this.id}')" data-tooltip="Edit"
            ><span class="glyphicon glyphicon-edit"></span
          ></button>
        </li>
        <li>
          <button type="button" class="btn btn-sm btn-primary"
          onclick="eNMS.base.showTypePanel('user', '${this.id}', 'duplicate')"
          data-tooltip="Duplicate"
            ><span class="glyphicon glyphicon-duplicate"></span
          ></button>
        </li>
        <li>
          <button type="button" class="btn btn-sm btn-danger"
          onclick="eNMS.base.showDeletionPanel(${this.instance})" data-tooltip="Delete"
            ><span class="glyphicon glyphicon-trash"></span
          ></button>
        </li>
      </ul>`,
    ];
  }
};

models.server = class Server extends Base {
  static get columns() {
    return [
      { data: "name", title: "Username", search: "text" },
      { data: "description", title: "Description", search: "text" },
      { data: "ip_address", title: "IP address", search: "text" },
      { data: "weight", title: "Weight", search: "text" },
      { data: "status", title: "Status", search: "text" },
      { data: "buttons", width: "120px" },
    ];
  }

  static get controls() {
    return [
      super.createNewButton("server"),
      super.searchTableButton("server"),
      super.refreshTableButton("server"),
    ];
  }

  get buttons() {
    return [
      `
      <ul class="pagination pagination-lg" style="margin: 0px;">
        <li>
          <button type="button" class="btn btn-sm btn-primary"
          onclick="eNMS.base.showTypePanel('server', '${this.id}')" data-tooltip="Edit"
            ><span class="glyphicon glyphicon-edit"></span
          ></button>
        </li>
        <li>
          <button type="button" class="btn btn-sm btn-primary"
          onclick="eNMS.base.showTypePanel('server', '${this.id}', 'duplicate')"
          data-tooltip="Duplicate"
            ><span class="glyphicon glyphicon-duplicate"></span
          ></button>
        </li>
        <li>
          <button type="button" class="btn btn-sm btn-danger"
          onclick="eNMS.base.showDeletionPanel(${this.instance})" data-tooltip="Delete"
            ><span class="glyphicon glyphicon-trash"></span
          ></button>
        </li>
      </ul>`,
    ];
  }
};

models.changelog = class Changelog extends Base {
  static get columns() {
    return [
      { data: "time", title: "Time", search: "text", width: "200px" },
      { data: "user", title: "User", search: "text", width: "100px" },
      { data: "severity", title: "Severity", search: "text", width: "80px" },
      {
        data: "content",
        title: "Content",
        search: "text",
        className: "dt-body-left",
      },
    ];
  }

  static get controls() {
    return [
      super.createNewButton("changelog"),
      super.searchTableButton("changelog"),
      super.refreshTableButton("changelog"),
    ];
  }
};

models.session = class Session extends Base {
  static get columns() {
    return [
      { data: "timestamp", title: "Timestamp", search: "text", width: "200px" },
      { data: "device_name", title: "Device", search: "text", width: "150px" },
      { data: "user", title: "User", search: "text", width: "100px" },
      { data: "name", title: "Session UUID", search: "text", width: "300px" },
      { data: "buttons", width: "40px" },
    ];
  }

  static get controls() {
    return [super.searchTableButton("session"), super.refreshTableButton("session")];
  }

  get buttons() {
    return [
      `
      <ul class="pagination pagination-lg" style="margin: 0px;">
        <li>
          <button type="button" class="btn btn-sm btn-info"
          onclick="eNMS.inventory.showSessionLog(${this.id})" data-tooltip="Session Log"
            ><span class="glyphicon glyphicon-list"></span
          ></button>
        </li>
      </ul>`,
    ];
  }
};

models.event = class Event extends Base {
  static get columns() {
    return [
      { data: "name", title: "Name", search: "text" },
      { data: "service_name", title: "Service", search: "text" },
      { data: "log_source", title: "Log", search: "text" },
      { data: "log_content", title: "Content", search: "text" },
      { data: "buttons", width: "120px" },
    ];
  }

  static get controls() {
    return [
      super.createNewButton("event"),
      super.searchTableButton("event"),
      super.refreshTableButton("event"),
    ];
  }

  get buttons() {
    return [
      `
      <ul class="pagination pagination-lg" style="margin: 0px; width: 150px">
        <li>
          <button type="button" class="btn btn-sm btn-primary"
          onclick="eNMS.base.showTypePanel('event', '{self.id}')"
          data-tooltip="Edit"><span class="glyphicon glyphicon-edit">
          </span></button>
        </li>
        <li>
          <button type="button" class="btn btn-sm btn-primary"
          onclick="eNMS.base.showTypePanel('event', '{self.id}', 'duplicate')"
          data-tooltip="Duplicate">
          <span class="glyphicon glyphicon-duplicate"></span></button>
        </li>
        ${this.deleteInstanceButton}
      </ul>
    `,
    ];
  }
};

configureNamespace("table", [filterTable, refreshTable, refreshTablePeriodically]);
<|MERGE_RESOLUTION|>--- conflicted
+++ resolved
@@ -1,1180 +1,1106 @@
-/*
-global
-page: false
-*/
-
-import {
-  configureNamespace,
-  createTooltips,
-  notify,
-  serializeForm,
-  userIsActive,
-} from "./base.js";
-import { loadServiceTypes } from "./automation.js";
-import { filterView } from "./visualization.js";
-
-export let tables = {};
-export const models = {};
-let waitForSearch = false;
-
-export function initTable(type, instance, runtime, id) {
-  // eslint-disable-next-line new-cap
-  tables[type] = $(id ? `#${id}` : "#table").DataTable({
-    serverSide: true,
-    orderCellsTop: true,
-    autoWidth: false,
-    scrollX: true,
-    drawCallback: function() {
-      $(".paginate_button > a").on("focus", function() {
-        $(this).blur();
-      });
-      createTooltips();
-    },
-    sDom: "tilp",
-    columns: models[type].columns,
-    columnDefs: [{ className: "dt-center", targets: "_all" }],
-    initComplete: function() {
-      this.api()
-        .columns()
-        .every(function(index) {
-          const data = models[type].columns[index];
-          let element;
-          if (data.search == "text") {
-            element = `
-              <input
-                id="${type}_filtering-${data.data}"
-                name="${data.data}"
-                type="text"
-                placeholder="&#xF002;"
-                class="form-control"
-                style="font-family:Arial, FontAwesome; width: 100%;
-                height: 30px; margin-top: 5px"
-              >`;
-          } else if (data.search == "bool") {
-            element = `
-              <select
-                id="${type}_filtering-${data.data}"
-                name="${data.data}"
-                class="form-control"
-                style="width: 100%; height: 30px; margin-top: 5px"
-              >
-                <option value="">Any</option>
-                <option value="bool-true">True</option>
-                <option value="bool-false">False</option>
-              </select>`;
-          }
-          $(element)
-            .appendTo($(this.header()))
-            .on("keyup", function() {
-              if (waitForSearch) return;
-              waitForSearch = true;
-              setTimeout(function() {
-                tables[type].page(0).ajax.reload(null, false);
-                waitForSearch = false;
-              }, 800);
-            })
-            .on("click", function(e) {
-              e.stopPropagation();
-            });
-        });
-      $(`#controls-${type}`).html(models[type].controls);
-<<<<<<< HEAD
-      if (models[type].postProcessing) models[type].postProcessing(this.api());
-=======
-      if (models[type].postProcessing) models[type].postProcessing();
-      createTooltips();
->>>>>>> f16e132e
-      this.api().columns.adjust();
-    },
-    ajax: {
-      url: `/table_filtering/${models[type].modelFiltering || type}`,
-      type: "POST",
-      contentType: "application/json",
-      data: (d) => {
-        const form = $(`#${type}_filtering`).length
-          ? `#${type}_filtering-form`
-          : `#search-${type}-form`;
-        d.form = serializeForm(form);
-        d.instance = instance;
-        d.columns = models[type].columns;
-        d.type = type;
-        if (runtime) {
-          d.runtime = $(`#runtimes-${instance.id}`).val() || runtime;
-        }
-        if (models[type].filteringData) models[type].filteringData(d);
-        return JSON.stringify(d);
-      },
-      dataSrc: function(result) {
-        return result.data.map((instance) => new models[type](instance));
-      },
-    },
-  });
-  if (["changelog", "run", "result"].includes(type)) {
-    tables[type].order([0, "desc"]).draw();
-  }
-  if (["run", "service", "task", "workflow"].includes(type)) {
-    refreshTablePeriodically(type, 3000, true);
-  }
-}
-
-function filterTable(formType) {
-  if (page.includes("table")) {
-    tables[formType].page(0).ajax.reload(null, false);
-  } else {
-    filterView(formType);
-  }
-  notify("Filter applied.", "success", 5);
-}
-
-export const refreshTable = function(tableType, displayNotification) {
-  tables[tableType].ajax.reload(null, false);
-  if (displayNotification) notify("Table refreshed.", "success", 5);
-};
-
-function refreshTablePeriodically(tableType, interval, first) {
-  if (userIsActive && !first) refreshTable(tableType, false);
-  setTimeout(() => refreshTablePeriodically(tableType, interval), interval);
-}
-
-class Base {
-  constructor(properties, derivedProperties) {
-    Object.assign(this, properties);
-    let instanceProperties = {
-      id: this.id,
-      name: this.name,
-      type: this.type,
-    };
-    if (derivedProperties) {
-      derivedProperties.forEach((property) => {
-        instanceProperties[property] = this[property];
-      });
-    }
-    this.instance = JSON.stringify(instanceProperties).replace(/"/g, "'");
-  }
-
-  static createNewButton(type) {
-    return `
-      <button
-        class="btn btn-primary"
-        onclick="eNMS.base.showTypePanel('${type}')"
-        data-tooltip="New"
-        type="button"
-      >
-        <span class="glyphicon glyphicon-plus"></span>
-      </button>`;
-  }
-
-  static searchTableButton(type) {
-    return `
-      <button
-        class="btn btn-info"
-        onclick="eNMS.base.openPanel(
-          {name: '${type}_filtering', title: 'Advanced Search'}
-        )"
-        data-tooltip="Advanced Search"
-        type="button"
-      >
-        <span class="glyphicon glyphicon-search"></span>
-      </button>`;
-  }
-
-  static refreshTableButton(type) {
-    return `
-      <button
-        class="btn btn-info"
-        onclick="eNMS.table.refreshTable('${type}', true)"
-        data-tooltip="Refresh"
-        type="button"
-      >
-        <span class="glyphicon glyphicon-refresh"></span>
-      </button>`;
-  }
-
-  get deleteInstanceButton() {
-    return `
-      <li>
-<<<<<<< HEAD
-        <button type="button" class="btn btn-sm btn-danger"
-        onclick="eNMS.base.showDeletionPanel(${this.instance})" data-tooltip="Delete"
-          ><span class="glyphicon glyphicon-trash"></span
-=======
-        <button
-          type="button"
-          class="btn btn-sm btn-danger"
-          onclick="eNMS.base.showDeletionPanel(${this.instance})"
-          data-tooltip="Delete"
-        >
-          <span class="glyphicon glyphicon-trash"></span
->>>>>>> f16e132e
-        ></button>
-      </li>`;
-  }
-
-  static get lastModifiedColumn() {
-    return {
-      data: "last_modified",
-      title: "Last modified",
-      search: "text",
-      render: function(_, __, instance) {
-        return instance.last_modified.slice(0, -7);
-      },
-      width: "150px",
-    };
-  }
-}
-
-models.device = class Device extends Base {
-  static get columns() {
-    return [
-      { data: "name", title: "Name", search: "text" },
-      { data: "description", title: "Description", search: "text" },
-      { data: "subtype", title: "Subtype", search: "text" },
-      { data: "model", title: "Model", search: "text" },
-      { data: "location", title: "Location", search: "text" },
-      { data: "vendor", title: "Vendor", search: "text" },
-      { data: "operating_system", title: "Operating System", search: "text" },
-      { data: "os_version", title: "OS Version", search: "text" },
-      { data: "ip_address", title: "IP Address", search: "text" },
-      { data: "port", title: "Port", search: "text" },
-      { data: "buttons" },
-    ];
-  }
-
-  static get controls() {
-    return [
-      super.createNewButton("device"),
-      ` <button type="button" class="btn btn-primary"
-      onclick="eNMS.inventory.showImportTopologyPanel()"
-      data-tooltip="Export"><span class="glyphicon glyphicon-download">
-      </span></button>
-      <button type="button" class="btn btn-primary"
-        onclick="eNMS.base.openPanel({name: 'excel_export'})"
-        data-tooltip="Export"
-      >
-        <span class="glyphicon glyphicon-upload"></span>
-      </button>`,
-      super.searchTableButton("device"),
-      super.refreshTableButton("device"),
-    ];
-  }
-
-  get buttons() {
-    return `
-      <ul class="pagination pagination-lg" style="margin: 0px; width: 230px">
-        <li>
-          <button type="button" class="btn btn-sm btn-dark"
-          onclick="eNMS.inventory.showConnectionPanel(${this.instance})"
-          data-tooltip="Connection"
-            ><span class="glyphicon glyphicon-console"></span
-          ></button>
-        </li>
-        <li>
-          <button type="button" class="btn btn-sm btn-info"
-          onclick="eNMS.inventory.showDeviceData(${this.instance})"
-          data-tooltip="Network Data"
-            ><span class="glyphicon glyphicon-cog"></span
-          ></button>
-        </li>
-        <li>
-          <button type="button" class="btn btn-sm btn-info"
-          onclick="eNMS.inventory.showDeviceResultsPanel(${this.instance})"
-          data-tooltip="Results"
-            ><span class="glyphicon glyphicon-list-alt"></span
-          ></button>
-        </li>
-        <li>
-          <button type="button" class="btn btn-sm btn-primary"
-<<<<<<< HEAD
-          onclick="eNMS.base.showTypePanel('device', '${this.id}')" data-tooltip="Edit"
-            ><span class="glyphicon glyphicon-edit"></span
-          ></button>
-=======
-          onclick="eNMS.base.showTypePanel('device', '${this.id}')"
-          data-tooltip="Edit">
-            <span class="glyphicon glyphicon-edit"></span>
-          </button>
->>>>>>> f16e132e
-        </li>
-        <li>
-          <button type="button" class="btn btn-sm btn-primary"
-          onclick="eNMS.base.showTypePanel('device', '${this.id}', 'duplicate')"
-          data-tooltip="Duplicate"
-            ><span class="glyphicon glyphicon-duplicate"></span
-          ></button>
-        </li>
-        ${this.deleteInstanceButton}
-      </ul>`;
-  }
-};
-
-models.configuration = class Configuration extends Base {
-  static get modelFiltering() {
-    return "device";
-  }
-
-  static get columns() {
-    return [
-      { data: "name", title: "Name", search: "text", width: "150px" },
-      {
-        data: "configuration",
-        title: "Configuration",
-        search: "text",
-      },
-      {
-        data: "operational_data",
-        title: "Operational Data",
-        search: "text",
-        visible: false,
-      },
-      { data: "buttons", width: "90px" },
-    ];
-  }
-
-  static postProcessing(table) {
-    $("#data-type").bootstrapToggle({
-      on: "Operational Data",
-      onstyle: "dark",
-      off: "Configuration",
-      offstyle: "info",
-      width: "100%",
-    });
-    $("#data-type").on("change", function() {
-      table.columns($(this).prop("checked") ? 2 : 1).visible(true);
-      table.columns($(this).prop("checked") ? 1 : 2).visible(false);
-      table.page(0).ajax.reload(null, false);
-    });
-    if (settings.database.url.includes("sqlite")) {
-      $("#search-type").prop("disabled", true);
-      notify("Regex-based search is not supported with SQLite.", "error", 5);
-    }
-    $("#slider").bootstrapSlider({
-      value: 0,
-      ticks: [0, 1, 2, 3],
-      ticks_labels: [0, 1, 2, 3],
-      formatter: (value) => `Lines of context: ${value}`,
-    });
-    $("#slider").on("change", function() {
-      refreshTable("configuration");
-    });
-  }
-
-  static filteringData(data) {
-    const dataType = $("#data-type").prop("checked")
-      ? "operational_data"
-      : "configuration";
-    const filter = $("#search-type").prop("checked") ? "regex" : "inclusion";
-    data.form[`${dataType}_filter`] = filter;
-  }
-
-  static get controls() {
-    return `
-      <div class="form-group" style="width: 700px">
-      <div class="col-md-4 col-sm-4 col-xs-12">
-        <input name="context-lines" id="slider" style="width: 200px">
-      </div>
-        <div class="col-md-5 col-sm-5 col-xs-12">
-          <input id="data-type" name="data-type" style="width: 200px" type="checkbox">
-        </div>
-        <div class="col-md-3 col-sm-3 col-xs-12">
-          <div class="checkbox">
-            <label>
-              <input
-                id="search-type"
-                name="search-type"
-                type="checkbox"
-              > Regular Expression
-            </label>
-          </div>
-        </div>
-      </div>`;
-  }
-
-  get buttons() {
-    return `
-      <ul class="pagination pagination-lg" style="margin: 0px">
-        <li>
-          <button type="button" class="btn btn-sm btn-info"
-          onclick="eNMS.inventory.showDeviceData(${this.instance})"
-          data-tooltip="Network Data"
-            ><span class="glyphicon glyphicon-cog"></span
-          ></button>
-        </li>
-        <li>
-          <button type="button" class="btn btn-sm btn-primary"
-          onclick="eNMS.base.showTypePanel('device', '${this.id}')" data-tooltip="Edit"
-            ><span class="glyphicon glyphicon-edit"></span
-          ></button>
-        </li>
-      </ul>`;
-  }
-};
-
-models.link = class Link extends Base {
-  static get columns() {
-    return [
-      { data: "name", title: "Name", search: "text" },
-      { data: "description", title: "Description", search: "text" },
-      { data: "subtype", title: "Subtype", search: "text" },
-      { data: "model", title: "Model", search: "text" },
-      { data: "location", title: "Location", search: "text" },
-      { data: "vendor", title: "Vendor", search: "text" },
-      { data: "source_name", title: "Source", search: "text" },
-      { data: "destination_name", title: "Destination", search: "text" },
-      { data: "buttons" },
-    ];
-  }
-
-  static get controls() {
-    return [
-      super.createNewButton("link"),
-      super.searchTableButton("link"),
-      super.refreshTableButton("link"),
-    ];
-  }
-
-  get buttons() {
-    return `
-      <ul class="pagination pagination-lg" style="margin: 0px; width: 120px">
-        <li>
-          <button type="button" class="btn btn-sm btn-primary"
-<<<<<<< HEAD
-          onclick="eNMS.base.showTypePanel('link', '${this.id}')" data-tooltip="Edit"
-            ><span class="glyphicon glyphicon-edit"></span
-          ></button>
-=======
-          onclick="eNMS.base.showTypePanel('link', '${this.id}')"
-          data-tooltip="Edit">
-            <span class="glyphicon glyphicon-edit"></span>
-          </button>
->>>>>>> f16e132e
-        </li>
-        <li>
-          <button type="button" class="btn btn-sm btn-primary"
-          onclick="eNMS.base.showTypePanel('link', '${this.id}', 'duplicate')"
-          data-tooltip="Duplicate"
-            ><span class="glyphicon glyphicon-duplicate"></span
-          ></button>
-        </li>
-        <li>
-          <button type="button" class="btn btn-sm btn-danger"
-<<<<<<< HEAD
-          onclick="eNMS.base.showDeletionPanel(${this.instance})" data-tooltip="Delete"
-            ><span class="glyphicon glyphicon-trash"></span
-          ></button>
-=======
-          onclick="eNMS.base.showDeletionPanel(${this.instance})"
-          data-tooltip="Delete">
-            <span class="glyphicon glyphicon-trash"></span>
-          </button>
->>>>>>> f16e132e
-        </li>
-      </ul>`;
-  }
-};
-
-models.pool = class Pool extends Base {
-  static get columns() {
-    return [
-      { data: "name", title: "Name", search: "text" },
-      super.lastModifiedColumn,
-      { data: "description", title: "Description", search: "text" },
-      {
-        data: "never_update",
-        title: "Never update",
-        search: "bool",
-        width: "100px",
-      },
-      { data: "longitude", title: "Longitude", search: "text", width: "70px" },
-      { data: "latitude", title: "Latitude", search: "text", width: "70px" },
-      { data: "objectNumber", title: "Object Count", width: "150px" },
-      { data: "buttons" },
-    ];
-  }
-
-  get objectNumber() {
-    return `${this.device_number} devices - ${this.link_number} links`;
-  }
-
-  static get controls() {
-    return [
-      super.createNewButton("pool"),
-      ` <button
-        class="btn btn-primary"
-        onclick="eNMS.inventory.updatePools()"
-        data-tooltip="Update all pools"
-        type="button"
-      >
-        <span class="glyphicon glyphicon-flash"></span>
-      </button>`,
-      super.searchTableButton("pool"),
-      super.refreshTableButton("pool"),
-    ];
-  }
-
-  get buttons() {
-    return `
-      <ul class="pagination pagination-lg" style="margin: 0px; width: 230px">
-        <li>
-          <button type="button" class="btn btn-sm btn-info"
-          onclick="eNMS.visualization.showPoolView('${this.id}')"
-          data-tooltip="Internal View">
-          <span class="glyphicon glyphicon-eye-open"></span></button>
-        </li>
-        <li>
-          <button type="button" class="btn btn-sm btn-primary"
-<<<<<<< HEAD
-          onclick="eNMS.inventory.showPoolObjectsPanel('${this.id}')" data-tooltip="Pool Objects"
-            ><span class="glyphicon glyphicon-wrench"></span
-          ></button>
-=======
-          onclick="eNMS.inventory.showPoolObjectsPanel('${this.id}')"
-          data-tooltip="Pool Objects">
-            <span class="glyphicon glyphicon-wrench">
-          </span></button>
->>>>>>> f16e132e
-        </li>
-        <li>
-          <button type="button" class="btn btn-sm btn-primary"
-          onclick="eNMS.inventory.updatePools('${this.id}')"
-          data-tooltip="Update"><span class="glyphicon glyphicon-refresh">
-          </span></button>
-        </li>
-        <li>
-          <button type="button" class="btn btn-sm btn-primary"
-<<<<<<< HEAD
-          onclick="eNMS.base.showTypePanel('pool', '${this.id}')" data-tooltip="Edit"
-            ><span class="glyphicon glyphicon-edit"></span
-          ></button>
-=======
-          onclick="eNMS.base.showTypePanel('pool', '${this.id}')"
-          data-tooltip="Edit">
-            <span class="glyphicon glyphicon-edit"></span>
-          </button>
->>>>>>> f16e132e
-        </li>
-        <li>
-          <button type="button" class="btn btn-sm btn-primary"
-          onclick="eNMS.base.showTypePanel('pool', '${this.id}', 'duplicate')"
-          data-tooltip="Duplicate"
-            ><span class="glyphicon glyphicon-duplicate"></span
-          ></button>
-        </li>
-        <li>
-          <button type="button" class="btn btn-sm btn-danger"
-<<<<<<< HEAD
-          onclick="eNMS.base.showDeletionPanel(${this.instance})" data-tooltip="Delete"
-            ><span class="glyphicon glyphicon-trash"></span
-          ></button>
-=======
-          onclick="eNMS.base.showDeletionPanel(${this.instance})"
-          data-tooltip="Delete">
-            <span class="glyphicon glyphicon-trash"></span>
-          </button>
->>>>>>> f16e132e
-        </li>
-      </ul>
-    `;
-  }
-};
-
-models.service = class Service extends Base {
-  static get columns() {
-    return [
-      {
-        data: "name",
-        title: "Name",
-        width: "25%",
-        search: "text",
-        className: "dt-body-left",
-        render: function(_, __, instance) {
-          return instance.type === "workflow"
-<<<<<<< HEAD
-            ? `<b><a href="#" onclick="eNMS.workflow.switchToWorkflow('${instance.id}')">${instance.scoped_name}</a></b>`
-            : instance.scoped_name;
-=======
-            ? `<b><a href="#" onclick="eNMS.workflow.switchToWorkflow(
-              '${instance.id}')">${instance.scoped_name}</a></b>`
-            : $("#parent-filtering").val() == "true"
-            ? instance.scoped_name
-            : instance.name;
->>>>>>> f16e132e
-        },
-      },
-      super.lastModifiedColumn,
-      { data: "type", title: "Type", search: "text" },
-      { data: "vendor", title: "Vendor", search: "text" },
-      { data: "operating_system", title: "Operating System", search: "text" },
-      { data: "creator", title: "Creator", search: "text" },
-      { data: "status", title: "Status", search: "text", width: "60px" },
-      { data: "buttons" },
-    ];
-  }
-
-  static get controls() {
-    return [
-      `
-      <input type="hidden" id="workflow-filtering" name="workflow-filtering">
-      <button
-        style="background:transparent; border:none; 
-        color:transparent; width: 300px;"
-        type="button"
-      >
-        <select
-          id="parent-filtering"
-          name="parent-filtering"
-          class="form-control"
-        >
-          <option value="true">Display services hierarchically</option>
-          <option value="false">Display all services</option>
-        </select>
-      </button>
-      </input>
-      <button
-        class="btn btn-info"
-        onclick="eNMS.base.openPanel({name: 'service_filtering'})"
-        data-tooltip="Advanced Search"
-        type="button"
-      >
-        <span class="glyphicon glyphicon-search"></span>
-      </button>
-      <button
-        class="btn btn-info"
-        onclick="eNMS.table.refreshTable('service', true)"
-        data-tooltip="Refresh"
-        type="button"
-      >
-        <span class="glyphicon glyphicon-refresh"></span>
-      </button>
-      <a
-      id="left-arrow"
-      class="btn btn-info disabled"
-      onclick="action['Backward']()"
-      type="button"
-    >
-      <span class="glyphicon glyphicon-chevron-left"></span>
-    </a>
-    <a
-      id="right-arrow"
-      class="btn btn-info disabled"
-      onclick="action['Forward']()"
-      type="button"
-    >
-      <span class="glyphicon glyphicon-chevron-right"></span>
-    </a>
-    <button
-    class="btn btn-primary"
-    onclick="eNMS.automation.openServicePanel()"
-    data-tooltip="New"
-    type="button"
-  >
-    <span class="glyphicon glyphicon-plus"></span>
-  </button>
-  <button
-    style="background:transparent; border:none; 
-    color:transparent; width: 200px;"
-    type="button"
-  >
-    <select id="service-type" class="form-control"></select>
-  </button>
-    `,
-    ];
-  }
-
-  get buttons() {
-    return `
-      <ul class="pagination pagination-lg" style="margin: 0px; width: 270px">
-        <li>
-          <button type="button" class="btn btn-sm btn-info"
-          onclick="eNMS.automation.showRuntimePanel('results', ${this.instance})"
-          data-tooltip="Results"><span class="glyphicon glyphicon-list-alt">
-          </span></button>
-        </li>
-        <li>
-          <button type="button" class="btn btn-sm btn-info"
-          onclick="eNMS.automation.showRuntimePanel('logs', ${this.instance})"
-          data-tooltip="Logs"><span class="glyphicon glyphicon-list"></span
-          ></button>
-        </li>
-        <li>
-          <button type="button" class="btn btn-sm btn-success"
-          onclick="eNMS.automation.normalRun('${this.id}')" data-tooltip="Run"
-            ><span class="glyphicon glyphicon-play"></span
-          ></button>
-        </li>
-        <li>
-          <button type="button" class="btn btn-sm btn-success"
-          onclick="eNMS.base.showTypePanel('{self.type}', '${this.id}', 'run')"
-          data-tooltip="Parameterized Run"
-            ><span class="glyphicon glyphicon-play-circle"></span
-          ></button>
-        </li>
-        <li>
-          <button type="button" class="btn btn-sm btn-primary"
-<<<<<<< HEAD
-          onclick="eNMS.base.showTypePanel('${this.type}', '${this.id}')" data-tooltip="Edit"
-            ><span class="glyphicon glyphicon-edit"></span
-          ></button>
-=======
-          onclick="eNMS.base.showTypePanel('${this.type}', '${this.id}')"
-          data-tooltip="Edit">
-            <span class="glyphicon glyphicon-edit"></span>
-          </button>
->>>>>>> f16e132e
-        </li>
-        <li>
-          <button type="button" class="btn btn-sm btn-primary"
-          onclick="eNMS.automation.exportService('${this.id}')" data-tooltip="Export"
-            ><span class="glyphicon glyphicon-download"></span
-          ></button>
-        </li>
-        <li>
-          <button type="button" class="btn btn-sm btn-danger"
-          onclick="eNMS.base.showDeletionPanel(${this.instance})" data-tooltip="Delete"
-            ><span class="glyphicon glyphicon-trash"></span
-          ></button>
-        </li>
-      </ul>
-    `;
-  }
-
-  static postProcessing() {
-    loadServiceTypes();
-    $("#parent-filtering")
-      .selectpicker()
-      .on("change", function() {
-        tables["service"].page(0).ajax.reload(null, false);
-      });
-  }
-};
-
-models.run = class Run extends Base {
-  constructor(properties) {
-    super(properties);
-    this.service = JSON.stringify(this.service_properties).replace(/"/g, "'");
-  }
-
-  static get columns() {
-    return [
-      { data: "runtime", title: "Runtime", search: "text", width: "15%" },
-      { data: "duration", title: "Duration", search: "text", width: "5%" },
-      { data: "service_name", title: "Service", search: "text" },
-      { data: "status", title: "Status", search: "text", width: "7%" },
-      { data: "progress", title: "Progress", search: "text", width: "12%" },
-      { data: "buttons", width: "130px" },
-    ];
-  }
-
-  static get controls() {
-    return [
-      super.searchTableButton("run"),
-      super.refreshTableButton("run"),
-      ` <button
-        class="btn btn-info"
-        onclick="eNMS.automation.displayCalendar('run')"
-        data-tooltip="Calendar"
-        type="button"
-      >
-        <span class="glyphicon glyphicon-calendar"></span>
-      </button>`,
-    ];
-  }
-
-  get buttons() {
-    return [
-      `<ul class="pagination pagination-lg" style="margin: 0px; width: 100px">
-        <li>
-          <button type="button" class="btn btn-sm btn-info"
-          onclick="eNMS.automation.showRuntimePanel('logs', ${this.service},
-          '${this.runtime}')" data-tooltip="Logs">
-          <span class="glyphicon glyphicon-list"></span></button>
-        </li>
-        <li>
-          <button type="button" class="btn btn-sm btn-info"
-          onclick="eNMS.automation.showRuntimePanel('results', ${this.service},
-          '${this.runtime}')" data-tooltip="Results">
-          <span class="glyphicon glyphicon-list-alt"></span></button>
-        </li>
-      </ul>`,
-    ];
-  }
-};
-
-models.result = class Result extends Base {
-  constructor(properties) {
-    delete properties.result;
-    super(properties, ["service_name", "device_name"]);
-  }
-
-  static get columns() {
-    return [
-      { data: "runtime", title: "Runtime", search: "text" },
-      { data: "duration", title: "Duration", search: "text" },
-      { data: "device_name", title: "Device", search: "text" },
-      {
-        data: "success",
-        title: "Success",
-        render: function(_, __, instance) {
-          const btn = instance.success ? "success" : "danger";
-          const label = instance.success ? "Success" : "Failure";
-          return `
-            <button
-              type="button"
-              class="btn btn-${btn} btn-sm"
-              style="width:100%">${label}
-            </button>`;
-        },
-        search: "text",
-        width: "80px",
-      },
-      { data: "buttons" },
-      {
-        data: "version_1",
-        title: "V1",
-        render: function(_, __, instance) {
-          return `<input type="radio" name="v1" value="${instance.id}">`;
-        },
-      },
-      {
-        data: "version_2",
-        title: "V2",
-        render: function(_, __, instance) {
-          return `<input type="radio" name="v2" value="${instance.id}">`;
-        },
-      },
-    ];
-  }
-
-  static get controls() {
-    return [
-      `<button
-        class="btn btn-info"
-        onclick="eNMS.automation.compare('result')"
-        data-tooltip="Compare"
-        type="button"
-      >
-        <span class="glyphicon glyphicon-adjust"></span>
-      </button>`,
-    ];
-  }
-
-  get buttons() {
-    return [
-      `
-    <ul class="pagination pagination-lg" style="margin: 0px; width: 90px">
-      <li>
-          <button type="button" class="btn btn-sm btn-info"
-          onclick="eNMS.automation.showResult('${this.id}')"
-          data-tooltip="Results"><span class="glyphicon glyphicon-list-alt">
-          </span></button>
-      </li>
-      <li>
-          <button type="button" id="btn-result-${this.id}" class="btn btn-sm btn-info"
-<<<<<<< HEAD
-          onclick="eNMS.automation.copyClipboard('btn-result-${this.id}', ${this.instance})"
-=======
-          onclick="eNMS.automation.copyClipboard(
-            'btn-result-${this.id}', ${this.instance}
-          )"
->>>>>>> f16e132e
-          data-tooltip="Copy to clipboard">
-          <span class="glyphicon glyphicon-copy"></span></button>
-      </li>
-    </ul>`,
-    ];
-  }
-};
-
-models.task = class Task extends Base {
-  static get columns() {
-    return [
-      { data: "name", title: "Name", search: "text" },
-      { data: "service_name", title: "Service", search: "text" },
-      { data: "status", title: "Status", search: "text", width: "5%" },
-      {
-        data: "scheduling_mode",
-        title: "Scheduling",
-        search: "text",
-        width: "5%",
-      },
-      {
-        data: "periodicity",
-        title: "Periodicity",
-        search: "text",
-        render: function(_, __, instance) {
-          if (instance.scheduling_mode == "standard") {
-            return `${instance.frequency} ${instance.frequency_unit}`;
-          } else {
-            return instance.crontab_expression;
-          }
-        },
-        width: "10%",
-      },
-      {
-        data: "next_run_time",
-        title: "Next run time",
-        search: "text",
-        width: "12%",
-      },
-      {
-        data: "time_before_next_run",
-        title: "Time left",
-        search: "text",
-        width: "12%",
-      },
-      { data: "buttons", width: "240px" },
-    ];
-  }
-
-  static get controls() {
-    return [
-      super.createNewButton("task"),
-      super.searchTableButton("task"),
-      super.refreshTableButton("task"),
-      ` <button
-        class="btn btn-info"
-        onclick="eNMS.automation.displayCalendar('task')"
-        data-tooltip="Calendar"
-        type="button"
-      >
-        <span class="glyphicon glyphicon-calendar"></span>
-      </button>
-      <button type="button" class="btn btn-success"
-      onclick="eNMS.automation.schedulerAction('resume')" data-tooltip="Play"
-        ><span class="glyphicon glyphicon-play"></span
-      ></button>
-      <button type="button" class="btn btn-danger"
-      onclick="eNMS.automation.schedulerAction('pause')" data-tooltip="Pause"
-        ><span class="glyphicon glyphicon-pause"></span
-      ></button>`,
-    ];
-  }
-
-  get buttons() {
-    const state = this.is_active ? ["disabled", "active"] : ["active", "disabled"];
-    return [
-      `<ul class="pagination pagination-lg" style="margin: 0px;">
-        <li>
-          <button type="button" class="btn btn-sm btn-primary"
-          onclick="eNMS.base.showTypePanel('task', '${this.id}')" data-tooltip="Edit"
-            ><span class="glyphicon glyphicon-edit"></span
-          ></button>
-        </li>
-        <li>
-          <button type="button" class="btn btn-sm btn-primary"
-          onclick="eNMS.base.showTypePanel('task', '${this.id}', 'duplicate')"
-          data-tooltip="Duplicate">
-          <span class="glyphicon glyphicon-duplicate"></span></button>
-        </li>
-        <li>
-          <button type="button" class="btn btn-sm btn-success ${state[0]}" ${state[0]}
-          onclick="eNMS.automation.resumeTask('${this.id}')" data-tooltip="Play"
-            ><span class="glyphicon glyphicon-play"></span
-          ></button>
-        </li>
-        <li>
-          <button type="button" class="btn btn-sm btn-danger ${state[1]}" ${state[1]}
-          onclick="eNMS.automation.pauseTask('${this.id}')" data-tooltip="Pause"
-            ><span class="glyphicon glyphicon-pause"></span
-          ></button>
-        </li>
-        <li>
-          <button type="button" class="btn btn-sm btn-danger"
-          onclick="eNMS.base.showDeletionPanel(${this.instance})" data-tooltip="Delete"
-            ><span class="glyphicon glyphicon-trash"></span
-          ></button>
-        </li>
-      </ul>`,
-    ];
-  }
-};
-
-models.user = class User extends Base {
-  static get columns() {
-    return [
-      { data: "name", title: "Username", search: "text" },
-      { data: "email", title: "Email Address", search: "text" },
-      { data: "buttons", width: "130px" },
-    ];
-  }
-
-  static get controls() {
-    return [
-      super.createNewButton("user"),
-      super.searchTableButton("user"),
-      super.refreshTableButton("user"),
-    ];
-  }
-
-  get buttons() {
-    return [
-      `
-      <ul class="pagination pagination-lg" style="margin: 0px;">
-        <li>
-          <button type="button" class="btn btn-sm btn-primary"
-          onclick="eNMS.base.showTypePanel('user', '${this.id}')" data-tooltip="Edit"
-            ><span class="glyphicon glyphicon-edit"></span
-          ></button>
-        </li>
-        <li>
-          <button type="button" class="btn btn-sm btn-primary"
-          onclick="eNMS.base.showTypePanel('user', '${this.id}', 'duplicate')"
-          data-tooltip="Duplicate"
-            ><span class="glyphicon glyphicon-duplicate"></span
-          ></button>
-        </li>
-        <li>
-          <button type="button" class="btn btn-sm btn-danger"
-          onclick="eNMS.base.showDeletionPanel(${this.instance})" data-tooltip="Delete"
-            ><span class="glyphicon glyphicon-trash"></span
-          ></button>
-        </li>
-      </ul>`,
-    ];
-  }
-};
-
-models.server = class Server extends Base {
-  static get columns() {
-    return [
-      { data: "name", title: "Username", search: "text" },
-      { data: "description", title: "Description", search: "text" },
-      { data: "ip_address", title: "IP address", search: "text" },
-      { data: "weight", title: "Weight", search: "text" },
-      { data: "status", title: "Status", search: "text" },
-      { data: "buttons", width: "120px" },
-    ];
-  }
-
-  static get controls() {
-    return [
-      super.createNewButton("server"),
-      super.searchTableButton("server"),
-      super.refreshTableButton("server"),
-    ];
-  }
-
-  get buttons() {
-    return [
-      `
-      <ul class="pagination pagination-lg" style="margin: 0px;">
-        <li>
-          <button type="button" class="btn btn-sm btn-primary"
-          onclick="eNMS.base.showTypePanel('server', '${this.id}')" data-tooltip="Edit"
-            ><span class="glyphicon glyphicon-edit"></span
-          ></button>
-        </li>
-        <li>
-          <button type="button" class="btn btn-sm btn-primary"
-          onclick="eNMS.base.showTypePanel('server', '${this.id}', 'duplicate')"
-          data-tooltip="Duplicate"
-            ><span class="glyphicon glyphicon-duplicate"></span
-          ></button>
-        </li>
-        <li>
-          <button type="button" class="btn btn-sm btn-danger"
-          onclick="eNMS.base.showDeletionPanel(${this.instance})" data-tooltip="Delete"
-            ><span class="glyphicon glyphicon-trash"></span
-          ></button>
-        </li>
-      </ul>`,
-    ];
-  }
-};
-
-models.changelog = class Changelog extends Base {
-  static get columns() {
-    return [
-      { data: "time", title: "Time", search: "text", width: "200px" },
-      { data: "user", title: "User", search: "text", width: "100px" },
-      { data: "severity", title: "Severity", search: "text", width: "80px" },
-      {
-        data: "content",
-        title: "Content",
-        search: "text",
-        className: "dt-body-left",
-      },
-    ];
-  }
-
-  static get controls() {
-    return [
-      super.createNewButton("changelog"),
-      super.searchTableButton("changelog"),
-      super.refreshTableButton("changelog"),
-    ];
-  }
-};
-
-models.session = class Session extends Base {
-  static get columns() {
-    return [
-      { data: "timestamp", title: "Timestamp", search: "text", width: "200px" },
-      { data: "device_name", title: "Device", search: "text", width: "150px" },
-      { data: "user", title: "User", search: "text", width: "100px" },
-      { data: "name", title: "Session UUID", search: "text", width: "300px" },
-      { data: "buttons", width: "40px" },
-    ];
-  }
-
-  static get controls() {
-    return [super.searchTableButton("session"), super.refreshTableButton("session")];
-  }
-
-  get buttons() {
-    return [
-      `
-      <ul class="pagination pagination-lg" style="margin: 0px;">
-        <li>
-          <button type="button" class="btn btn-sm btn-info"
-          onclick="eNMS.inventory.showSessionLog(${this.id})" data-tooltip="Session Log"
-            ><span class="glyphicon glyphicon-list"></span
-          ></button>
-        </li>
-      </ul>`,
-    ];
-  }
-};
-
-models.event = class Event extends Base {
-  static get columns() {
-    return [
-      { data: "name", title: "Name", search: "text" },
-      { data: "service_name", title: "Service", search: "text" },
-      { data: "log_source", title: "Log", search: "text" },
-      { data: "log_content", title: "Content", search: "text" },
-      { data: "buttons", width: "120px" },
-    ];
-  }
-
-  static get controls() {
-    return [
-      super.createNewButton("event"),
-      super.searchTableButton("event"),
-      super.refreshTableButton("event"),
-    ];
-  }
-
-  get buttons() {
-    return [
-      `
-      <ul class="pagination pagination-lg" style="margin: 0px; width: 150px">
-        <li>
-          <button type="button" class="btn btn-sm btn-primary"
-          onclick="eNMS.base.showTypePanel('event', '{self.id}')"
-          data-tooltip="Edit"><span class="glyphicon glyphicon-edit">
-          </span></button>
-        </li>
-        <li>
-          <button type="button" class="btn btn-sm btn-primary"
-          onclick="eNMS.base.showTypePanel('event', '{self.id}', 'duplicate')"
-          data-tooltip="Duplicate">
-          <span class="glyphicon glyphicon-duplicate"></span></button>
-        </li>
-        ${this.deleteInstanceButton}
-      </ul>
-    `,
-    ];
-  }
-};
-
-configureNamespace("table", [filterTable, refreshTable, refreshTablePeriodically]);
+/*
+global
+page: false
+*/
+
+import {
+  configureNamespace,
+  createTooltips,
+  notify,
+  serializeForm,
+  userIsActive,
+} from "./base.js";
+import { loadServiceTypes } from "./automation.js";
+import { filterView } from "./visualization.js";
+
+export let tables = {};
+export const models = {};
+let waitForSearch = false;
+
+export function initTable(type, instance, runtime, id) {
+  // eslint-disable-next-line new-cap
+  tables[type] = $(id ? `#${id}` : "#table").DataTable({
+    serverSide: true,
+    orderCellsTop: true,
+    autoWidth: false,
+    scrollX: true,
+    drawCallback: function() {
+      $(".paginate_button > a").on("focus", function() {
+        $(this).blur();
+      });
+      createTooltips();
+    },
+    sDom: "tilp",
+    columns: models[type].columns,
+    columnDefs: [{ className: "dt-center", targets: "_all" }],
+    initComplete: function() {
+      this.api()
+        .columns()
+        .every(function(index) {
+          const data = models[type].columns[index];
+          let element;
+          if (data.search == "text") {
+            element = `
+              <input
+                id="${type}_filtering-${data.data}"
+                name="${data.data}"
+                type="text"
+                placeholder="&#xF002;"
+                class="form-control"
+                style="font-family:Arial, FontAwesome; width: 100%;
+                height: 30px; margin-top: 5px"
+              >`;
+          } else if (data.search == "bool") {
+            element = `
+              <select
+                id="${type}_filtering-${data.data}"
+                name="${data.data}"
+                class="form-control"
+                style="width: 100%; height: 30px; margin-top: 5px"
+              >
+                <option value="">Any</option>
+                <option value="bool-true">True</option>
+                <option value="bool-false">False</option>
+              </select>`;
+          }
+          $(element)
+            .appendTo($(this.header()))
+            .on("keyup", function() {
+              if (waitForSearch) return;
+              waitForSearch = true;
+              setTimeout(function() {
+                tables[type].page(0).ajax.reload(null, false);
+                waitForSearch = false;
+              }, 800);
+            })
+            .on("click", function(e) {
+              e.stopPropagation();
+            });
+        });
+      $(`#controls-${type}`).html(models[type].controls);
+      if (models[type].postProcessing) models[type].postProcessing(this.api());
+      createTooltips();
+      this.api().columns.adjust();
+    },
+    ajax: {
+      url: `/table_filtering/${models[type].modelFiltering || type}`,
+      type: "POST",
+      contentType: "application/json",
+      data: (d) => {
+        const form = $(`#${type}_filtering`).length
+          ? `#${type}_filtering-form`
+          : `#search-${type}-form`;
+        d.form = serializeForm(form);
+        d.instance = instance;
+        d.columns = models[type].columns;
+        d.type = type;
+        if (runtime) {
+          d.runtime = $(`#runtimes-${instance.id}`).val() || runtime;
+        }
+        if (models[type].filteringData) models[type].filteringData(d);
+        return JSON.stringify(d);
+      },
+      dataSrc: function(result) {
+        return result.data.map((instance) => new models[type](instance));
+      },
+    },
+  });
+  if (["changelog", "run", "result"].includes(type)) {
+    tables[type].order([0, "desc"]).draw();
+  }
+  if (["run", "service", "task", "workflow"].includes(type)) {
+    refreshTablePeriodically(type, 3000, true);
+  }
+}
+
+function filterTable(formType) {
+  if (page.includes("table")) {
+    tables[formType].page(0).ajax.reload(null, false);
+  } else {
+    filterView(formType);
+  }
+  notify("Filter applied.", "success", 5);
+}
+
+export const refreshTable = function(tableType, displayNotification) {
+  tables[tableType].ajax.reload(null, false);
+  if (displayNotification) notify("Table refreshed.", "success", 5);
+};
+
+function refreshTablePeriodically(tableType, interval, first) {
+  if (userIsActive && !first) refreshTable(tableType, false);
+  setTimeout(() => refreshTablePeriodically(tableType, interval), interval);
+}
+
+class Base {
+  constructor(properties, derivedProperties) {
+    Object.assign(this, properties);
+    let instanceProperties = {
+      id: this.id,
+      name: this.name,
+      type: this.type,
+    };
+    if (derivedProperties) {
+      derivedProperties.forEach((property) => {
+        instanceProperties[property] = this[property];
+      });
+    }
+    this.instance = JSON.stringify(instanceProperties).replace(/"/g, "'");
+  }
+
+  static createNewButton(type) {
+    return `
+      <button
+        class="btn btn-primary"
+        onclick="eNMS.base.showTypePanel('${type}')"
+        data-tooltip="New"
+        type="button"
+      >
+        <span class="glyphicon glyphicon-plus"></span>
+      </button>`;
+  }
+
+  static searchTableButton(type) {
+    return `
+      <button
+        class="btn btn-info"
+        onclick="eNMS.base.openPanel(
+          {name: '${type}_filtering', title: 'Advanced Search'}
+        )"
+        data-tooltip="Advanced Search"
+        type="button"
+      >
+        <span class="glyphicon glyphicon-search"></span>
+      </button>`;
+  }
+
+  static refreshTableButton(type) {
+    return `
+      <button
+        class="btn btn-info"
+        onclick="eNMS.table.refreshTable('${type}', true)"
+        data-tooltip="Refresh"
+        type="button"
+      >
+        <span class="glyphicon glyphicon-refresh"></span>
+      </button>`;
+  }
+
+  get deleteInstanceButton() {
+    return `
+      <li>
+        <button type="button" class="btn btn-sm btn-danger"
+        onclick="eNMS.base.showDeletionPanel(${this.instance})" data-tooltip="Delete"
+          ><span class="glyphicon glyphicon-trash"></span
+        ></button>
+      </li>`;
+  }
+
+  static get lastModifiedColumn() {
+    return {
+      data: "last_modified",
+      title: "Last modified",
+      search: "text",
+      render: function(_, __, instance) {
+        return instance.last_modified.slice(0, -7);
+      },
+      width: "150px",
+    };
+  }
+}
+
+models.device = class Device extends Base {
+  static get columns() {
+    return [
+      { data: "name", title: "Name", search: "text" },
+      { data: "description", title: "Description", search: "text" },
+      { data: "subtype", title: "Subtype", search: "text" },
+      { data: "model", title: "Model", search: "text" },
+      { data: "location", title: "Location", search: "text" },
+      { data: "vendor", title: "Vendor", search: "text" },
+      { data: "operating_system", title: "Operating System", search: "text" },
+      { data: "os_version", title: "OS Version", search: "text" },
+      { data: "ip_address", title: "IP Address", search: "text" },
+      { data: "port", title: "Port", search: "text" },
+      { data: "buttons" },
+    ];
+  }
+
+  static get controls() {
+    return [
+      super.createNewButton("device"),
+      ` <button type="button" class="btn btn-primary"
+      onclick="eNMS.inventory.showImportTopologyPanel()"
+      data-tooltip="Export"><span class="glyphicon glyphicon-download">
+      </span></button>
+      <button type="button" class="btn btn-primary"
+        onclick="eNMS.base.openPanel({name: 'excel_export'})"
+        data-tooltip="Export"
+      >
+        <span class="glyphicon glyphicon-upload"></span>
+      </button>`,
+      super.searchTableButton("device"),
+      super.refreshTableButton("device"),
+    ];
+  }
+
+  get buttons() {
+    return `
+      <ul class="pagination pagination-lg" style="margin: 0px; width: 230px">
+        <li>
+          <button type="button" class="btn btn-sm btn-dark"
+          onclick="eNMS.inventory.showConnectionPanel(${this.instance})"
+          data-tooltip="Connection"
+            ><span class="glyphicon glyphicon-console"></span
+          ></button>
+        </li>
+        <li>
+          <button type="button" class="btn btn-sm btn-info"
+          onclick="eNMS.inventory.showDeviceData(${this.instance})"
+          data-tooltip="Network Data"
+            ><span class="glyphicon glyphicon-cog"></span
+          ></button>
+        </li>
+        <li>
+          <button type="button" class="btn btn-sm btn-info"
+          onclick="eNMS.inventory.showDeviceResultsPanel(${this.instance})"
+          data-tooltip="Results"
+            ><span class="glyphicon glyphicon-list-alt"></span
+          ></button>
+        </li>
+        <li>
+          <button type="button" class="btn btn-sm btn-primary"
+          onclick="eNMS.base.showTypePanel('device', '${this.id}')" data-tooltip="Edit"
+            ><span class="glyphicon glyphicon-edit"></span
+          ></button>
+        </li>
+        <li>
+          <button type="button" class="btn btn-sm btn-primary"
+          onclick="eNMS.base.showTypePanel('device', '${this.id}', 'duplicate')"
+          data-tooltip="Duplicate"
+            ><span class="glyphicon glyphicon-duplicate"></span
+          ></button>
+        </li>
+        ${this.deleteInstanceButton}
+      </ul>`;
+  }
+};
+
+models.configuration = class Configuration extends Base {
+  static get modelFiltering() {
+    return "device";
+  }
+
+  static get columns() {
+    return [
+      { data: "name", title: "Name", search: "text", width: "150px" },
+      {
+        data: "configuration",
+        title: "Configuration",
+        search: "text",
+      },
+      {
+        data: "operational_data",
+        title: "Operational Data",
+        search: "text",
+        visible: false,
+      },
+      { data: "buttons", width: "90px" },
+    ];
+  }
+
+  static postProcessing(table) {
+    $("#data-type").bootstrapToggle({
+      on: "Operational Data",
+      onstyle: "dark",
+      off: "Configuration",
+      offstyle: "info",
+      width: "100%",
+    });
+    $("#data-type").on("change", function() {
+      table.columns($(this).prop("checked") ? 2 : 1).visible(true);
+      table.columns($(this).prop("checked") ? 1 : 2).visible(false);
+      table.page(0).ajax.reload(null, false);
+    });
+    if (settings.database.url.includes("sqlite")) {
+      $("#search-type").prop("disabled", true);
+      notify("Regex-based search is not supported with SQLite.", "error", 5);
+    }
+    $("#slider").bootstrapSlider({
+      value: 0,
+      ticks: [0, 1, 2, 3],
+      ticks_labels: [0, 1, 2, 3],
+      formatter: (value) => `Lines of context: ${value}`,
+    });
+    $("#slider").on("change", function() {
+      refreshTable("configuration");
+    });
+  }
+
+  static filteringData(data) {
+    const dataType = $("#data-type").prop("checked")
+      ? "operational_data"
+      : "configuration";
+    const filter = $("#search-type").prop("checked") ? "regex" : "inclusion";
+    data.form[`${dataType}_filter`] = filter;
+  }
+
+  static get controls() {
+    return `
+      <div class="form-group" style="width: 700px">
+      <div class="col-md-4 col-sm-4 col-xs-12">
+        <input name="context-lines" id="slider" style="width: 200px">
+      </div>
+        <div class="col-md-5 col-sm-5 col-xs-12">
+          <input id="data-type" name="data-type" style="width: 200px" type="checkbox">
+        </div>
+        <div class="col-md-3 col-sm-3 col-xs-12">
+          <div class="checkbox">
+            <label>
+              <input
+                id="search-type"
+                name="search-type"
+                type="checkbox"
+              > Regular Expression
+            </label>
+          </div>
+        </div>
+      </div>`;
+  }
+
+  get buttons() {
+    return `
+      <ul class="pagination pagination-lg" style="margin: 0px">
+        <li>
+          <button type="button" class="btn btn-sm btn-info"
+          onclick="eNMS.inventory.showDeviceData(${this.instance})"
+          data-tooltip="Network Data"
+            ><span class="glyphicon glyphicon-cog"></span
+          ></button>
+        </li>
+        <li>
+          <button type="button" class="btn btn-sm btn-primary"
+          onclick="eNMS.base.showTypePanel('device', '${this.id}')" data-tooltip="Edit"
+            ><span class="glyphicon glyphicon-edit"></span
+          ></button>
+        </li>
+      </ul>`;
+  }
+};
+
+models.link = class Link extends Base {
+  static get columns() {
+    return [
+      { data: "name", title: "Name", search: "text" },
+      { data: "description", title: "Description", search: "text" },
+      { data: "subtype", title: "Subtype", search: "text" },
+      { data: "model", title: "Model", search: "text" },
+      { data: "location", title: "Location", search: "text" },
+      { data: "vendor", title: "Vendor", search: "text" },
+      { data: "source_name", title: "Source", search: "text" },
+      { data: "destination_name", title: "Destination", search: "text" },
+      { data: "buttons" },
+    ];
+  }
+
+  static get controls() {
+    return [
+      super.createNewButton("link"),
+      super.searchTableButton("link"),
+      super.refreshTableButton("link"),
+    ];
+  }
+
+  get buttons() {
+    return `
+      <ul class="pagination pagination-lg" style="margin: 0px; width: 120px">
+        <li>
+          <button type="button" class="btn btn-sm btn-primary"
+          onclick="eNMS.base.showTypePanel('link', '${this.id}')" data-tooltip="Edit"
+            ><span class="glyphicon glyphicon-edit"></span
+          ></button>
+        </li>
+        <li>
+          <button type="button" class="btn btn-sm btn-primary"
+          onclick="eNMS.base.showTypePanel('link', '${this.id}', 'duplicate')"
+          data-tooltip="Duplicate"
+            ><span class="glyphicon glyphicon-duplicate"></span
+          ></button>
+        </li>
+        <li>
+          <button type="button" class="btn btn-sm btn-danger"
+          onclick="eNMS.base.showDeletionPanel(${this.instance})" data-tooltip="Delete"
+            ><span class="glyphicon glyphicon-trash"></span
+          ></button>
+        </li>
+      </ul>`;
+  }
+};
+
+models.pool = class Pool extends Base {
+  static get columns() {
+    return [
+      { data: "name", title: "Name", search: "text" },
+      super.lastModifiedColumn,
+      { data: "description", title: "Description", search: "text" },
+      {
+        data: "never_update",
+        title: "Never update",
+        search: "bool",
+        width: "100px",
+      },
+      { data: "longitude", title: "Longitude", search: "text", width: "70px" },
+      { data: "latitude", title: "Latitude", search: "text", width: "70px" },
+      { data: "objectNumber", title: "Object Count", width: "150px" },
+      { data: "buttons" },
+    ];
+  }
+
+  get objectNumber() {
+    return `${this.device_number} devices - ${this.link_number} links`;
+  }
+
+  static get controls() {
+    return [
+      super.createNewButton("pool"),
+      ` <button
+        class="btn btn-primary"
+        onclick="eNMS.inventory.updatePools()"
+        data-tooltip="Update all pools"
+        type="button"
+      >
+        <span class="glyphicon glyphicon-flash"></span>
+      </button>`,
+      super.searchTableButton("pool"),
+      super.refreshTableButton("pool"),
+    ];
+  }
+
+  get buttons() {
+    return `
+      <ul class="pagination pagination-lg" style="margin: 0px; width: 230px">
+        <li>
+          <button type="button" class="btn btn-sm btn-info"
+          onclick="eNMS.visualization.showPoolView('${this.id}')"
+          data-tooltip="Internal View">
+          <span class="glyphicon glyphicon-eye-open"></span></button>
+        </li>
+        <li>
+          <button type="button" class="btn btn-sm btn-primary"
+          onclick="eNMS.inventory.showPoolObjectsPanel('${this.id}')" data-tooltip="Pool Objects"
+            ><span class="glyphicon glyphicon-wrench"></span
+          ></button>
+        </li>
+        <li>
+          <button type="button" class="btn btn-sm btn-primary"
+          onclick="eNMS.inventory.updatePools('${this.id}')"
+          data-tooltip="Update"><span class="glyphicon glyphicon-refresh">
+          </span></button>
+        </li>
+        <li>
+          <button type="button" class="btn btn-sm btn-primary"
+          onclick="eNMS.base.showTypePanel('pool', '${this.id}')" data-tooltip="Edit"
+            ><span class="glyphicon glyphicon-edit"></span
+          ></button>
+        </li>
+        <li>
+          <button type="button" class="btn btn-sm btn-primary"
+          onclick="eNMS.base.showTypePanel('pool', '${this.id}', 'duplicate')"
+          data-tooltip="Duplicate"
+            ><span class="glyphicon glyphicon-duplicate"></span
+          ></button>
+        </li>
+        <li>
+          <button type="button" class="btn btn-sm btn-danger"
+          onclick="eNMS.base.showDeletionPanel(${this.instance})" data-tooltip="Delete"
+            ><span class="glyphicon glyphicon-trash"></span
+          ></button>
+        </li>
+      </ul>
+    `;
+  }
+};
+
+models.service = class Service extends Base {
+  static get columns() {
+    return [
+      {
+        data: "name",
+        title: "Name",
+        width: "25%",
+        search: "text",
+        className: "dt-body-left",
+        render: function(_, __, instance) {
+          return instance.type === "workflow"
+            ? `<b><a href="#" onclick="eNMS.workflow.switchToWorkflow(
+              '${instance.id}')">${instance.scoped_name}</a></b>`
+            : $("#parent-filtering").val() == "true"
+            ? instance.scoped_name
+            : instance.name;
+        },
+      },
+      super.lastModifiedColumn,
+      { data: "type", title: "Type", search: "text" },
+      { data: "vendor", title: "Vendor", search: "text" },
+      { data: "operating_system", title: "Operating System", search: "text" },
+      { data: "creator", title: "Creator", search: "text" },
+      { data: "status", title: "Status", search: "text", width: "60px" },
+      { data: "buttons" },
+    ];
+  }
+
+  static get controls() {
+    return [
+      `
+      <input type="hidden" id="workflow-filtering" name="workflow-filtering">
+      <button
+        style="background:transparent; border:none; 
+        color:transparent; width: 300px;"
+        type="button"
+      >
+        <select
+          id="parent-filtering"
+          name="parent-filtering"
+          class="form-control"
+        >
+          <option value="true">Display services hierarchically</option>
+          <option value="false">Display all services</option>
+        </select>
+      </button>
+      </input>
+      <button
+        class="btn btn-info"
+        onclick="eNMS.base.openPanel({name: 'service_filtering'})"
+        data-tooltip="Advanced Search"
+        type="button"
+      >
+        <span class="glyphicon glyphicon-search"></span>
+      </button>
+      <button
+        class="btn btn-info"
+        onclick="eNMS.table.refreshTable('service', true)"
+        data-tooltip="Refresh"
+        type="button"
+      >
+        <span class="glyphicon glyphicon-refresh"></span>
+      </button>
+      <a
+      id="left-arrow"
+      class="btn btn-info disabled"
+      onclick="action['Backward']()"
+      type="button"
+    >
+      <span class="glyphicon glyphicon-chevron-left"></span>
+    </a>
+    <a
+      id="right-arrow"
+      class="btn btn-info disabled"
+      onclick="action['Forward']()"
+      type="button"
+    >
+      <span class="glyphicon glyphicon-chevron-right"></span>
+    </a>
+    <button
+    class="btn btn-primary"
+    onclick="eNMS.automation.openServicePanel()"
+    data-tooltip="New"
+    type="button"
+  >
+    <span class="glyphicon glyphicon-plus"></span>
+  </button>
+  <button
+    style="background:transparent; border:none; 
+    color:transparent; width: 200px;"
+    type="button"
+  >
+    <select id="service-type" class="form-control"></select>
+  </button>
+    `,
+    ];
+  }
+
+  get buttons() {
+    return `
+      <ul class="pagination pagination-lg" style="margin: 0px; width: 270px">
+        <li>
+          <button type="button" class="btn btn-sm btn-info"
+          onclick="eNMS.automation.showRuntimePanel('results', ${this.instance})"
+          data-tooltip="Results"><span class="glyphicon glyphicon-list-alt">
+          </span></button>
+        </li>
+        <li>
+          <button type="button" class="btn btn-sm btn-info"
+          onclick="eNMS.automation.showRuntimePanel('logs', ${this.instance})"
+          data-tooltip="Logs"><span class="glyphicon glyphicon-list"></span
+          ></button>
+        </li>
+        <li>
+          <button type="button" class="btn btn-sm btn-success"
+          onclick="eNMS.automation.normalRun('${this.id}')" data-tooltip="Run"
+            ><span class="glyphicon glyphicon-play"></span
+          ></button>
+        </li>
+        <li>
+          <button type="button" class="btn btn-sm btn-success"
+          onclick="eNMS.base.showTypePanel('{self.type}', '${this.id}', 'run')"
+          data-tooltip="Parameterized Run"
+            ><span class="glyphicon glyphicon-play-circle"></span
+          ></button>
+        </li>
+        <li>
+          <button type="button" class="btn btn-sm btn-primary"
+          onclick="eNMS.base.showTypePanel('${this.type}', '${this.id}')" data-tooltip="Edit"
+            ><span class="glyphicon glyphicon-edit"></span
+          ></button>
+        </li>
+        <li>
+          <button type="button" class="btn btn-sm btn-primary"
+          onclick="eNMS.automation.exportService('${this.id}')" data-tooltip="Export"
+            ><span class="glyphicon glyphicon-download"></span
+          ></button>
+        </li>
+        <li>
+          <button type="button" class="btn btn-sm btn-danger"
+          onclick="eNMS.base.showDeletionPanel(${this.instance})" data-tooltip="Delete"
+            ><span class="glyphicon glyphicon-trash"></span
+          ></button>
+        </li>
+      </ul>
+    `;
+  }
+
+  static postProcessing() {
+    loadServiceTypes();
+    $("#parent-filtering")
+      .selectpicker()
+      .on("change", function() {
+        tables["service"].page(0).ajax.reload(null, false);
+      });
+  }
+};
+
+models.run = class Run extends Base {
+  constructor(properties) {
+    super(properties);
+    this.service = JSON.stringify(this.service_properties).replace(/"/g, "'");
+  }
+
+  static get columns() {
+    return [
+      { data: "runtime", title: "Runtime", search: "text", width: "15%" },
+      { data: "duration", title: "Duration", search: "text", width: "5%" },
+      { data: "service_name", title: "Service", search: "text" },
+      { data: "status", title: "Status", search: "text", width: "7%" },
+      { data: "progress", title: "Progress", search: "text", width: "12%" },
+      { data: "buttons", width: "130px" },
+    ];
+  }
+
+  static get controls() {
+    return [
+      super.searchTableButton("run"),
+      super.refreshTableButton("run"),
+      ` <button
+        class="btn btn-info"
+        onclick="eNMS.automation.displayCalendar('run')"
+        data-tooltip="Calendar"
+        type="button"
+      >
+        <span class="glyphicon glyphicon-calendar"></span>
+      </button>`,
+    ];
+  }
+
+  get buttons() {
+    return [
+      `<ul class="pagination pagination-lg" style="margin: 0px; width: 100px">
+        <li>
+          <button type="button" class="btn btn-sm btn-info"
+          onclick="eNMS.automation.showRuntimePanel('logs', ${this.service},
+          '${this.runtime}')" data-tooltip="Logs">
+          <span class="glyphicon glyphicon-list"></span></button>
+        </li>
+        <li>
+          <button type="button" class="btn btn-sm btn-info"
+          onclick="eNMS.automation.showRuntimePanel('results', ${this.service},
+          '${this.runtime}')" data-tooltip="Results">
+          <span class="glyphicon glyphicon-list-alt"></span></button>
+        </li>
+      </ul>`,
+    ];
+  }
+};
+
+models.result = class Result extends Base {
+  constructor(properties) {
+    delete properties.result;
+    super(properties, ["service_name", "device_name"]);
+  }
+
+  static get columns() {
+    return [
+      { data: "runtime", title: "Runtime", search: "text" },
+      { data: "duration", title: "Duration", search: "text" },
+      { data: "device_name", title: "Device", search: "text" },
+      {
+        data: "success",
+        title: "Success",
+        render: function(_, __, instance) {
+          const btn = instance.success ? "success" : "danger";
+          const label = instance.success ? "Success" : "Failure";
+          return `
+            <button
+              type="button"
+              class="btn btn-${btn} btn-sm"
+              style="width:100%">${label}
+            </button>`;
+        },
+        search: "text",
+        width: "80px",
+      },
+      { data: "buttons" },
+      {
+        data: "version_1",
+        title: "V1",
+        render: function(_, __, instance) {
+          return `<input type="radio" name="v1" value="${instance.id}">`;
+        },
+      },
+      {
+        data: "version_2",
+        title: "V2",
+        render: function(_, __, instance) {
+          return `<input type="radio" name="v2" value="${instance.id}">`;
+        },
+      },
+    ];
+  }
+
+  static get controls() {
+    return [
+      `<button
+        class="btn btn-info"
+        onclick="eNMS.automation.compare('result')"
+        data-tooltip="Compare"
+        type="button"
+      >
+        <span class="glyphicon glyphicon-adjust"></span>
+      </button>`,
+    ];
+  }
+
+  get buttons() {
+    return [
+      `
+    <ul class="pagination pagination-lg" style="margin: 0px; width: 90px">
+      <li>
+          <button type="button" class="btn btn-sm btn-info"
+          onclick="eNMS.automation.showResult('${this.id}')"
+          data-tooltip="Results"><span class="glyphicon glyphicon-list-alt">
+          </span></button>
+      </li>
+      <li>
+          <button type="button" id="btn-result-${this.id}" class="btn btn-sm btn-info"
+          onclick="eNMS.automation.copyClipboard('btn-result-${this.id}', ${this.instance})"
+          data-tooltip="Copy to clipboard">
+          <span class="glyphicon glyphicon-copy"></span></button>
+      </li>
+    </ul>`,
+    ];
+  }
+};
+
+models.task = class Task extends Base {
+  static get columns() {
+    return [
+      { data: "name", title: "Name", search: "text" },
+      { data: "service_name", title: "Service", search: "text" },
+      { data: "status", title: "Status", search: "text", width: "5%" },
+      {
+        data: "scheduling_mode",
+        title: "Scheduling",
+        search: "text",
+        width: "5%",
+      },
+      {
+        data: "periodicity",
+        title: "Periodicity",
+        search: "text",
+        render: function(_, __, instance) {
+          if (instance.scheduling_mode == "standard") {
+            return `${instance.frequency} ${instance.frequency_unit}`;
+          } else {
+            return instance.crontab_expression;
+          }
+        },
+        width: "10%",
+      },
+      {
+        data: "next_run_time",
+        title: "Next run time",
+        search: "text",
+        width: "12%",
+      },
+      {
+        data: "time_before_next_run",
+        title: "Time left",
+        search: "text",
+        width: "12%",
+      },
+      { data: "buttons", width: "240px" },
+    ];
+  }
+
+  static get controls() {
+    return [
+      super.createNewButton("task"),
+      super.searchTableButton("task"),
+      super.refreshTableButton("task"),
+      ` <button
+        class="btn btn-info"
+        onclick="eNMS.automation.displayCalendar('task')"
+        data-tooltip="Calendar"
+        type="button"
+      >
+        <span class="glyphicon glyphicon-calendar"></span>
+      </button>
+      <button type="button" class="btn btn-success"
+      onclick="eNMS.automation.schedulerAction('resume')" data-tooltip="Play"
+        ><span class="glyphicon glyphicon-play"></span
+      ></button>
+      <button type="button" class="btn btn-danger"
+      onclick="eNMS.automation.schedulerAction('pause')" data-tooltip="Pause"
+        ><span class="glyphicon glyphicon-pause"></span
+      ></button>`,
+    ];
+  }
+
+  get buttons() {
+    const state = this.is_active ? ["disabled", "active"] : ["active", "disabled"];
+    return [
+      `<ul class="pagination pagination-lg" style="margin: 0px;">
+        <li>
+          <button type="button" class="btn btn-sm btn-primary"
+          onclick="eNMS.base.showTypePanel('task', '${this.id}')" data-tooltip="Edit"
+            ><span class="glyphicon glyphicon-edit"></span
+          ></button>
+        </li>
+        <li>
+          <button type="button" class="btn btn-sm btn-primary"
+          onclick="eNMS.base.showTypePanel('task', '${this.id}', 'duplicate')"
+          data-tooltip="Duplicate">
+          <span class="glyphicon glyphicon-duplicate"></span></button>
+        </li>
+        <li>
+          <button type="button" class="btn btn-sm btn-success ${state[0]}" ${state[0]}
+          onclick="eNMS.automation.resumeTask('${this.id}')" data-tooltip="Play"
+            ><span class="glyphicon glyphicon-play"></span
+          ></button>
+        </li>
+        <li>
+          <button type="button" class="btn btn-sm btn-danger ${state[1]}" ${state[1]}
+          onclick="eNMS.automation.pauseTask('${this.id}')" data-tooltip="Pause"
+            ><span class="glyphicon glyphicon-pause"></span
+          ></button>
+        </li>
+        <li>
+          <button type="button" class="btn btn-sm btn-danger"
+          onclick="eNMS.base.showDeletionPanel(${this.instance})" data-tooltip="Delete"
+            ><span class="glyphicon glyphicon-trash"></span
+          ></button>
+        </li>
+      </ul>`,
+    ];
+  }
+};
+
+models.user = class User extends Base {
+  static get columns() {
+    return [
+      { data: "name", title: "Username", search: "text" },
+      { data: "email", title: "Email Address", search: "text" },
+      { data: "buttons", width: "130px" },
+    ];
+  }
+
+  static get controls() {
+    return [
+      super.createNewButton("user"),
+      super.searchTableButton("user"),
+      super.refreshTableButton("user"),
+    ];
+  }
+
+  get buttons() {
+    return [
+      `
+      <ul class="pagination pagination-lg" style="margin: 0px;">
+        <li>
+          <button type="button" class="btn btn-sm btn-primary"
+          onclick="eNMS.base.showTypePanel('user', '${this.id}')" data-tooltip="Edit"
+            ><span class="glyphicon glyphicon-edit"></span
+          ></button>
+        </li>
+        <li>
+          <button type="button" class="btn btn-sm btn-primary"
+          onclick="eNMS.base.showTypePanel('user', '${this.id}', 'duplicate')"
+          data-tooltip="Duplicate"
+            ><span class="glyphicon glyphicon-duplicate"></span
+          ></button>
+        </li>
+        <li>
+          <button type="button" class="btn btn-sm btn-danger"
+          onclick="eNMS.base.showDeletionPanel(${this.instance})" data-tooltip="Delete"
+            ><span class="glyphicon glyphicon-trash"></span
+          ></button>
+        </li>
+      </ul>`,
+    ];
+  }
+};
+
+models.server = class Server extends Base {
+  static get columns() {
+    return [
+      { data: "name", title: "Username", search: "text" },
+      { data: "description", title: "Description", search: "text" },
+      { data: "ip_address", title: "IP address", search: "text" },
+      { data: "weight", title: "Weight", search: "text" },
+      { data: "status", title: "Status", search: "text" },
+      { data: "buttons", width: "120px" },
+    ];
+  }
+
+  static get controls() {
+    return [
+      super.createNewButton("server"),
+      super.searchTableButton("server"),
+      super.refreshTableButton("server"),
+    ];
+  }
+
+  get buttons() {
+    return [
+      `
+      <ul class="pagination pagination-lg" style="margin: 0px;">
+        <li>
+          <button type="button" class="btn btn-sm btn-primary"
+          onclick="eNMS.base.showTypePanel('server', '${this.id}')" data-tooltip="Edit"
+            ><span class="glyphicon glyphicon-edit"></span
+          ></button>
+        </li>
+        <li>
+          <button type="button" class="btn btn-sm btn-primary"
+          onclick="eNMS.base.showTypePanel('server', '${this.id}', 'duplicate')"
+          data-tooltip="Duplicate"
+            ><span class="glyphicon glyphicon-duplicate"></span
+          ></button>
+        </li>
+        <li>
+          <button type="button" class="btn btn-sm btn-danger"
+          onclick="eNMS.base.showDeletionPanel(${this.instance})" data-tooltip="Delete"
+            ><span class="glyphicon glyphicon-trash"></span
+          ></button>
+        </li>
+      </ul>`,
+    ];
+  }
+};
+
+models.changelog = class Changelog extends Base {
+  static get columns() {
+    return [
+      { data: "time", title: "Time", search: "text", width: "200px" },
+      { data: "user", title: "User", search: "text", width: "100px" },
+      { data: "severity", title: "Severity", search: "text", width: "80px" },
+      {
+        data: "content",
+        title: "Content",
+        search: "text",
+        className: "dt-body-left",
+      },
+    ];
+  }
+
+  static get controls() {
+    return [
+      super.createNewButton("changelog"),
+      super.searchTableButton("changelog"),
+      super.refreshTableButton("changelog"),
+    ];
+  }
+};
+
+models.session = class Session extends Base {
+  static get columns() {
+    return [
+      { data: "timestamp", title: "Timestamp", search: "text", width: "200px" },
+      { data: "device_name", title: "Device", search: "text", width: "150px" },
+      { data: "user", title: "User", search: "text", width: "100px" },
+      { data: "name", title: "Session UUID", search: "text", width: "300px" },
+      { data: "buttons", width: "40px" },
+    ];
+  }
+
+  static get controls() {
+    return [super.searchTableButton("session"), super.refreshTableButton("session")];
+  }
+
+  get buttons() {
+    return [
+      `
+      <ul class="pagination pagination-lg" style="margin: 0px;">
+        <li>
+          <button type="button" class="btn btn-sm btn-info"
+          onclick="eNMS.inventory.showSessionLog(${this.id})" data-tooltip="Session Log"
+            ><span class="glyphicon glyphicon-list"></span
+          ></button>
+        </li>
+      </ul>`,
+    ];
+  }
+};
+
+models.event = class Event extends Base {
+  static get columns() {
+    return [
+      { data: "name", title: "Name", search: "text" },
+      { data: "service_name", title: "Service", search: "text" },
+      { data: "log_source", title: "Log", search: "text" },
+      { data: "log_content", title: "Content", search: "text" },
+      { data: "buttons", width: "120px" },
+    ];
+  }
+
+  static get controls() {
+    return [
+      super.createNewButton("event"),
+      super.searchTableButton("event"),
+      super.refreshTableButton("event"),
+    ];
+  }
+
+  get buttons() {
+    return [
+      `
+      <ul class="pagination pagination-lg" style="margin: 0px; width: 150px">
+        <li>
+          <button type="button" class="btn btn-sm btn-primary"
+          onclick="eNMS.base.showTypePanel('event', '{self.id}')"
+          data-tooltip="Edit"><span class="glyphicon glyphicon-edit">
+          </span></button>
+        </li>
+        <li>
+          <button type="button" class="btn btn-sm btn-primary"
+          onclick="eNMS.base.showTypePanel('event', '{self.id}', 'duplicate')"
+          data-tooltip="Duplicate">
+          <span class="glyphicon glyphicon-duplicate"></span></button>
+        </li>
+        ${this.deleteInstanceButton}
+      </ul>
+    `,
+    ];
+  }
+};
+
+configureNamespace("table", [filterTable, refreshTable, refreshTablePeriodically]);