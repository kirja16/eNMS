<<<<<<< HEAD
/*
global
tableProperties: false
*/

import {
  configureNamespace,
  createTooltip,
  createTooltips,
  downloadFile,
  notify,
  serializeForm,
  userIsActive,
} from "./base.js";
import { loadServiceTypes } from "./automation.js";

export let tables = {};
export let tableInstances = {};
export const models = {};
let waitForSearch = false;

$.fn.dataTable.ext.errMode = "none";

export class Table {
  constructor(type, instance, runtime, id) {
    let self = this;
    this.instance = instance;
    this.runtime = runtime;
    this.type = type;
    this.columns = tableProperties[this.type];
    let visibleColumns = localStorage.getItem(`table/${this.type}`);
    if (visibleColumns) visibleColumns = visibleColumns.split(",");
    this.columns.forEach((column) => {
      if (visibleColumns) column.visible = visibleColumns.includes(column.data);
      column.name = column.data;
    });
    this.id = `${this.type}${id ? `-${id}` : ""}`;
    tableInstances[this.id] = this;
    // eslint-disable-next-line new-cap
    this.table = $(`#table-${this.id}`).DataTable({
      serverSide: true,
      orderCellsTop: true,
      autoWidth: false,
      scrollX: true,
      drawCallback: function() {
        $(".paginate_button > a").on("focus", function() {
          $(this).blur();
        });
        createTooltips();
      },
      sDom: "tilp",
      columns: this.columns,
      columnDefs: [{ className: "dt-center", targets: "_all" }],
      initComplete: function() {
        this.api()
          .columns()
          .every(function(index) {
            const data = self.columns[index];
            let element;
            const elementId = `${self.type}_filtering-${data.data}`;
            if (data.search == "text") {
              element = `
              <div class="input-group" style="width:100%">
                <input
                  id="${elementId}"
                  name="${data.data}"
                  type="text"
                  placeholder="&#xF002;"
                  class="form-control search-input-${self.id}"
                  style="font-family:Arial, FontAwesome;
                  height: 30px; margin-top: 5px"
                >
                <span class="input-group-btn" style="width: 10px">
                  <button
                    id="${elementId}-search"
                    class="btn btn-default pull-right"
                    type="button"
                    style="height: 30px; margin-top: 5px">
                      <span
                        class="glyphicon glyphicon-center glyphicon-menu-down"
                        aria-hidden="true"
                        style="font-size: 10px">
                      </span>
                  </button>
                </span>
              </div>`;
            } else if (data.search == "bool") {
              element = `
                <select
                  id="${elementId}"
                  name="${data.data}"
                  class="form-control search-list-${self.id}"
                  style="width: 100%; height: 30px; margin-top: 5px"
                >
                  <option value="">Any</option>
                  <option value="bool-true">True</option>
                  <option value="bool-false">False</option>
                </select>`;
            }
            $(element)
              .appendTo($(this.header()))
              .on("keyup change", function() {
                if (waitForSearch) return;
                waitForSearch = true;
                setTimeout(function() {
                  self.table.page(0).ajax.reload(null, false);
                  waitForSearch = false;
                }, 500);
              })
              .on("click", function(e) {
                e.stopPropagation();
              });
          });
        $(`#controls-${self.id}`).html(self.controls);
        self.postProcessing();
      },
      ajax: {
        url: `/filtering/${this.modelFiltering || this.type}`,
        type: "POST",
        contentType: "application/json",
        data: (d) => {
          Object.assign(d, {
            form: serializeForm(`#search-form-${this.id}`),
            instance: this.instance,
            columns: this.columns,
            type: this.type,
            export: self.csvExport,
          });
          if (this.runtime) {
            d.runtime = $(`#runtimes-${this.instance.id}`).val() || this.runtime;
          }
          return JSON.stringify(d);
        },
        dataSrc: function(result) {
          if (result.error) {
            notify(result.error, "error", 5);
            return [];
          }
          if (self.csvExport) {
            self.exportTable(result.full_result);
            self.csvExport = false;
          }
          return result.data.map((instance) =>
            self.addRow({ properties: instance, tableId: self.id })
          );
        },
      },
    });
    $(window).resize(this.table.columns.adjust);
    if (["changelog", "run", "result"].includes(this.type)) {
      this.table.order([0, "desc"]).draw();
    }
    if (["run", "service", "task", "workflow"].includes(this.type)) {
      refreshTablePeriodically(this.id, 4000, true);
    }
  }

  exportTable(result) {
    const visibleColumns = this.columns
      .filter((column) => {
        const isExportable = typeof column.export === "undefined" || column.export;
        const visibleColumn = this.table.column(`${column.name}:name`).visible();
        return isExportable && visibleColumn;
      })
      .map((column) => column.name);
    result = result.map((instance) => {
      Object.keys(instance).forEach((key) => {
        if (!visibleColumns.includes(key)) delete instance[key];
      });
      return visibleColumns.map((column) => instance[column]);
    });
    downloadFile(
      this.type,
      [visibleColumns, ...result].map((e) => e.join(",")).join("\n"),
      "csv"
    );
  }

  postProcessing() {
    let self = this;
    if ($(`#advanced-search-${this.type}`).length) {
      createTooltip({
        autoshow: true,
        persistent: true,
        name: `${this.type}_relation_filtering`,
        target: `#advanced-search-${this.type}`,
        container: `#controls-${this.type}`,
        position: {
          my: "center-top",
          at: "center-bottom",
          offsetY: 18,
        },
        url: `../form/${this.type}_relation_filtering`,
        title: "Relationship-based Filtering",
      });
    }
    this.createfilteringTooltips();
    createTooltips();
    const visibleColumns = localStorage.getItem(`table/${this.type}`);
    this.columns.forEach((column) => {
      const visible = visibleColumns
        ? visibleColumns.split(",").includes(column.name)
        : "visible" in column
        ? column.visible
        : true;
      $("#column-display").append(
        new Option(column.title || column.data, column.data, visible, visible)
      );
    });
    $("#column-display").selectpicker("refresh");
    $("#column-display").on("change", function() {
      self.columns.forEach((col) => {
        self.table.column(`${col.name}:name`).visible(
          $(this)
            .val()
            .includes(col.data)
        );
      });
      self.table.ajax.reload(null, false);
      self.createfilteringTooltips();
      localStorage.setItem(`table/${self.type}`, $(this).val());
    });
    self.table.columns.adjust();
  }

  createfilteringTooltips() {
    this.columns.forEach((column) => {
      if (column.search != "text") return;
      const elementId = `${this.type}_filtering-${column.data}`;
      createTooltip({
        persistent: true,
        name: elementId,
        target: `#${elementId}-search`,
        container: `#tooltip-overlay`,
        position: {
          my: "center-top",
          at: "center-bottom",
        },
        content: `
        <div class="modal-body">
          <select
            id="${column.data}_filter"
            name="${column.data}_filter"
            class="form-control search-select-${this.id}"
            style="width: 100%; height: 30px; margin-top: 15px"
          >
            <option value="inclusion">Inclusion</option>
            <option value="equality">Equality</option>
            <option value="regex">Regular Expression</option>
          </select>
        </div>`,
      });
    });
  }

  columnDisplay() {
    return `
      <button
        style="background:transparent; border:none; 
        color:transparent; width: 200px;"
        type="button"
      >
        <select multiple
          id="column-display"
          title="Columns"
          class="form-control"
          data-actions-box="true"
          data-selected-text-format="static"
        ></select>
      </button>`;
  }

  createNewButton() {
    return `
      <button
        class="btn btn-primary"
        onclick="eNMS.base.showTypePanel('${this.type}')"
        data-tooltip="New"
        type="button"
      >
        <span class="glyphicon glyphicon-plus"></span>
      </button>`;
  }

  exportTableButton() {
    return `
      <button
        class="btn btn-primary"
        onclick="eNMS.table.exportTable('${this.id}')"
        data-tooltip="Export as .CSV"
        type="button"
      >
        <span class="glyphicon glyphicon-upload"></span>
      </button>`;
  }

  searchTableButton() {
    return `
      <button
        id="advanced-search-${this.type}"
        class="btn btn-info"
        data-tooltip="Advanced Search"
        type="button"
      >
        <span class="glyphicon glyphicon-search"></span>
      </button>`;
  }

  clearSearchButton() {
    return `
      <button
        class="btn btn-info"
        onclick="eNMS.table.clearSearch('${this.id}', true)"
        data-tooltip="Clear Search"
        type="button"
      >
      <span class="glyphicon glyphicon-remove"></span>
    </button>`;
  }

  refreshTableButton() {
    return `
      <button
        class="btn btn-info"
        onclick="eNMS.table.refreshTable('${this.id}', true)"
        data-tooltip="Refresh"
        type="button"
      >
        <span class="glyphicon glyphicon-refresh"></span>
      </button>`;
  }

  deleteInstanceButton(row) {
    return `
      <li>
        <button type="button" class="btn btn-sm btn-danger"
        onclick="eNMS.base.showDeletionPanel(${row.instance})" data-tooltip="Delete"
          ><span class="glyphicon glyphicon-trash"></span
        ></button>
      </li>`;
  }

  addRow({ properties, tableId, derivedProperties }) {
    let row = { tableId: tableId, ...properties };
    row.instanceProperties = {
      id: row.id,
      name: row.dbName || row.name,
      type: row.type,
    };
    if (derivedProperties) {
      derivedProperties.forEach((property) => {
        row.instanceProperties[property] = row[property];
      });
    }
    row.instance = JSON.stringify(row.instanceProperties).replace(/"/g, "'");
    if (this.buttons) row.buttons = this.buttons(row);
    return row;
  }
}

tables.device = class DeviceTable extends Table {
  addRow(kwargs) {
    let row = super.addRow({
      derivedProperties: ["last_runtime"],
      ...kwargs,
    });
    return row;
  }

  get controls() {
    return [
      this.columnDisplay(),
      this.createNewButton(),
      this.exportTableButton(),
      this.searchTableButton(),
      this.clearSearchButton(),
      this.refreshTableButton(),
    ];
  }

  buttons(row) {
    return `
      <ul class="pagination pagination-lg" style="margin: 0px; width: 230px">
        <li>
          <button type="button" class="btn btn-sm btn-dark"
          onclick="eNMS.inventory.showConnectionPanel(${row.instance})"
          data-tooltip="Connection"
            ><span class="glyphicon glyphicon-console"></span
          ></button>
        </li>
        <li>
          <button type="button" class="btn btn-sm btn-info"
          onclick="eNMS.inventory.showDeviceData(${row.instance})"
          data-tooltip="Network Data"
            ><span class="glyphicon glyphicon-cog"></span
          ></button>
        </li>
        <li>
          <button type="button" class="btn btn-sm btn-info"
          onclick="eNMS.inventory.showDeviceResultsPanel(${row.instance})"
          data-tooltip="Results"
            ><span class="glyphicon glyphicon-list-alt"></span
          ></button>
        </li>
        <li>
          <button type="button" class="btn btn-sm btn-primary"
          onclick="eNMS.base.showTypePanel('device', '${row.id}')" data-tooltip="Edit"
            ><span class="glyphicon glyphicon-edit"></span
          ></button>
        </li>
        <li>
          <button type="button" class="btn btn-sm btn-primary"
          onclick="eNMS.base.showTypePanel('device', '${row.id}', 'duplicate')"
          data-tooltip="Duplicate"
            ><span class="glyphicon glyphicon-duplicate"></span
          ></button>
        </li>
        ${this.deleteInstanceButton(row)}
      </ul>`;
  }
};

tables.configuration = class ConfigurationTable extends Table {
  addRow(kwargs) {
    let row = super.addRow({
      derivedProperties: ["last_runtime"],
      ...kwargs,
    });
    return row;
  }

  get modelFiltering() {
    return "device";
  }

  postProcessing(...args) {
    super.postProcessing(...args);
    $("#slider").bootstrapSlider({
      value: 0,
      ticks: [...Array(6).keys()],
      formatter: (value) => `Lines of context: ${value}`,
      tooltip: "always",
    });
    $("#slider").on("change", function() {
      refreshTable("configuration");
    });
  }

  get controls() {
    return [
      this.columnDisplay(),
      `<input
        name="context-lines"
        id="slider"
        class="slider"
        style="width: 200px"
      >`,
      this.clearSearchButton(),
    ];
  }

  buttons(row) {
    return `
      <ul class="pagination pagination-lg" style="margin: 0px">
        <li>
          <button type="button" class="btn btn-sm btn-info"
          onclick="eNMS.inventory.showDeviceData(${row.instance})"
          data-tooltip="Network Data"
            ><span class="glyphicon glyphicon-cog"></span
          ></button>
        </li>
        <li>
          <button type="button" class="btn btn-sm btn-info"
          onclick="eNMS.inventory.showGitHistory(${row.instance})"
          data-tooltip="Historic"
            ><span class="glyphicon glyphicon-adjust"></span
          ></button>
        </li>
        <li>
          <button type="button" class="btn btn-sm btn-primary"
          onclick="eNMS.base.showTypePanel('device', '${row.id}')" data-tooltip="Edit"
            ><span class="glyphicon glyphicon-edit"></span
          ></button>
        </li>
      </ul>`;
  }
};

tables.link = class LinkTable extends Table {
  get controls() {
    return [
      this.columnDisplay(),
      this.createNewButton(),
      this.exportTableButton(),
      this.searchTableButton(),
      this.clearSearchButton(),
      this.refreshTableButton(),
    ];
  }

  buttons(row) {
    return `
      <ul class="pagination pagination-lg" style="margin: 0px; width: 120px">
        <li>
          <button type="button" class="btn btn-sm btn-primary"
          onclick="eNMS.base.showTypePanel('link', '${row.id}')" data-tooltip="Edit"
            ><span class="glyphicon glyphicon-edit"></span
          ></button>
        </li>
        <li>
          <button type="button" class="btn btn-sm btn-primary"
          onclick="eNMS.base.showTypePanel('link', '${row.id}', 'duplicate')"
          data-tooltip="Duplicate"
            ><span class="glyphicon glyphicon-duplicate"></span
          ></button>
        </li>
        ${this.deleteInstanceButton(row)}
      </ul>`;
  }
};

tables.pool = class PoolTable extends Table {
  addRow(properties) {
    let row = super.addRow(properties);
    row.objectNumber = `${row.device_number} devices - ${row.link_number} links`;
    return row;
  }

  get controls() {
    return [
      this.columnDisplay(),
      this.createNewButton(),
      this.exportTableButton(),
      ` <button
        class="btn btn-primary"
        onclick="eNMS.inventory.updatePools()"
        data-tooltip="Update all pools"
        type="button"
      >
        <span class="glyphicon glyphicon-flash"></span>
      </button>`,
      this.searchTableButton(),
      this.clearSearchButton(),
      this.refreshTableButton(),
    ];
  }

  buttons(row) {
    return `
      <ul class="pagination pagination-lg" style="margin: 0px; width: 230px">
        <li>
          <button type="button" class="btn btn-sm btn-info"
          onclick="eNMS.visualization.showPoolView('${row.id}')"
          data-tooltip="Internal View">
          <span class="glyphicon glyphicon-eye-open"></span></button>
        </li>
        <li>
          <button
            type="button"
            class="btn btn-sm btn-primary"
            onclick="eNMS.inventory.showPoolObjectsPanel('${row.id}')"
            data-tooltip="Pool Objects"
          ><span class="glyphicon glyphicon-wrench"></span
          ></button>
        </li>
        <li>
          <button type="button" class="btn btn-sm btn-primary"
          onclick="eNMS.inventory.updatePools('${row.id}')"
          data-tooltip="Update"><span class="glyphicon glyphicon-refresh">
          </span></button>
        </li>
        <li>
          <button type="button" class="btn btn-sm btn-primary"
          onclick="eNMS.base.showTypePanel('pool', '${row.id}')" data-tooltip="Edit"
            ><span class="glyphicon glyphicon-edit"></span
          ></button>
        </li>
        <li>
          <button type="button" class="btn btn-sm btn-primary"
          onclick="eNMS.base.showTypePanel('pool', '${row.id}', 'duplicate')"
          data-tooltip="Duplicate"
            ><span class="glyphicon glyphicon-duplicate"></span
          ></button>
        </li>
        ${this.deleteInstanceButton(row)}
      </ul>
    `;
  }
};

tables.service = class ServiceTable extends Table {
  addRow(kwargs) {
    const dbName = kwargs.properties.name;
    delete kwargs.properties.name;
    let row = super.addRow(kwargs);
    row.dbName = dbName;
    row.name =
      row.type === "workflow"
        ? `<b><a href="#" onclick="eNMS.workflow.filterWorkflowTable(
      '${this.id}', ${row.id})">${row.scoped_name}</a></b>`
        : $("#parent-filtering").val() == "true"
        ? row.scoped_name
        : row.dbName;
    return row;
  }

  get controls() {
    return [
      this.columnDisplay(),
      `
      <input type="hidden" id="workflow-filtering" name="workflow-filtering">
      <button
        style="background:transparent; border:none; 
        color:transparent; width: 300px;"
        type="button"
      >
        <select
          id="parent-filtering"
          name="parent-filtering"
          class="form-control"
        >
          <option value="true">Display services hierarchically</option>
          <option value="false">Display all services</option>
        </select>
      </button>
      </input>`,
      this.searchTableButton(),
      this.clearSearchButton(),
      `
      <button
        class="btn btn-info"
        onclick="eNMS.table.refreshTable('service', true)"
        data-tooltip="Refresh"
        type="button"
      >
        <span class="glyphicon glyphicon-refresh"></span>
      </button>
      <a
        id="left-arrow"
        class="btn btn-info disabled"
        onclick="action['Backward']()"
        type="button"
      >
        <span class="glyphicon glyphicon-chevron-left"></span>
      </a>
      <a
        id="right-arrow"
        class="btn btn-info disabled"
        onclick="action['Forward']()"
        type="button"
      >
        <span class="glyphicon glyphicon-chevron-right"></span>
      </a>`,
      this.exportTableButton(),
      `
      <button
        class="btn btn-primary"
        onclick="eNMS.automation.openServicePanel()"
        data-tooltip="New"
        type="button"
      >
        <span class="glyphicon glyphicon-plus"></span>
      </button>
      <button
        style="background:transparent; border:none; 
        color:transparent; width: 200px;"
        type="button"
      >
        <select id="service-type" class="form-control"></select>
      </button>`,
    ];
  }

  buttons(row) {
    return `
      <ul class="pagination pagination-lg" style="margin: 0px; width: 270px">
        <li>
          <button type="button" class="btn btn-sm btn-info"
          onclick="eNMS.automation.showRuntimePanel('results', ${row.instance})"
          data-tooltip="Results"><span class="glyphicon glyphicon-list-alt">
          </span></button>
        </li>
        <li>
          <button type="button" class="btn btn-sm btn-info"
          onclick="eNMS.automation.showRuntimePanel('logs', ${row.instance})"
          data-tooltip="Logs"><span class="glyphicon glyphicon-list"></span
          ></button>
        </li>
        <li>
          <button type="button" class="btn btn-sm btn-success"
          onclick="eNMS.automation.normalRun('${row.id}')" data-tooltip="Run"
            ><span class="glyphicon glyphicon-play"></span
          ></button>
        </li>
        <li>
          <button type="button" class="btn btn-sm btn-success"
          onclick="eNMS.base.showTypePanel('${row.type}', '${row.id}', 'run')"
          data-tooltip="Parameterized Run"
            ><span class="glyphicon glyphicon-play-circle"></span
          ></button>
        </li>
        <li>
          <button
            type="button"
            class="btn btn-sm btn-primary"
            onclick="eNMS.base.showTypePanel('${row.type}', '${row.id}')"
            data-tooltip="Edit"
          ><span class="glyphicon glyphicon-edit"></span></button>
        </li>
        <li>
          <button type="button" class="btn btn-sm btn-primary"
          onclick="eNMS.automation.exportService('${row.id}')" data-tooltip="Export"
            ><span class="glyphicon glyphicon-upload"></span
          ></button>
        </li>
        ${this.deleteInstanceButton(row)}
      </ul>
    `;
  }

  postProcessing(...args) {
    let self = this;
    super.postProcessing(...args);
    loadServiceTypes();
    $("#parent-filtering")
      .selectpicker()
      .on("change", function() {
        self.table.page(0).ajax.reload(null, false);
      });
  }
};

tables.run = class RunTable extends Table {
  addRow(kwargs) {
    let row = super.addRow(kwargs);
    row.service = JSON.stringify(row.service_properties).replace(/"/g, "'");
    row.buttons = this.buttons(row);
    return row;
  }

  get controls() {
    return [
      this.columnDisplay(),
      this.searchTableButton(),
      this.clearSearchButton(),
      this.refreshTableButton(),
      ` <button
        class="btn btn-info"
        onclick="eNMS.automation.displayCalendar('run')"
        data-tooltip="Calendar"
        type="button"
      >
        <span class="glyphicon glyphicon-calendar"></span>
      </button>`,
    ];
  }

  buttons(row) {
    return [
      `<ul class="pagination pagination-lg" style="margin: 0px; width: 100px">
        <li>
          <button type="button" class="btn btn-sm btn-info"
          onclick="eNMS.automation.showRuntimePanel('logs', ${row.service},
          '${row.runtime}')" data-tooltip="Logs">
          <span class="glyphicon glyphicon-list"></span></button>
        </li>
        <li>
          <button type="button" class="btn btn-sm btn-info"
          onclick="eNMS.automation.showRuntimePanel('results', ${row.service},
          '${row.runtime}')" data-tooltip="Results">
          <span class="glyphicon glyphicon-list-alt"></span></button>
        </li>
      </ul>`,
    ];
  }
};

tables.result = class ResultTable extends Table {
  addRow({ properties, tableId }) {
    const status = properties.success;
    delete properties.success;
    delete properties.result;
    let row = super.addRow({
      properties: properties,
      tableId: tableId,
      derivedProperties: ["service_name", "device_name"],
    });
    row.status = status;
    row.success = `
      <button
        type="button"
        class="btn btn-${status ? "success" : "danger"} btn-sm"
        style="width:100%">${status ? "Success" : "Failure"}
      </button>`;
    row.v1 = `<input type="radio" name="v1-${tableId}" value="${row.id}">`;
    row.v2 = `<input type="radio" name="v2-${tableId}" value="${row.id}">`;
    return row;
  }

  get controls() {
    return [
      `<button
        class="btn btn-info"
        onclick="eNMS.automation.compare('result', '${this.id}')"
        data-tooltip="Compare"
        type="button"
      >
        <span class="glyphicon glyphicon-adjust"></span>
      </button>`,
      this.refreshTableButton(),
      this.clearSearchButton(),
    ];
  }

  buttons(row) {
    return [
      `
    <ul class="pagination pagination-lg" style="margin: 0px; width: 90px">
      <li>
        <button type="button" class="btn btn-sm btn-info"
        onclick="eNMS.automation.showResult('${row.id}')"
        data-tooltip="Results"><span class="glyphicon glyphicon-list-alt">
        </span></button>
      </li>
      <li>
        <button
          type="button"
          id="btn-result-${row.id}"
          class="btn btn-sm btn-info"
          onclick="eNMS.automation.copyClipboard(
            'btn-result-${row.id}', ${row.instance}
          )"
          data-tooltip="Copy to clipboard"
        ><span class="glyphicon glyphicon-copy"></span></button>
      </li>
    </ul>`,
    ];
  }
};

tables.device_result = class DeviceResultTable extends tables.result {
  get modelFiltering() {
    return "result";
  }
};

tables.task = class TaskTable extends Table {
  addRow(kwargs) {
    let row = super.addRow(kwargs);
    if (row.scheduling_mode == "standard") {
      row.periodicity = `${row.frequency} ${row.frequency_unit}`;
    } else {
      row.periodicity = row.crontab_expression;
    }
    return row;
  }

  get controls() {
    return [
      this.columnDisplay(),
      this.createNewButton(),
      this.searchTableButton(),
      this.clearSearchButton(),
      this.refreshTableButton(),
      ` <button
        class="btn btn-info"
        onclick="eNMS.automation.displayCalendar('task')"
        data-tooltip="Calendar"
        type="button"
      >
        <span class="glyphicon glyphicon-calendar"></span>
      </button>
      <button
        type="button"
        class="btn btn-success"
        onclick="eNMS.automation.schedulerAction('resume')"
        data-tooltip="Resume all tasks"
      >
        <span class="glyphicon glyphicon-play"></span>
      </button>
      <button
        type="button"
        class="btn btn-danger"
        onclick="eNMS.automation.schedulerAction('pause')"
        data-tooltip="Pause all tasks"
      >
        <span class="glyphicon glyphicon-pause"></span>
      </button>`,
    ];
  }

  buttons(row) {
    const state = row.is_active ? ["disabled", "active"] : ["active", "disabled"];
    return [
      `<ul class="pagination pagination-lg" style="margin: 0px;">
        <li>
          <button type="button" class="btn btn-sm btn-primary"
          onclick="eNMS.base.showTypePanel('task', '${row.id}')" data-tooltip="Edit"
            ><span class="glyphicon glyphicon-edit"></span
          ></button>
        </li>
        <li>
          <button type="button" class="btn btn-sm btn-primary"
          onclick="eNMS.base.showTypePanel('task', '${row.id}', 'duplicate')"
          data-tooltip="Duplicate">
          <span class="glyphicon glyphicon-duplicate"></span></button>
        </li>
        <li>
          <button type="button" class="btn btn-sm btn-success ${state[0]}" ${state[0]}
          onclick="eNMS.automation.taskAction('resume', '${
            row.id
          }')" data-tooltip="Play"
            ><span class="glyphicon glyphicon-play"></span
          ></button>
        </li>
        <li>
          <button type="button" class="btn btn-sm btn-danger ${state[1]}" ${state[1]}
          onclick="eNMS.automation.taskAction('pause', '${
            row.id
          }')" data-tooltip="Pause"
            ><span class="glyphicon glyphicon-pause"></span
          ></button>
        </li>
        ${this.deleteInstanceButton(row)}
      </ul>`,
    ];
  }
};

tables.user = class UserTable extends Table {
  get controls() {
    return [
      this.columnDisplay(),
      this.createNewButton(),
      this.exportTableButton(),
      this.clearSearchButton(),
      this.refreshTableButton(),
    ];
  }

  buttons(row) {
    return [
      `
      <ul class="pagination pagination-lg" style="margin: 0px;">
        <li>
          <button type="button" class="btn btn-sm btn-primary"
          onclick="eNMS.base.showTypePanel('user', '${row.id}')" data-tooltip="Edit"
            ><span class="glyphicon glyphicon-edit"></span
          ></button>
        </li>
        <li>
          <button type="button" class="btn btn-sm btn-primary"
          onclick="eNMS.base.showTypePanel('user', '${row.id}', 'duplicate')"
          data-tooltip="Duplicate"
            ><span class="glyphicon glyphicon-duplicate"></span
          ></button>
        </li>
        ${this.deleteInstanceButton(row)}
      </ul>`,
    ];
  }
};

tables.server = class ServerTable extends Table {
  get controls() {
    return [
      this.columnDisplay(),
      this.createNewButton(),
      this.exportTableButton(),
      this.clearSearchButton(),
      this.refreshTableButton(),
    ];
  }

  buttons(row) {
    return [
      `
      <ul class="pagination pagination-lg" style="margin: 0px;">
        <li>
          <button type="button" class="btn btn-sm btn-primary"
          onclick="eNMS.base.showTypePanel('server', '${row.id}')" data-tooltip="Edit"
            ><span class="glyphicon glyphicon-edit"></span
          ></button>
        </li>
        <li>
          <button type="button" class="btn btn-sm btn-primary"
          onclick="eNMS.base.showTypePanel('server', '${row.id}', 'duplicate')"
          data-tooltip="Duplicate"
            ><span class="glyphicon glyphicon-duplicate"></span
          ></button>
        </li>
        ${this.deleteInstanceButton(row)}
      </ul>`,
    ];
  }
};

tables.changelog = class ChangelogTable extends Table {
  get controls() {
    return [
      this.columnDisplay(),
      this.createNewButton(),
      this.exportTableButton(),
      this.clearSearchButton(),
      this.refreshTableButton(),
    ];
  }
};

tables.session = class SessionTable extends Table {
  get controls() {
    return [this.columnDisplay(), this.refreshTableButton("session")];
  }

  buttons(row) {
    return [
      `
      <ul class="pagination pagination-lg" style="margin: 0px;">
        <li>
          <button type="button" class="btn btn-sm btn-info"
          onclick="eNMS.inventory.showSessionLog(${row.id})" data-tooltip="Session Log"
            ><span class="glyphicon glyphicon-list"></span
          ></button>
        </li>
      </ul>`,
    ];
  }
};

tables.event = class EventTable extends Table {
  get controls() {
    return [
      this.columnDisplay(),
      this.createNewButton(),
      this.exportTableButton(),
      this.clearSearchButton(),
      this.refreshTableButton(),
    ];
  }

  buttons(row) {
    return [
      `
      <ul class="pagination pagination-lg" style="margin: 0px; width: 150px">
        <li>
          <button type="button" class="btn btn-sm btn-primary"
          onclick="eNMS.base.showTypePanel('event', '{self.id}')"
          data-tooltip="Edit"><span class="glyphicon glyphicon-edit">
          </span></button>
        </li>
        <li>
          <button type="button" class="btn btn-sm btn-primary"
          onclick="eNMS.base.showTypePanel('event', '{self.id}', 'duplicate')"
          data-tooltip="Duplicate">
          <span class="glyphicon glyphicon-duplicate"></span></button>
        </li>
        ${this.deleteInstanceButton(row)}
      </ul>
    `,
    ];
  }
};

export const clearSearch = function(tableId, notification) {
  $(`.search-input-${tableId},.search-list-${tableId}`).val("");
  $(".search-relation-dd")
    .val("any")
    .selectpicker("refresh");
  $(".search-relation")
    .val([])
    .trigger("change");
  $(`.search-select-${tableId}`).val("inclusion");
  refreshTable(tableId);
  if (notification) notify("Search parameters cleared.", "success", 5);
};

function exportTable(tableId) {
  let table = tableInstances[tableId];
  table.csvExport = true;
  refreshTable(tableId);
}

export const refreshTable = function(tableId, notification) {
  tableInstances[tableId].table.ajax.reload(null, false);
  if (notification) notify("Table refreshed.", "success", 5);
};

function refreshTablePeriodically(tableId, interval, first) {
  if (userIsActive && !first) refreshTable(tableId, false);
  setTimeout(() => refreshTablePeriodically(tableId, interval), interval);
}

configureNamespace("table", [clearSearch, exportTable, refreshTable]);
=======
/*
global
tableProperties: false
*/

import {
  configureNamespace,
  createTooltip,
  createTooltips,
  downloadFile,
  notify,
  serializeForm,
  userIsActive,
} from "./base.js";
import { loadServiceTypes } from "./automation.js";

export let tables = {};
export let tableInstances = {};
export const models = {};
let waitForSearch = false;

$.fn.dataTable.ext.errMode = "none";

export class Table {
  constructor(type, instance, runtime, id) {
    let self = this;
    this.instance = instance;
    this.runtime = runtime;
    this.type = type;
    this.columns = tableProperties[this.type];
    let visibleColumns = localStorage.getItem(`table/${this.type}`);
    if (visibleColumns) visibleColumns = visibleColumns.split(",");
    this.columns.forEach((column) => {
      if (visibleColumns) column.visible = visibleColumns.includes(column.data);
      column.name = column.data;
    });
    this.id = `${this.type}${id ? `-${id}` : ""}`;
    tableInstances[this.id] = this;
    // eslint-disable-next-line new-cap
    this.table = $(`#table-${this.id}`).DataTable({
      serverSide: true,
      orderCellsTop: true,
      autoWidth: false,
      scrollX: true,
      drawCallback: function() {
        $(".paginate_button > a").on("focus", function() {
          $(this).blur();
        });
        createTooltips();
      },
      sDom: "tilp",
      columns: this.columns,
      columnDefs: [{ className: "dt-center", targets: "_all" }],
      initComplete: function() {
        this.api()
          .columns()
          .every(function(index) {
            const data = self.columns[index];
            let element;
            const elementId = `${self.type}_filtering-${data.data}`;
            if (data.search == "text") {
              element = `
              <div class="input-group" style="width:100%">
                <input
                  id="${elementId}"
                  name="${data.data}"
                  type="text"
                  placeholder="&#xF002;"
                  class="form-control search-input-${self.id}"
                  style="font-family:Arial, FontAwesome;
                  height: 30px; margin-top: 5px"
                >
                <span class="input-group-btn" style="width: 10px">
                  <button
                    id="${elementId}-search"
                    class="btn btn-default pull-right"
                    type="button"
                    style="height: 30px; margin-top: 5px">
                      <span
                        class="glyphicon glyphicon-center glyphicon-menu-down"
                        aria-hidden="true"
                        style="font-size: 10px">
                      </span>
                  </button>
                </span>
              </div>`;
            } else if (data.search == "bool") {
              element = `
                <select
                  id="${elementId}"
                  name="${data.data}"
                  class="form-control search-list-${self.id}"
                  style="width: 100%; height: 30px; margin-top: 5px"
                >
                  <option value="">Any</option>
                  <option value="bool-true">True</option>
                  <option value="bool-false">False</option>
                </select>`;
            }
            $(element)
              .appendTo($(this.header()))
              .on("keyup change", function() {
                if (waitForSearch) return;
                waitForSearch = true;
                setTimeout(function() {
                  self.table.page(0).ajax.reload(null, false);
                  waitForSearch = false;
                }, 500);
              })
              .on("click", function(e) {
                e.stopPropagation();
              });
          });
        $(`#controls-${self.id}`).html(self.controls);
        self.postProcessing();
      },
      ajax: {
        url: `/filtering/${this.modelFiltering || this.type}`,
        type: "POST",
        contentType: "application/json",
        data: (d) => {
          Object.assign(d, {
            form: serializeForm(`#search-form-${this.id}`),
            instance: this.instance,
            columns: this.columns,
            type: this.type,
            export: self.csvExport,
          });
          if (this.runtime) {
            d.runtime = $(`#runtimes-${this.instance.id}`).val() || this.runtime;
          }
          return JSON.stringify(d);
        },
        dataSrc: function(result) {
          if (result.error) {
            notify(result.error, "error", 5);
            return [];
          }
          if (self.csvExport) {
            self.exportTable(result.full_result);
            self.csvExport = false;
          }
          return result.data.map((instance) =>
            self.addRow({ properties: instance, tableId: self.id })
          );
        },
      },
    });
    $(window).resize(this.table.columns.adjust);
    if (["changelog", "run", "result"].includes(this.type)) {
      this.table.order([0, "desc"]).draw();
    }
    if (["run", "service", "task", "workflow"].includes(this.type)) {
      refreshTablePeriodically(this.id, 3000, true);
    }
  }

  exportTable(result) {
    const visibleColumns = this.columns
      .filter((column) => {
        const isExportable = typeof column.export === "undefined" || column.export;
        const visibleColumn = this.table.column(`${column.name}:name`).visible();
        return isExportable && visibleColumn;
      })
      .map((column) => column.name);
    result = result.map((instance) => {
      Object.keys(instance).forEach((key) => {
        if (!visibleColumns.includes(key)) delete instance[key];
      });
      return visibleColumns.map((column) => instance[column]);
    });
    downloadFile(
      this.type,
      [visibleColumns, ...result].map((e) => e.join(",")).join("\n"),
      "csv"
    );
  }

  postProcessing() {
    let self = this;
    if ($(`#advanced-search-${this.type}`).length) {
      createTooltip({
        autoshow: true,
        persistent: true,
        name: `${this.type}_relation_filtering`,
        target: `#advanced-search-${this.type}`,
        container: `#controls-${this.type}`,
        position: {
          my: "center-top",
          at: "center-bottom",
          offsetY: 18,
        },
        url: `../form/${this.type}_relation_filtering`,
        title: "Relationship-based Filtering",
      });
    }
    this.createfilteringTooltips();
    createTooltips();
    const visibleColumns = localStorage.getItem(`table/${this.type}`);
    this.columns.forEach((column) => {
      const visible = visibleColumns
        ? visibleColumns.split(",").includes(column.name)
        : "visible" in column
        ? column.visible
        : true;
      $("#column-display").append(
        new Option(column.title || column.data, column.data, visible, visible)
      );
    });
    $("#column-display").selectpicker("refresh");
    $("#column-display").on("change", function() {
      self.columns.forEach((col) => {
        self.table.column(`${col.name}:name`).visible(
          $(this)
            .val()
            .includes(col.data)
        );
      });
      self.table.ajax.reload(null, false);
      self.createfilteringTooltips();
      localStorage.setItem(`table/${self.type}`, $(this).val());
    });
    self.table.columns.adjust();
  }

  createfilteringTooltips() {
    this.columns.forEach((column) => {
      if (column.search != "text") return;
      const elementId = `${this.type}_filtering-${column.data}`;
      createTooltip({
        persistent: true,
        name: elementId,
        target: `#${elementId}-search`,
        container: `#tooltip-overlay`,
        position: {
          my: "center-top",
          at: "center-bottom",
        },
        content: `
        <div class="modal-body">
          <select
            id="${column.data}_filter"
            name="${column.data}_filter"
            class="form-control search-select-${this.id}"
            style="width: 100%; height: 30px; margin-top: 15px"
          >
            <option value="inclusion">Inclusion</option>
            <option value="equality">Equality</option>
            <option value="regex">Regular Expression</option>
          </select>
        </div>`,
      });
    });
  }

  columnDisplay() {
    return `
      <button
        style="background:transparent; border:none; 
        color:transparent; width: 200px;"
        type="button"
      >
        <select multiple
          id="column-display"
          title="Columns"
          class="form-control"
          data-actions-box="true"
          data-selected-text-format="static"
        ></select>
      </button>`;
  }

  createNewButton() {
    return `
      <button
        class="btn btn-primary"
        onclick="eNMS.base.showTypePanel('${this.type}')"
        data-tooltip="New"
        type="button"
      >
        <span class="glyphicon glyphicon-plus"></span>
      </button>`;
  }

  exportTableButton() {
    return `
      <button
        class="btn btn-primary"
        onclick="eNMS.table.exportTable('${this.id}')"
        data-tooltip="Export as .CSV"
        type="button"
      >
        <span class="glyphicon glyphicon-upload"></span>
      </button>`;
  }

  searchTableButton() {
    return `
      <button
        id="advanced-search-${this.type}"
        class="btn btn-info"
        data-tooltip="Advanced Search"
        type="button"
      >
        <span class="glyphicon glyphicon-search"></span>
      </button>`;
  }

  clearSearchButton() {
    return `
      <button
        class="btn btn-info"
        onclick="eNMS.table.clearSearch('${this.id}', true)"
        data-tooltip="Clear Search"
        type="button"
      >
      <span class="glyphicon glyphicon-remove"></span>
    </button>`;
  }

  refreshTableButton() {
    return `
      <button
        class="btn btn-info"
        onclick="eNMS.table.refreshTable('${this.id}', true)"
        data-tooltip="Refresh"
        type="button"
      >
        <span class="glyphicon glyphicon-refresh"></span>
      </button>`;
  }

  deleteInstanceButton(row) {
    return `
      <li>
        <button type="button" class="btn btn-sm btn-danger"
        onclick="eNMS.base.showDeletionPanel(${row.instance})" data-tooltip="Delete"
          ><span class="glyphicon glyphicon-trash"></span
        ></button>
      </li>`;
  }

  addRow({ properties, tableId, derivedProperties }) {
    let row = { tableId: tableId, ...properties };
    row.instanceProperties = {
      id: row.id,
      name: row.dbName || row.name,
      type: row.type,
    };
    if (derivedProperties) {
      derivedProperties.forEach((property) => {
        row.instanceProperties[property] = row[property];
      });
    }
    row.instance = JSON.stringify(row.instanceProperties).replace(/"/g, "'");
    if (this.buttons) row.buttons = this.buttons(row);
    return row;
  }
}

tables.device = class DeviceTable extends Table {
  addRow(kwargs) {
    let row = super.addRow({
      derivedProperties: ["last_runtime"],
      ...kwargs,
    });
    return row;
  }

  get controls() {
    return [
      this.columnDisplay(),
      this.createNewButton(),
      this.exportTableButton(),
      this.searchTableButton(),
      this.clearSearchButton(),
      this.refreshTableButton(),
    ];
  }

  buttons(row) {
    return `
      <ul class="pagination pagination-lg" style="margin: 0px; width: 230px">
        <li>
          <button type="button" class="btn btn-sm btn-dark"
          onclick="eNMS.inventory.showConnectionPanel(${row.instance})"
          data-tooltip="Connection"
            ><span class="glyphicon glyphicon-console"></span
          ></button>
        </li>
        <li>
          <button type="button" class="btn btn-sm btn-info"
          onclick="eNMS.inventory.showDeviceData(${row.instance})"
          data-tooltip="Network Data"
            ><span class="glyphicon glyphicon-cog"></span
          ></button>
        </li>
        <li>
          <button type="button" class="btn btn-sm btn-info"
          onclick="eNMS.inventory.showDeviceResultsPanel(${row.instance})"
          data-tooltip="Results"
            ><span class="glyphicon glyphicon-list-alt"></span
          ></button>
        </li>
        <li>
          <button type="button" class="btn btn-sm btn-primary"
          onclick="eNMS.base.showTypePanel('device', '${row.id}')" data-tooltip="Edit"
            ><span class="glyphicon glyphicon-edit"></span
          ></button>
        </li>
        <li>
          <button type="button" class="btn btn-sm btn-primary"
          onclick="eNMS.base.showTypePanel('device', '${row.id}', 'duplicate')"
          data-tooltip="Duplicate"
            ><span class="glyphicon glyphicon-duplicate"></span
          ></button>
        </li>
        ${this.deleteInstanceButton(row)}
      </ul>`;
  }
};

tables.configuration = class ConfigurationTable extends Table {
  addRow(kwargs) {
    let row = super.addRow({
      derivedProperties: ["last_runtime"],
      ...kwargs,
    });
    return row;
  }

  get modelFiltering() {
    return "device";
  }

  postProcessing(...args) {
    super.postProcessing(...args);
    $("#slider").bootstrapSlider({
      value: 0,
      ticks: [...Array(6).keys()],
      formatter: (value) => `Lines of context: ${value}`,
      tooltip: "always",
    });
    $("#slider").on("change", function() {
      refreshTable("configuration");
    });
  }

  get controls() {
    return [
      this.columnDisplay(),
      `<input
        name="context-lines"
        id="slider"
        class="slider"
        style="width: 200px"
      >`,
      this.clearSearchButton(),
    ];
  }

  buttons(row) {
    return `
      <ul class="pagination pagination-lg" style="margin: 0px">
        <li>
          <button type="button" class="btn btn-sm btn-info"
          onclick="eNMS.inventory.showDeviceData(${row.instance})"
          data-tooltip="Network Data"
            ><span class="glyphicon glyphicon-cog"></span
          ></button>
        </li>
        <li>
          <button type="button" class="btn btn-sm btn-info"
          onclick="eNMS.inventory.showGitHistory(${row.instance})"
          data-tooltip="Historic"
            ><span class="glyphicon glyphicon-adjust"></span
          ></button>
        </li>
        <li>
          <button type="button" class="btn btn-sm btn-primary"
          onclick="eNMS.base.showTypePanel('device', '${row.id}')" data-tooltip="Edit"
            ><span class="glyphicon glyphicon-edit"></span
          ></button>
        </li>
      </ul>`;
  }
};

tables.link = class LinkTable extends Table {
  get controls() {
    return [
      this.columnDisplay(),
      this.createNewButton(),
      this.exportTableButton(),
      this.searchTableButton(),
      this.clearSearchButton(),
      this.refreshTableButton(),
    ];
  }

  buttons(row) {
    return `
      <ul class="pagination pagination-lg" style="margin: 0px; width: 120px">
        <li>
          <button type="button" class="btn btn-sm btn-primary"
          onclick="eNMS.base.showTypePanel('link', '${row.id}')" data-tooltip="Edit"
            ><span class="glyphicon glyphicon-edit"></span
          ></button>
        </li>
        <li>
          <button type="button" class="btn btn-sm btn-primary"
          onclick="eNMS.base.showTypePanel('link', '${row.id}', 'duplicate')"
          data-tooltip="Duplicate"
            ><span class="glyphicon glyphicon-duplicate"></span
          ></button>
        </li>
        ${this.deleteInstanceButton(row)}
      </ul>`;
  }
};

tables.pool = class PoolTable extends Table {
  addRow(properties) {
    let row = super.addRow(properties);
    row.objectNumber = `${row.device_number} devices - ${row.link_number} links`;
    return row;
  }

  get controls() {
    return [
      this.columnDisplay(),
      this.createNewButton(),
      this.exportTableButton(),
      ` <button
        class="btn btn-primary"
        onclick="eNMS.inventory.updatePools()"
        data-tooltip="Update all pools"
        type="button"
      >
        <span class="glyphicon glyphicon-flash"></span>
      </button>`,
      this.searchTableButton(),
      this.clearSearchButton(),
      this.refreshTableButton(),
    ];
  }

  buttons(row) {
    return `
      <ul class="pagination pagination-lg" style="margin: 0px; width: 230px">
        <li>
          <button type="button" class="btn btn-sm btn-info"
          onclick="eNMS.visualization.showPoolView('${row.id}')"
          data-tooltip="Internal View">
          <span class="glyphicon glyphicon-eye-open"></span></button>
        </li>
        <li>
          <button
            type="button"
            class="btn btn-sm btn-primary"
            onclick="eNMS.inventory.showPoolObjectsPanel('${row.id}')"
            data-tooltip="Pool Objects"
          ><span class="glyphicon glyphicon-wrench"></span
          ></button>
        </li>
        <li>
          <button type="button" class="btn btn-sm btn-primary"
          onclick="eNMS.inventory.updatePools('${row.id}')"
          data-tooltip="Update"><span class="glyphicon glyphicon-refresh">
          </span></button>
        </li>
        <li>
          <button type="button" class="btn btn-sm btn-primary"
          onclick="eNMS.base.showTypePanel('pool', '${row.id}')" data-tooltip="Edit"
            ><span class="glyphicon glyphicon-edit"></span
          ></button>
        </li>
        <li>
          <button type="button" class="btn btn-sm btn-primary"
          onclick="eNMS.base.showTypePanel('pool', '${row.id}', 'duplicate')"
          data-tooltip="Duplicate"
            ><span class="glyphicon glyphicon-duplicate"></span
          ></button>
        </li>
        ${this.deleteInstanceButton(row)}
      </ul>
    `;
  }
};

tables.service = class ServiceTable extends Table {
  addRow(kwargs) {
    const dbName = kwargs.properties.name;
    delete kwargs.properties.name;
    let row = super.addRow(kwargs);
    row.dbName = dbName;
    row.name =
      row.type === "workflow"
        ? `<b><a href="#" onclick="eNMS.workflow.filterWorkflowTable(
      '${this.id}', ${row.id})">${row.scoped_name}</a></b>`
        : $("#parent-filtering").val() == "true"
        ? row.scoped_name
        : row.dbName;
    return row;
  }

  get controls() {
    return [
      this.columnDisplay(),
      `
      <input type="hidden" id="workflow-filtering" name="workflow-filtering">
      <button
        style="background:transparent; border:none; 
        color:transparent; width: 300px;"
        type="button"
      >
        <select
          id="parent-filtering"
          name="parent-filtering"
          class="form-control"
        >
          <option value="true">Display services hierarchically</option>
          <option value="false">Display all services</option>
        </select>
      </button>
      </input>`,
      this.searchTableButton(),
      this.clearSearchButton(),
      `
      <button
        class="btn btn-info"
        onclick="eNMS.table.refreshTable('service', true)"
        data-tooltip="Refresh"
        type="button"
      >
        <span class="glyphicon glyphicon-refresh"></span>
      </button>
      <a
        id="left-arrow"
        class="btn btn-info disabled"
        onclick="action['Backward']()"
        type="button"
      >
        <span class="glyphicon glyphicon-chevron-left"></span>
      </a>
      <a
        id="right-arrow"
        class="btn btn-info disabled"
        onclick="action['Forward']()"
        type="button"
      >
        <span class="glyphicon glyphicon-chevron-right"></span>
      </a>`,
      this.exportTableButton(),
      `
      <button
        class="btn btn-primary"
        onclick="eNMS.automation.openServicePanel()"
        data-tooltip="New"
        type="button"
      >
        <span class="glyphicon glyphicon-plus"></span>
      </button>
      <button
        style="background:transparent; border:none; 
        color:transparent; width: 200px;"
        type="button"
      >
        <select id="service-type" class="form-control"></select>
      </button>`,
    ];
  }

  buttons(row) {
    return `
      <ul class="pagination pagination-lg" style="margin: 0px; width: 270px">
        <li>
          <button type="button" class="btn btn-sm btn-info"
          onclick="eNMS.automation.showRuntimePanel('results', ${row.instance})"
          data-tooltip="Results"><span class="glyphicon glyphicon-list-alt">
          </span></button>
        </li>
        <li>
          <button type="button" class="btn btn-sm btn-info"
          onclick="eNMS.automation.showRuntimePanel('logs', ${row.instance})"
          data-tooltip="Logs"><span class="glyphicon glyphicon-list"></span
          ></button>
        </li>
        <li>
          <button type="button" class="btn btn-sm btn-success"
          onclick="eNMS.automation.normalRun('${row.id}')" data-tooltip="Run"
            ><span class="glyphicon glyphicon-play"></span
          ></button>
        </li>
        <li>
          <button type="button" class="btn btn-sm btn-success"
          onclick="eNMS.base.showTypePanel('${row.type}', '${row.id}', 'run')"
          data-tooltip="Parameterized Run"
            ><span class="glyphicon glyphicon-play-circle"></span
          ></button>
        </li>
        <li>
          <button
            type="button"
            class="btn btn-sm btn-primary"
            onclick="eNMS.base.showTypePanel('${row.type}', '${row.id}')"
            data-tooltip="Edit"
          ><span class="glyphicon glyphicon-edit"></span></button>
        </li>
        <li>
          <button type="button" class="btn btn-sm btn-primary"
          onclick="eNMS.automation.exportService('${row.id}')" data-tooltip="Export"
            ><span class="glyphicon glyphicon-upload"></span
          ></button>
        </li>
        ${this.deleteInstanceButton(row)}
      </ul>
    `;
  }

  postProcessing(...args) {
    let self = this;
    super.postProcessing(...args);
    loadServiceTypes();
    $("#parent-filtering")
      .selectpicker()
      .on("change", function() {
        self.table.page(0).ajax.reload(null, false);
      });
  }
};

tables.run = class RunTable extends Table {
  addRow(kwargs) {
    let row = super.addRow(kwargs);
    row.service = JSON.stringify(row.service_properties).replace(/"/g, "'");
    row.buttons = this.buttons(row);
    return row;
  }

  get controls() {
    return [
      this.columnDisplay(),
      this.searchTableButton(),
      this.clearSearchButton(),
      this.refreshTableButton(),
      ` <button
        class="btn btn-info"
        onclick="eNMS.automation.displayCalendar('run')"
        data-tooltip="Calendar"
        type="button"
      >
        <span class="glyphicon glyphicon-calendar"></span>
      </button>`,
    ];
  }

  buttons(row) {
    return [
      `<ul class="pagination pagination-lg" style="margin: 0px; width: 100px">
        <li>
          <button type="button" class="btn btn-sm btn-info"
          onclick="eNMS.automation.showRuntimePanel('logs', ${row.service},
          '${row.runtime}')" data-tooltip="Logs">
          <span class="glyphicon glyphicon-list"></span></button>
        </li>
        <li>
          <button type="button" class="btn btn-sm btn-info"
          onclick="eNMS.automation.showRuntimePanel('results', ${row.service},
          '${row.runtime}')" data-tooltip="Results">
          <span class="glyphicon glyphicon-list-alt"></span></button>
        </li>
      </ul>`,
    ];
  }
};

tables.result = class ResultTable extends Table {
  addRow({ properties, tableId }) {
    const status = properties.success;
    delete properties.success;
    delete properties.result;
    let row = super.addRow({
      properties: properties,
      tableId: tableId,
      derivedProperties: ["service_name", "device_name"],
    });
    row.status = status;
    row.success = `
      <button
        type="button"
        class="btn btn-${status ? "success" : "danger"} btn-sm"
        style="width:100%">${status ? "Success" : "Failure"}
      </button>`;
    row.v1 = `<input type="radio" name="v1-${tableId}" value="${row.id}">`;
    row.v2 = `<input type="radio" name="v2-${tableId}" value="${row.id}">`;
    return row;
  }

  get controls() {
    const instance = JSON.stringify(this.instance).replace(/"/g, "'");
    return [
      `<button
        class="btn btn-info"
        onclick="eNMS.automation.compare('result', ${instance})"
        data-tooltip="Compare"
        type="button"
      >
        <span class="glyphicon glyphicon-adjust"></span>
      </button>`,
      this.refreshTableButton(),
      this.clearSearchButton(),
    ];
  }

  buttons(row) {
    return [
      `
    <ul class="pagination pagination-lg" style="margin: 0px; width: 90px">
      <li>
        <button type="button" class="btn btn-sm btn-info"
        onclick="eNMS.automation.showResult('${row.id}')"
        data-tooltip="Results"><span class="glyphicon glyphicon-list-alt">
        </span></button>
      </li>
      <li>
        <button
          type="button"
          id="btn-result-${row.id}"
          class="btn btn-sm btn-info"
          onclick="eNMS.automation.copyClipboard(
            'btn-result-${row.id}', ${row.instance}
          )"
          data-tooltip="Copy to clipboard"
        ><span class="glyphicon glyphicon-copy"></span></button>
      </li>
    </ul>`,
    ];
  }
};

tables.device_result = class DeviceResultTable extends tables.result {
  get modelFiltering() {
    return "result";
  }
};

tables.task = class TaskTable extends Table {
  addRow(kwargs) {
    let row = super.addRow(kwargs);
    if (row.scheduling_mode == "standard") {
      row.periodicity = `${row.frequency} ${row.frequency_unit}`;
    } else {
      row.periodicity = row.crontab_expression;
    }
    return row;
  }

  get controls() {
    return [
      this.columnDisplay(),
      this.createNewButton(),
      this.searchTableButton(),
      this.clearSearchButton(),
      this.refreshTableButton(),
      ` <button
        class="btn btn-info"
        onclick="eNMS.automation.displayCalendar('task')"
        data-tooltip="Calendar"
        type="button"
      >
        <span class="glyphicon glyphicon-calendar"></span>
      </button>
      <button
        type="button"
        class="btn btn-success"
        onclick="eNMS.automation.schedulerAction('resume')"
        data-tooltip="Resume all tasks"
      >
        <span class="glyphicon glyphicon-play"></span>
      </button>
      <button
        type="button"
        class="btn btn-danger"
        onclick="eNMS.automation.schedulerAction('pause')"
        data-tooltip="Pause all tasks"
      >
        <span class="glyphicon glyphicon-pause"></span>
      </button>`,
    ];
  }

  buttons(row) {
    const state = row.is_active ? ["disabled", "active"] : ["active", "disabled"];
    return [
      `<ul class="pagination pagination-lg" style="margin: 0px;">
        <li>
          <button type="button" class="btn btn-sm btn-primary"
          onclick="eNMS.base.showTypePanel('task', '${row.id}')" data-tooltip="Edit"
            ><span class="glyphicon glyphicon-edit"></span
          ></button>
        </li>
        <li>
          <button type="button" class="btn btn-sm btn-primary"
          onclick="eNMS.base.showTypePanel('task', '${row.id}', 'duplicate')"
          data-tooltip="Duplicate">
          <span class="glyphicon glyphicon-duplicate"></span></button>
        </li>
        <li>
          <button type="button" class="btn btn-sm btn-success ${state[0]}" ${state[0]}
          onclick="eNMS.automation.resumeTask('${row.id}')" data-tooltip="Play"
            ><span class="glyphicon glyphicon-play"></span
          ></button>
        </li>
        <li>
          <button type="button" class="btn btn-sm btn-danger ${state[1]}" ${state[1]}
          onclick="eNMS.automation.pauseTask('${row.id}')" data-tooltip="Pause"
            ><span class="glyphicon glyphicon-pause"></span
          ></button>
        </li>
        ${this.deleteInstanceButton(row)}
      </ul>`,
    ];
  }
};

tables.user = class UserTable extends Table {
  get controls() {
    return [
      this.columnDisplay(),
      this.createNewButton(),
      this.exportTableButton(),
      this.clearSearchButton(),
      this.refreshTableButton(),
    ];
  }

  buttons(row) {
    return [
      `
      <ul class="pagination pagination-lg" style="margin: 0px;">
        <li>
          <button type="button" class="btn btn-sm btn-primary"
          onclick="eNMS.base.showTypePanel('user', '${row.id}')" data-tooltip="Edit"
            ><span class="glyphicon glyphicon-edit"></span
          ></button>
        </li>
        <li>
          <button type="button" class="btn btn-sm btn-primary"
          onclick="eNMS.base.showTypePanel('user', '${row.id}', 'duplicate')"
          data-tooltip="Duplicate"
            ><span class="glyphicon glyphicon-duplicate"></span
          ></button>
        </li>
        ${this.deleteInstanceButton(row)}
      </ul>`,
    ];
  }
};

tables.server = class ServerTable extends Table {
  get controls() {
    return [
      this.columnDisplay(),
      this.createNewButton(),
      this.exportTableButton(),
      this.clearSearchButton(),
      this.refreshTableButton(),
    ];
  }

  buttons(row) {
    return [
      `
      <ul class="pagination pagination-lg" style="margin: 0px;">
        <li>
          <button type="button" class="btn btn-sm btn-primary"
          onclick="eNMS.base.showTypePanel('server', '${row.id}')" data-tooltip="Edit"
            ><span class="glyphicon glyphicon-edit"></span
          ></button>
        </li>
        <li>
          <button type="button" class="btn btn-sm btn-primary"
          onclick="eNMS.base.showTypePanel('server', '${row.id}', 'duplicate')"
          data-tooltip="Duplicate"
            ><span class="glyphicon glyphicon-duplicate"></span
          ></button>
        </li>
        ${this.deleteInstanceButton(row)}
      </ul>`,
    ];
  }
};

tables.changelog = class ChangelogTable extends Table {
  get controls() {
    return [
      this.columnDisplay(),
      this.createNewButton(),
      this.exportTableButton(),
      this.clearSearchButton(),
      this.refreshTableButton(),
    ];
  }
};

tables.session = class SessionTable extends Table {
  get controls() {
    return [this.columnDisplay(), this.refreshTableButton("session")];
  }

  buttons(row) {
    return [
      `
      <ul class="pagination pagination-lg" style="margin: 0px;">
        <li>
          <button type="button" class="btn btn-sm btn-info"
          onclick="eNMS.inventory.showSessionLog(${row.id})" data-tooltip="Session Log"
            ><span class="glyphicon glyphicon-list"></span
          ></button>
        </li>
      </ul>`,
    ];
  }
};

tables.event = class EventTable extends Table {
  get controls() {
    return [
      this.columnDisplay(),
      this.createNewButton(),
      this.exportTableButton(),
      this.clearSearchButton(),
      this.refreshTableButton(),
    ];
  }

  buttons(row) {
    return [
      `
      <ul class="pagination pagination-lg" style="margin: 0px; width: 150px">
        <li>
          <button type="button" class="btn btn-sm btn-primary"
          onclick="eNMS.base.showTypePanel('event', '${row.id}')"
          data-tooltip="Edit"><span class="glyphicon glyphicon-edit">
          </span></button>
        </li>
        <li>
          <button type="button" class="btn btn-sm btn-primary"
          onclick="eNMS.base.showTypePanel('event', '${row.id}', 'duplicate')"
          data-tooltip="Duplicate">
          <span class="glyphicon glyphicon-duplicate"></span></button>
        </li>
        ${this.deleteInstanceButton(row)}
      </ul>
    `,
    ];
  }
};

export const clearSearch = function(tableId, notification) {
  $(`.search-input-${tableId},.search-list-${tableId}`).val("");
  $(".search-relation-dd")
    .val("any")
    .selectpicker("refresh");
  $(".search-relation")
    .val([])
    .trigger("change");
  $(`.search-select-${tableId}`).val("inclusion");
  refreshTable(tableId);
  if (notification) notify("Search parameters cleared.", "success", 5);
};

function exportTable(tableId) {
  let table = tableInstances[tableId];
  table.csvExport = true;
  refreshTable(tableId);
}

export const refreshTable = function(tableId, notification) {
  tableInstances[tableId].table.ajax.reload(null, false);
  if (notification) notify("Table refreshed.", "success", 5);
};

function refreshTablePeriodically(tableId, interval, first) {
  if (userIsActive && !first) refreshTable(tableId, false);
  setTimeout(() => refreshTablePeriodically(tableId, interval), interval);
}

configureNamespace("table", [clearSearch, exportTable, refreshTable]);
>>>>>>> 4f1ddccd
<|MERGE_RESOLUTION|>--- conflicted
+++ resolved
@@ -1,1098 +1,3 @@
-<<<<<<< HEAD
-/*
-global
-tableProperties: false
-*/
-
-import {
-  configureNamespace,
-  createTooltip,
-  createTooltips,
-  downloadFile,
-  notify,
-  serializeForm,
-  userIsActive,
-} from "./base.js";
-import { loadServiceTypes } from "./automation.js";
-
-export let tables = {};
-export let tableInstances = {};
-export const models = {};
-let waitForSearch = false;
-
-$.fn.dataTable.ext.errMode = "none";
-
-export class Table {
-  constructor(type, instance, runtime, id) {
-    let self = this;
-    this.instance = instance;
-    this.runtime = runtime;
-    this.type = type;
-    this.columns = tableProperties[this.type];
-    let visibleColumns = localStorage.getItem(`table/${this.type}`);
-    if (visibleColumns) visibleColumns = visibleColumns.split(",");
-    this.columns.forEach((column) => {
-      if (visibleColumns) column.visible = visibleColumns.includes(column.data);
-      column.name = column.data;
-    });
-    this.id = `${this.type}${id ? `-${id}` : ""}`;
-    tableInstances[this.id] = this;
-    // eslint-disable-next-line new-cap
-    this.table = $(`#table-${this.id}`).DataTable({
-      serverSide: true,
-      orderCellsTop: true,
-      autoWidth: false,
-      scrollX: true,
-      drawCallback: function() {
-        $(".paginate_button > a").on("focus", function() {
-          $(this).blur();
-        });
-        createTooltips();
-      },
-      sDom: "tilp",
-      columns: this.columns,
-      columnDefs: [{ className: "dt-center", targets: "_all" }],
-      initComplete: function() {
-        this.api()
-          .columns()
-          .every(function(index) {
-            const data = self.columns[index];
-            let element;
-            const elementId = `${self.type}_filtering-${data.data}`;
-            if (data.search == "text") {
-              element = `
-              <div class="input-group" style="width:100%">
-                <input
-                  id="${elementId}"
-                  name="${data.data}"
-                  type="text"
-                  placeholder="&#xF002;"
-                  class="form-control search-input-${self.id}"
-                  style="font-family:Arial, FontAwesome;
-                  height: 30px; margin-top: 5px"
-                >
-                <span class="input-group-btn" style="width: 10px">
-                  <button
-                    id="${elementId}-search"
-                    class="btn btn-default pull-right"
-                    type="button"
-                    style="height: 30px; margin-top: 5px">
-                      <span
-                        class="glyphicon glyphicon-center glyphicon-menu-down"
-                        aria-hidden="true"
-                        style="font-size: 10px">
-                      </span>
-                  </button>
-                </span>
-              </div>`;
-            } else if (data.search == "bool") {
-              element = `
-                <select
-                  id="${elementId}"
-                  name="${data.data}"
-                  class="form-control search-list-${self.id}"
-                  style="width: 100%; height: 30px; margin-top: 5px"
-                >
-                  <option value="">Any</option>
-                  <option value="bool-true">True</option>
-                  <option value="bool-false">False</option>
-                </select>`;
-            }
-            $(element)
-              .appendTo($(this.header()))
-              .on("keyup change", function() {
-                if (waitForSearch) return;
-                waitForSearch = true;
-                setTimeout(function() {
-                  self.table.page(0).ajax.reload(null, false);
-                  waitForSearch = false;
-                }, 500);
-              })
-              .on("click", function(e) {
-                e.stopPropagation();
-              });
-          });
-        $(`#controls-${self.id}`).html(self.controls);
-        self.postProcessing();
-      },
-      ajax: {
-        url: `/filtering/${this.modelFiltering || this.type}`,
-        type: "POST",
-        contentType: "application/json",
-        data: (d) => {
-          Object.assign(d, {
-            form: serializeForm(`#search-form-${this.id}`),
-            instance: this.instance,
-            columns: this.columns,
-            type: this.type,
-            export: self.csvExport,
-          });
-          if (this.runtime) {
-            d.runtime = $(`#runtimes-${this.instance.id}`).val() || this.runtime;
-          }
-          return JSON.stringify(d);
-        },
-        dataSrc: function(result) {
-          if (result.error) {
-            notify(result.error, "error", 5);
-            return [];
-          }
-          if (self.csvExport) {
-            self.exportTable(result.full_result);
-            self.csvExport = false;
-          }
-          return result.data.map((instance) =>
-            self.addRow({ properties: instance, tableId: self.id })
-          );
-        },
-      },
-    });
-    $(window).resize(this.table.columns.adjust);
-    if (["changelog", "run", "result"].includes(this.type)) {
-      this.table.order([0, "desc"]).draw();
-    }
-    if (["run", "service", "task", "workflow"].includes(this.type)) {
-      refreshTablePeriodically(this.id, 4000, true);
-    }
-  }
-
-  exportTable(result) {
-    const visibleColumns = this.columns
-      .filter((column) => {
-        const isExportable = typeof column.export === "undefined" || column.export;
-        const visibleColumn = this.table.column(`${column.name}:name`).visible();
-        return isExportable && visibleColumn;
-      })
-      .map((column) => column.name);
-    result = result.map((instance) => {
-      Object.keys(instance).forEach((key) => {
-        if (!visibleColumns.includes(key)) delete instance[key];
-      });
-      return visibleColumns.map((column) => instance[column]);
-    });
-    downloadFile(
-      this.type,
-      [visibleColumns, ...result].map((e) => e.join(",")).join("\n"),
-      "csv"
-    );
-  }
-
-  postProcessing() {
-    let self = this;
-    if ($(`#advanced-search-${this.type}`).length) {
-      createTooltip({
-        autoshow: true,
-        persistent: true,
-        name: `${this.type}_relation_filtering`,
-        target: `#advanced-search-${this.type}`,
-        container: `#controls-${this.type}`,
-        position: {
-          my: "center-top",
-          at: "center-bottom",
-          offsetY: 18,
-        },
-        url: `../form/${this.type}_relation_filtering`,
-        title: "Relationship-based Filtering",
-      });
-    }
-    this.createfilteringTooltips();
-    createTooltips();
-    const visibleColumns = localStorage.getItem(`table/${this.type}`);
-    this.columns.forEach((column) => {
-      const visible = visibleColumns
-        ? visibleColumns.split(",").includes(column.name)
-        : "visible" in column
-        ? column.visible
-        : true;
-      $("#column-display").append(
-        new Option(column.title || column.data, column.data, visible, visible)
-      );
-    });
-    $("#column-display").selectpicker("refresh");
-    $("#column-display").on("change", function() {
-      self.columns.forEach((col) => {
-        self.table.column(`${col.name}:name`).visible(
-          $(this)
-            .val()
-            .includes(col.data)
-        );
-      });
-      self.table.ajax.reload(null, false);
-      self.createfilteringTooltips();
-      localStorage.setItem(`table/${self.type}`, $(this).val());
-    });
-    self.table.columns.adjust();
-  }
-
-  createfilteringTooltips() {
-    this.columns.forEach((column) => {
-      if (column.search != "text") return;
-      const elementId = `${this.type}_filtering-${column.data}`;
-      createTooltip({
-        persistent: true,
-        name: elementId,
-        target: `#${elementId}-search`,
-        container: `#tooltip-overlay`,
-        position: {
-          my: "center-top",
-          at: "center-bottom",
-        },
-        content: `
-        <div class="modal-body">
-          <select
-            id="${column.data}_filter"
-            name="${column.data}_filter"
-            class="form-control search-select-${this.id}"
-            style="width: 100%; height: 30px; margin-top: 15px"
-          >
-            <option value="inclusion">Inclusion</option>
-            <option value="equality">Equality</option>
-            <option value="regex">Regular Expression</option>
-          </select>
-        </div>`,
-      });
-    });
-  }
-
-  columnDisplay() {
-    return `
-      <button
-        style="background:transparent; border:none; 
-        color:transparent; width: 200px;"
-        type="button"
-      >
-        <select multiple
-          id="column-display"
-          title="Columns"
-          class="form-control"
-          data-actions-box="true"
-          data-selected-text-format="static"
-        ></select>
-      </button>`;
-  }
-
-  createNewButton() {
-    return `
-      <button
-        class="btn btn-primary"
-        onclick="eNMS.base.showTypePanel('${this.type}')"
-        data-tooltip="New"
-        type="button"
-      >
-        <span class="glyphicon glyphicon-plus"></span>
-      </button>`;
-  }
-
-  exportTableButton() {
-    return `
-      <button
-        class="btn btn-primary"
-        onclick="eNMS.table.exportTable('${this.id}')"
-        data-tooltip="Export as .CSV"
-        type="button"
-      >
-        <span class="glyphicon glyphicon-upload"></span>
-      </button>`;
-  }
-
-  searchTableButton() {
-    return `
-      <button
-        id="advanced-search-${this.type}"
-        class="btn btn-info"
-        data-tooltip="Advanced Search"
-        type="button"
-      >
-        <span class="glyphicon glyphicon-search"></span>
-      </button>`;
-  }
-
-  clearSearchButton() {
-    return `
-      <button
-        class="btn btn-info"
-        onclick="eNMS.table.clearSearch('${this.id}', true)"
-        data-tooltip="Clear Search"
-        type="button"
-      >
-      <span class="glyphicon glyphicon-remove"></span>
-    </button>`;
-  }
-
-  refreshTableButton() {
-    return `
-      <button
-        class="btn btn-info"
-        onclick="eNMS.table.refreshTable('${this.id}', true)"
-        data-tooltip="Refresh"
-        type="button"
-      >
-        <span class="glyphicon glyphicon-refresh"></span>
-      </button>`;
-  }
-
-  deleteInstanceButton(row) {
-    return `
-      <li>
-        <button type="button" class="btn btn-sm btn-danger"
-        onclick="eNMS.base.showDeletionPanel(${row.instance})" data-tooltip="Delete"
-          ><span class="glyphicon glyphicon-trash"></span
-        ></button>
-      </li>`;
-  }
-
-  addRow({ properties, tableId, derivedProperties }) {
-    let row = { tableId: tableId, ...properties };
-    row.instanceProperties = {
-      id: row.id,
-      name: row.dbName || row.name,
-      type: row.type,
-    };
-    if (derivedProperties) {
-      derivedProperties.forEach((property) => {
-        row.instanceProperties[property] = row[property];
-      });
-    }
-    row.instance = JSON.stringify(row.instanceProperties).replace(/"/g, "'");
-    if (this.buttons) row.buttons = this.buttons(row);
-    return row;
-  }
-}
-
-tables.device = class DeviceTable extends Table {
-  addRow(kwargs) {
-    let row = super.addRow({
-      derivedProperties: ["last_runtime"],
-      ...kwargs,
-    });
-    return row;
-  }
-
-  get controls() {
-    return [
-      this.columnDisplay(),
-      this.createNewButton(),
-      this.exportTableButton(),
-      this.searchTableButton(),
-      this.clearSearchButton(),
-      this.refreshTableButton(),
-    ];
-  }
-
-  buttons(row) {
-    return `
-      <ul class="pagination pagination-lg" style="margin: 0px; width: 230px">
-        <li>
-          <button type="button" class="btn btn-sm btn-dark"
-          onclick="eNMS.inventory.showConnectionPanel(${row.instance})"
-          data-tooltip="Connection"
-            ><span class="glyphicon glyphicon-console"></span
-          ></button>
-        </li>
-        <li>
-          <button type="button" class="btn btn-sm btn-info"
-          onclick="eNMS.inventory.showDeviceData(${row.instance})"
-          data-tooltip="Network Data"
-            ><span class="glyphicon glyphicon-cog"></span
-          ></button>
-        </li>
-        <li>
-          <button type="button" class="btn btn-sm btn-info"
-          onclick="eNMS.inventory.showDeviceResultsPanel(${row.instance})"
-          data-tooltip="Results"
-            ><span class="glyphicon glyphicon-list-alt"></span
-          ></button>
-        </li>
-        <li>
-          <button type="button" class="btn btn-sm btn-primary"
-          onclick="eNMS.base.showTypePanel('device', '${row.id}')" data-tooltip="Edit"
-            ><span class="glyphicon glyphicon-edit"></span
-          ></button>
-        </li>
-        <li>
-          <button type="button" class="btn btn-sm btn-primary"
-          onclick="eNMS.base.showTypePanel('device', '${row.id}', 'duplicate')"
-          data-tooltip="Duplicate"
-            ><span class="glyphicon glyphicon-duplicate"></span
-          ></button>
-        </li>
-        ${this.deleteInstanceButton(row)}
-      </ul>`;
-  }
-};
-
-tables.configuration = class ConfigurationTable extends Table {
-  addRow(kwargs) {
-    let row = super.addRow({
-      derivedProperties: ["last_runtime"],
-      ...kwargs,
-    });
-    return row;
-  }
-
-  get modelFiltering() {
-    return "device";
-  }
-
-  postProcessing(...args) {
-    super.postProcessing(...args);
-    $("#slider").bootstrapSlider({
-      value: 0,
-      ticks: [...Array(6).keys()],
-      formatter: (value) => `Lines of context: ${value}`,
-      tooltip: "always",
-    });
-    $("#slider").on("change", function() {
-      refreshTable("configuration");
-    });
-  }
-
-  get controls() {
-    return [
-      this.columnDisplay(),
-      `<input
-        name="context-lines"
-        id="slider"
-        class="slider"
-        style="width: 200px"
-      >`,
-      this.clearSearchButton(),
-    ];
-  }
-
-  buttons(row) {
-    return `
-      <ul class="pagination pagination-lg" style="margin: 0px">
-        <li>
-          <button type="button" class="btn btn-sm btn-info"
-          onclick="eNMS.inventory.showDeviceData(${row.instance})"
-          data-tooltip="Network Data"
-            ><span class="glyphicon glyphicon-cog"></span
-          ></button>
-        </li>
-        <li>
-          <button type="button" class="btn btn-sm btn-info"
-          onclick="eNMS.inventory.showGitHistory(${row.instance})"
-          data-tooltip="Historic"
-            ><span class="glyphicon glyphicon-adjust"></span
-          ></button>
-        </li>
-        <li>
-          <button type="button" class="btn btn-sm btn-primary"
-          onclick="eNMS.base.showTypePanel('device', '${row.id}')" data-tooltip="Edit"
-            ><span class="glyphicon glyphicon-edit"></span
-          ></button>
-        </li>
-      </ul>`;
-  }
-};
-
-tables.link = class LinkTable extends Table {
-  get controls() {
-    return [
-      this.columnDisplay(),
-      this.createNewButton(),
-      this.exportTableButton(),
-      this.searchTableButton(),
-      this.clearSearchButton(),
-      this.refreshTableButton(),
-    ];
-  }
-
-  buttons(row) {
-    return `
-      <ul class="pagination pagination-lg" style="margin: 0px; width: 120px">
-        <li>
-          <button type="button" class="btn btn-sm btn-primary"
-          onclick="eNMS.base.showTypePanel('link', '${row.id}')" data-tooltip="Edit"
-            ><span class="glyphicon glyphicon-edit"></span
-          ></button>
-        </li>
-        <li>
-          <button type="button" class="btn btn-sm btn-primary"
-          onclick="eNMS.base.showTypePanel('link', '${row.id}', 'duplicate')"
-          data-tooltip="Duplicate"
-            ><span class="glyphicon glyphicon-duplicate"></span
-          ></button>
-        </li>
-        ${this.deleteInstanceButton(row)}
-      </ul>`;
-  }
-};
-
-tables.pool = class PoolTable extends Table {
-  addRow(properties) {
-    let row = super.addRow(properties);
-    row.objectNumber = `${row.device_number} devices - ${row.link_number} links`;
-    return row;
-  }
-
-  get controls() {
-    return [
-      this.columnDisplay(),
-      this.createNewButton(),
-      this.exportTableButton(),
-      ` <button
-        class="btn btn-primary"
-        onclick="eNMS.inventory.updatePools()"
-        data-tooltip="Update all pools"
-        type="button"
-      >
-        <span class="glyphicon glyphicon-flash"></span>
-      </button>`,
-      this.searchTableButton(),
-      this.clearSearchButton(),
-      this.refreshTableButton(),
-    ];
-  }
-
-  buttons(row) {
-    return `
-      <ul class="pagination pagination-lg" style="margin: 0px; width: 230px">
-        <li>
-          <button type="button" class="btn btn-sm btn-info"
-          onclick="eNMS.visualization.showPoolView('${row.id}')"
-          data-tooltip="Internal View">
-          <span class="glyphicon glyphicon-eye-open"></span></button>
-        </li>
-        <li>
-          <button
-            type="button"
-            class="btn btn-sm btn-primary"
-            onclick="eNMS.inventory.showPoolObjectsPanel('${row.id}')"
-            data-tooltip="Pool Objects"
-          ><span class="glyphicon glyphicon-wrench"></span
-          ></button>
-        </li>
-        <li>
-          <button type="button" class="btn btn-sm btn-primary"
-          onclick="eNMS.inventory.updatePools('${row.id}')"
-          data-tooltip="Update"><span class="glyphicon glyphicon-refresh">
-          </span></button>
-        </li>
-        <li>
-          <button type="button" class="btn btn-sm btn-primary"
-          onclick="eNMS.base.showTypePanel('pool', '${row.id}')" data-tooltip="Edit"
-            ><span class="glyphicon glyphicon-edit"></span
-          ></button>
-        </li>
-        <li>
-          <button type="button" class="btn btn-sm btn-primary"
-          onclick="eNMS.base.showTypePanel('pool', '${row.id}', 'duplicate')"
-          data-tooltip="Duplicate"
-            ><span class="glyphicon glyphicon-duplicate"></span
-          ></button>
-        </li>
-        ${this.deleteInstanceButton(row)}
-      </ul>
-    `;
-  }
-};
-
-tables.service = class ServiceTable extends Table {
-  addRow(kwargs) {
-    const dbName = kwargs.properties.name;
-    delete kwargs.properties.name;
-    let row = super.addRow(kwargs);
-    row.dbName = dbName;
-    row.name =
-      row.type === "workflow"
-        ? `<b><a href="#" onclick="eNMS.workflow.filterWorkflowTable(
-      '${this.id}', ${row.id})">${row.scoped_name}</a></b>`
-        : $("#parent-filtering").val() == "true"
-        ? row.scoped_name
-        : row.dbName;
-    return row;
-  }
-
-  get controls() {
-    return [
-      this.columnDisplay(),
-      `
-      <input type="hidden" id="workflow-filtering" name="workflow-filtering">
-      <button
-        style="background:transparent; border:none; 
-        color:transparent; width: 300px;"
-        type="button"
-      >
-        <select
-          id="parent-filtering"
-          name="parent-filtering"
-          class="form-control"
-        >
-          <option value="true">Display services hierarchically</option>
-          <option value="false">Display all services</option>
-        </select>
-      </button>
-      </input>`,
-      this.searchTableButton(),
-      this.clearSearchButton(),
-      `
-      <button
-        class="btn btn-info"
-        onclick="eNMS.table.refreshTable('service', true)"
-        data-tooltip="Refresh"
-        type="button"
-      >
-        <span class="glyphicon glyphicon-refresh"></span>
-      </button>
-      <a
-        id="left-arrow"
-        class="btn btn-info disabled"
-        onclick="action['Backward']()"
-        type="button"
-      >
-        <span class="glyphicon glyphicon-chevron-left"></span>
-      </a>
-      <a
-        id="right-arrow"
-        class="btn btn-info disabled"
-        onclick="action['Forward']()"
-        type="button"
-      >
-        <span class="glyphicon glyphicon-chevron-right"></span>
-      </a>`,
-      this.exportTableButton(),
-      `
-      <button
-        class="btn btn-primary"
-        onclick="eNMS.automation.openServicePanel()"
-        data-tooltip="New"
-        type="button"
-      >
-        <span class="glyphicon glyphicon-plus"></span>
-      </button>
-      <button
-        style="background:transparent; border:none; 
-        color:transparent; width: 200px;"
-        type="button"
-      >
-        <select id="service-type" class="form-control"></select>
-      </button>`,
-    ];
-  }
-
-  buttons(row) {
-    return `
-      <ul class="pagination pagination-lg" style="margin: 0px; width: 270px">
-        <li>
-          <button type="button" class="btn btn-sm btn-info"
-          onclick="eNMS.automation.showRuntimePanel('results', ${row.instance})"
-          data-tooltip="Results"><span class="glyphicon glyphicon-list-alt">
-          </span></button>
-        </li>
-        <li>
-          <button type="button" class="btn btn-sm btn-info"
-          onclick="eNMS.automation.showRuntimePanel('logs', ${row.instance})"
-          data-tooltip="Logs"><span class="glyphicon glyphicon-list"></span
-          ></button>
-        </li>
-        <li>
-          <button type="button" class="btn btn-sm btn-success"
-          onclick="eNMS.automation.normalRun('${row.id}')" data-tooltip="Run"
-            ><span class="glyphicon glyphicon-play"></span
-          ></button>
-        </li>
-        <li>
-          <button type="button" class="btn btn-sm btn-success"
-          onclick="eNMS.base.showTypePanel('${row.type}', '${row.id}', 'run')"
-          data-tooltip="Parameterized Run"
-            ><span class="glyphicon glyphicon-play-circle"></span
-          ></button>
-        </li>
-        <li>
-          <button
-            type="button"
-            class="btn btn-sm btn-primary"
-            onclick="eNMS.base.showTypePanel('${row.type}', '${row.id}')"
-            data-tooltip="Edit"
-          ><span class="glyphicon glyphicon-edit"></span></button>
-        </li>
-        <li>
-          <button type="button" class="btn btn-sm btn-primary"
-          onclick="eNMS.automation.exportService('${row.id}')" data-tooltip="Export"
-            ><span class="glyphicon glyphicon-upload"></span
-          ></button>
-        </li>
-        ${this.deleteInstanceButton(row)}
-      </ul>
-    `;
-  }
-
-  postProcessing(...args) {
-    let self = this;
-    super.postProcessing(...args);
-    loadServiceTypes();
-    $("#parent-filtering")
-      .selectpicker()
-      .on("change", function() {
-        self.table.page(0).ajax.reload(null, false);
-      });
-  }
-};
-
-tables.run = class RunTable extends Table {
-  addRow(kwargs) {
-    let row = super.addRow(kwargs);
-    row.service = JSON.stringify(row.service_properties).replace(/"/g, "'");
-    row.buttons = this.buttons(row);
-    return row;
-  }
-
-  get controls() {
-    return [
-      this.columnDisplay(),
-      this.searchTableButton(),
-      this.clearSearchButton(),
-      this.refreshTableButton(),
-      ` <button
-        class="btn btn-info"
-        onclick="eNMS.automation.displayCalendar('run')"
-        data-tooltip="Calendar"
-        type="button"
-      >
-        <span class="glyphicon glyphicon-calendar"></span>
-      </button>`,
-    ];
-  }
-
-  buttons(row) {
-    return [
-      `<ul class="pagination pagination-lg" style="margin: 0px; width: 100px">
-        <li>
-          <button type="button" class="btn btn-sm btn-info"
-          onclick="eNMS.automation.showRuntimePanel('logs', ${row.service},
-          '${row.runtime}')" data-tooltip="Logs">
-          <span class="glyphicon glyphicon-list"></span></button>
-        </li>
-        <li>
-          <button type="button" class="btn btn-sm btn-info"
-          onclick="eNMS.automation.showRuntimePanel('results', ${row.service},
-          '${row.runtime}')" data-tooltip="Results">
-          <span class="glyphicon glyphicon-list-alt"></span></button>
-        </li>
-      </ul>`,
-    ];
-  }
-};
-
-tables.result = class ResultTable extends Table {
-  addRow({ properties, tableId }) {
-    const status = properties.success;
-    delete properties.success;
-    delete properties.result;
-    let row = super.addRow({
-      properties: properties,
-      tableId: tableId,
-      derivedProperties: ["service_name", "device_name"],
-    });
-    row.status = status;
-    row.success = `
-      <button
-        type="button"
-        class="btn btn-${status ? "success" : "danger"} btn-sm"
-        style="width:100%">${status ? "Success" : "Failure"}
-      </button>`;
-    row.v1 = `<input type="radio" name="v1-${tableId}" value="${row.id}">`;
-    row.v2 = `<input type="radio" name="v2-${tableId}" value="${row.id}">`;
-    return row;
-  }
-
-  get controls() {
-    return [
-      `<button
-        class="btn btn-info"
-        onclick="eNMS.automation.compare('result', '${this.id}')"
-        data-tooltip="Compare"
-        type="button"
-      >
-        <span class="glyphicon glyphicon-adjust"></span>
-      </button>`,
-      this.refreshTableButton(),
-      this.clearSearchButton(),
-    ];
-  }
-
-  buttons(row) {
-    return [
-      `
-    <ul class="pagination pagination-lg" style="margin: 0px; width: 90px">
-      <li>
-        <button type="button" class="btn btn-sm btn-info"
-        onclick="eNMS.automation.showResult('${row.id}')"
-        data-tooltip="Results"><span class="glyphicon glyphicon-list-alt">
-        </span></button>
-      </li>
-      <li>
-        <button
-          type="button"
-          id="btn-result-${row.id}"
-          class="btn btn-sm btn-info"
-          onclick="eNMS.automation.copyClipboard(
-            'btn-result-${row.id}', ${row.instance}
-          )"
-          data-tooltip="Copy to clipboard"
-        ><span class="glyphicon glyphicon-copy"></span></button>
-      </li>
-    </ul>`,
-    ];
-  }
-};
-
-tables.device_result = class DeviceResultTable extends tables.result {
-  get modelFiltering() {
-    return "result";
-  }
-};
-
-tables.task = class TaskTable extends Table {
-  addRow(kwargs) {
-    let row = super.addRow(kwargs);
-    if (row.scheduling_mode == "standard") {
-      row.periodicity = `${row.frequency} ${row.frequency_unit}`;
-    } else {
-      row.periodicity = row.crontab_expression;
-    }
-    return row;
-  }
-
-  get controls() {
-    return [
-      this.columnDisplay(),
-      this.createNewButton(),
-      this.searchTableButton(),
-      this.clearSearchButton(),
-      this.refreshTableButton(),
-      ` <button
-        class="btn btn-info"
-        onclick="eNMS.automation.displayCalendar('task')"
-        data-tooltip="Calendar"
-        type="button"
-      >
-        <span class="glyphicon glyphicon-calendar"></span>
-      </button>
-      <button
-        type="button"
-        class="btn btn-success"
-        onclick="eNMS.automation.schedulerAction('resume')"
-        data-tooltip="Resume all tasks"
-      >
-        <span class="glyphicon glyphicon-play"></span>
-      </button>
-      <button
-        type="button"
-        class="btn btn-danger"
-        onclick="eNMS.automation.schedulerAction('pause')"
-        data-tooltip="Pause all tasks"
-      >
-        <span class="glyphicon glyphicon-pause"></span>
-      </button>`,
-    ];
-  }
-
-  buttons(row) {
-    const state = row.is_active ? ["disabled", "active"] : ["active", "disabled"];
-    return [
-      `<ul class="pagination pagination-lg" style="margin: 0px;">
-        <li>
-          <button type="button" class="btn btn-sm btn-primary"
-          onclick="eNMS.base.showTypePanel('task', '${row.id}')" data-tooltip="Edit"
-            ><span class="glyphicon glyphicon-edit"></span
-          ></button>
-        </li>
-        <li>
-          <button type="button" class="btn btn-sm btn-primary"
-          onclick="eNMS.base.showTypePanel('task', '${row.id}', 'duplicate')"
-          data-tooltip="Duplicate">
-          <span class="glyphicon glyphicon-duplicate"></span></button>
-        </li>
-        <li>
-          <button type="button" class="btn btn-sm btn-success ${state[0]}" ${state[0]}
-          onclick="eNMS.automation.taskAction('resume', '${
-            row.id
-          }')" data-tooltip="Play"
-            ><span class="glyphicon glyphicon-play"></span
-          ></button>
-        </li>
-        <li>
-          <button type="button" class="btn btn-sm btn-danger ${state[1]}" ${state[1]}
-          onclick="eNMS.automation.taskAction('pause', '${
-            row.id
-          }')" data-tooltip="Pause"
-            ><span class="glyphicon glyphicon-pause"></span
-          ></button>
-        </li>
-        ${this.deleteInstanceButton(row)}
-      </ul>`,
-    ];
-  }
-};
-
-tables.user = class UserTable extends Table {
-  get controls() {
-    return [
-      this.columnDisplay(),
-      this.createNewButton(),
-      this.exportTableButton(),
-      this.clearSearchButton(),
-      this.refreshTableButton(),
-    ];
-  }
-
-  buttons(row) {
-    return [
-      `
-      <ul class="pagination pagination-lg" style="margin: 0px;">
-        <li>
-          <button type="button" class="btn btn-sm btn-primary"
-          onclick="eNMS.base.showTypePanel('user', '${row.id}')" data-tooltip="Edit"
-            ><span class="glyphicon glyphicon-edit"></span
-          ></button>
-        </li>
-        <li>
-          <button type="button" class="btn btn-sm btn-primary"
-          onclick="eNMS.base.showTypePanel('user', '${row.id}', 'duplicate')"
-          data-tooltip="Duplicate"
-            ><span class="glyphicon glyphicon-duplicate"></span
-          ></button>
-        </li>
-        ${this.deleteInstanceButton(row)}
-      </ul>`,
-    ];
-  }
-};
-
-tables.server = class ServerTable extends Table {
-  get controls() {
-    return [
-      this.columnDisplay(),
-      this.createNewButton(),
-      this.exportTableButton(),
-      this.clearSearchButton(),
-      this.refreshTableButton(),
-    ];
-  }
-
-  buttons(row) {
-    return [
-      `
-      <ul class="pagination pagination-lg" style="margin: 0px;">
-        <li>
-          <button type="button" class="btn btn-sm btn-primary"
-          onclick="eNMS.base.showTypePanel('server', '${row.id}')" data-tooltip="Edit"
-            ><span class="glyphicon glyphicon-edit"></span
-          ></button>
-        </li>
-        <li>
-          <button type="button" class="btn btn-sm btn-primary"
-          onclick="eNMS.base.showTypePanel('server', '${row.id}', 'duplicate')"
-          data-tooltip="Duplicate"
-            ><span class="glyphicon glyphicon-duplicate"></span
-          ></button>
-        </li>
-        ${this.deleteInstanceButton(row)}
-      </ul>`,
-    ];
-  }
-};
-
-tables.changelog = class ChangelogTable extends Table {
-  get controls() {
-    return [
-      this.columnDisplay(),
-      this.createNewButton(),
-      this.exportTableButton(),
-      this.clearSearchButton(),
-      this.refreshTableButton(),
-    ];
-  }
-};
-
-tables.session = class SessionTable extends Table {
-  get controls() {
-    return [this.columnDisplay(), this.refreshTableButton("session")];
-  }
-
-  buttons(row) {
-    return [
-      `
-      <ul class="pagination pagination-lg" style="margin: 0px;">
-        <li>
-          <button type="button" class="btn btn-sm btn-info"
-          onclick="eNMS.inventory.showSessionLog(${row.id})" data-tooltip="Session Log"
-            ><span class="glyphicon glyphicon-list"></span
-          ></button>
-        </li>
-      </ul>`,
-    ];
-  }
-};
-
-tables.event = class EventTable extends Table {
-  get controls() {
-    return [
-      this.columnDisplay(),
-      this.createNewButton(),
-      this.exportTableButton(),
-      this.clearSearchButton(),
-      this.refreshTableButton(),
-    ];
-  }
-
-  buttons(row) {
-    return [
-      `
-      <ul class="pagination pagination-lg" style="margin: 0px; width: 150px">
-        <li>
-          <button type="button" class="btn btn-sm btn-primary"
-          onclick="eNMS.base.showTypePanel('event', '{self.id}')"
-          data-tooltip="Edit"><span class="glyphicon glyphicon-edit">
-          </span></button>
-        </li>
-        <li>
-          <button type="button" class="btn btn-sm btn-primary"
-          onclick="eNMS.base.showTypePanel('event', '{self.id}', 'duplicate')"
-          data-tooltip="Duplicate">
-          <span class="glyphicon glyphicon-duplicate"></span></button>
-        </li>
-        ${this.deleteInstanceButton(row)}
-      </ul>
-    `,
-    ];
-  }
-};
-
-export const clearSearch = function(tableId, notification) {
-  $(`.search-input-${tableId},.search-list-${tableId}`).val("");
-  $(".search-relation-dd")
-    .val("any")
-    .selectpicker("refresh");
-  $(".search-relation")
-    .val([])
-    .trigger("change");
-  $(`.search-select-${tableId}`).val("inclusion");
-  refreshTable(tableId);
-  if (notification) notify("Search parameters cleared.", "success", 5);
-};
-
-function exportTable(tableId) {
-  let table = tableInstances[tableId];
-  table.csvExport = true;
-  refreshTable(tableId);
-}
-
-export const refreshTable = function(tableId, notification) {
-  tableInstances[tableId].table.ajax.reload(null, false);
-  if (notification) notify("Table refreshed.", "success", 5);
-};
-
-function refreshTablePeriodically(tableId, interval, first) {
-  if (userIsActive && !first) refreshTable(tableId, false);
-  setTimeout(() => refreshTablePeriodically(tableId, interval), interval);
-}
-
-configureNamespace("table", [clearSearch, exportTable, refreshTable]);
-=======
 /*
 global
 tableProperties: false
@@ -2182,5 +1087,4 @@
   setTimeout(() => refreshTablePeriodically(tableId, interval), interval);
 }
 
-configureNamespace("table", [clearSearch, exportTable, refreshTable]);
->>>>>>> 4f1ddccd
+configureNamespace("table", [clearSearch, exportTable, refreshTable]);