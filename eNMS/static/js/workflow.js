--- conflicted
+++ resolved
@@ -1,997 +1,3 @@
-<<<<<<< HEAD
-/*
-global
-action: false
-page: false
-serviceTypes: false
-Set: false
-vis: false
-*/
-
-import {
-  loadServiceTypes,
-  normalRun,
-  runLogic,
-  showRuntimePanel,
-} from "./automation.js";
-import {
-  call,
-  configureNamespace,
-  copyToClipboard,
-  notify,
-  openPanel,
-  showTypePanel,
-  userIsActive,
-} from "./base.js";
-import { clearSearch, tableInstances } from "./table.js";
-
-export let arrowHistory = [""];
-export let arrowPointer = page == "workflow_builder" ? -1 : 0;
-export let currentPath = localStorage.getItem("path");
-export let workflow = JSON.parse(localStorage.getItem("workflow"));
-export let currentRuntime;
-
-vis.Network.prototype.zoom = function(scale) {
-  const animationOptions = {
-    scale: this.getScale() + scale,
-    animation: { duration: 300 },
-  };
-  this.view.moveTo(animationOptions);
-};
-
-const container = document.getElementById("network");
-const dsoptions = {
-  edges: {
-    font: {
-      size: 12,
-    },
-  },
-  nodes: {
-    shape: "box",
-    font: {
-      bold: {
-        color: "#0077aa",
-      },
-    },
-  },
-  interaction: {
-    hover: true,
-    hoverConnectedEdges: false,
-    multiselect: true,
-  },
-  manipulation: {
-    enabled: false,
-    addNode: function(data, callback) {},
-    addEdge: function(data, callback) {
-      if (data.to == "Start") {
-        notify("You cannot draw an edge to 'Start'.", "error", 5);
-      } else if (data.from == "End") {
-        notify("You cannot draw an edge from 'End'.", "error", 5);
-      } else if (data.from != data.to) {
-        data.subtype = currentMode;
-        saveEdge(data);
-      }
-    },
-    deleteNode: function(data, callback) {
-      data.nodes = data.nodes.filter((node) => !ends.has(node));
-      callback(data);
-    },
-  },
-};
-
-let nodes;
-let edges;
-let graph;
-let selectedObject;
-let ends = new Set();
-let currentMode = "motion";
-export let creationMode;
-let mousePosition;
-let currLabel;
-let triggerMenu;
-let currentPlaceholder;
-let placeholder;
-
-export function displayWorkflow(workflowData) {
-  workflow = workflowData.service;
-  placeholder = null;
-  currentPlaceholder = workflowData.state && workflowData.state.placeholder;
-  nodes = new vis.DataSet(workflow.services.map(serviceToNode));
-  edges = new vis.DataSet(workflow.edges.map(edgeToEdge));
-  workflow.services.map(drawIterationEdge);
-  for (const [id, label] of Object.entries(workflow.labels)) {
-    drawLabel(id, label);
-  }
-  graph = new vis.Network(container, { nodes: nodes, edges: edges }, dsoptions);
-  graph.setOptions({ physics: false });
-  graph.on("oncontext", function(properties) {
-    if (triggerMenu) {
-      // eslint-disable-next-line new-cap
-      mousePosition = graph.DOMtoCanvas({
-        x: properties.event.offsetX,
-        y: properties.event.offsetY,
-      });
-      properties.event.preventDefault();
-      const node = this.getNodeAt(properties.pointer.DOM);
-      const edge = this.getEdgeAt(properties.pointer.DOM);
-      if (typeof node !== "undefined" && !ends.has(node)) {
-        graph.selectNodes([node]);
-        $(".menu-entry ").hide();
-        $(`.${node.length == 36 ? "label" : "node"}-selection`).show();
-        selectedObject = nodes.get(node);
-        $(".workflow-selection").toggle(selectedObject.type == "workflow");
-      } else if (typeof edge !== "undefined" && !ends.has(node)) {
-        graph.selectEdges([edge]);
-        $(".menu-entry ").hide();
-        $(".edge-selection").show();
-        selectedObject = edges.get(edge);
-      } else {
-        $(".menu-entry ").hide();
-        $(".global").show();
-      }
-    } else {
-      properties.event.stopPropagation();
-      properties.event.preventDefault();
-    }
-  });
-  graph.on("doubleClick", function(event) {
-    event.event.preventDefault();
-    let node = nodes.get(this.getNodeAt(event.pointer.DOM));
-    if (["Placeholder", "Start", "End"].includes(node.name)) node = currentPlaceholder;
-    if (!node || !node.id) {
-      return;
-    } else if (node.type == "label") {
-      editLabel(node);
-    } else if (node.type == "workflow") {
-      switchToWorkflow(`${currentPath}>${node.id}`, null, $("#current-runtime").val());
-    } else {
-      showTypePanel(node.type, node.id);
-    }
-  });
-  updateRuntimes(workflowData);
-  if (!$(`#current-workflow option[value='${workflow.id}']`).length) {
-    $("#current-workflow").append(
-      `<option value="${workflow.id}">${workflow.scoped_name}</option>`
-    );
-  }
-  $("#current-workflow")
-    .val(workflow.id)
-    .selectpicker("refresh");
-  graph.on("dragEnd", (event) => {
-    if (graph.getNodeAt(event.pointer.DOM)) savePositions();
-  });
-  displayWorkflowState(workflowData);
-  rectangleSelection($("#network"), graph, nodes);
-  switchMode(currentMode, true);
-}
-
-function updateRuntimes(result) {
-  currentPlaceholder = result.state && result.state.placeholder;
-  const currentRuntime = $("#current-runtime").val();
-  $("#current-runtime").empty();
-  $("#current-runtime").append("<option value='normal'>Normal Display</option>");
-  $("#current-runtime").append("<option value='latest'>Latest Runtime</option>");
-  result.runtimes.forEach((r) => {
-    $("#current-runtime").append(`<option value='${r[0]}'>${r[0]}</option>`);
-  });
-  if (placeholder && currentPlaceholder) {
-    nodes.update({
-      id: placeholder.id,
-      label: getServiceLabel(placeholder),
-    });
-  }
-  $("#current-runtime").val(currentRuntime || "latest");
-  $("#current-runtime").selectpicker("refresh");
-}
-
-const rectangleSelection = (container, network, nodes) => {
-  const offsetLeft = container.position().left - container.offset().left;
-  const offsetTop = container.position().top - container.offset().top;
-  let drag = false;
-  let DOMRect = {};
-
-  const canvasify = (DOMx, DOMy) => {
-    // eslint-disable-next-line new-cap
-    const { x, y } = network.DOMtoCanvas({ x: DOMx, y: DOMy });
-    return [x, y];
-  };
-
-  const correctRange = (start, end) => (start < end ? [start, end] : [end, start]);
-
-  const selectFromDOMRect = () => {
-    const [sX, sY] = canvasify(DOMRect.startX, DOMRect.startY);
-    const [eX, eY] = canvasify(DOMRect.endX, DOMRect.endY);
-    const [startX, endX] = correctRange(sX, eX);
-    const [startY, endY] = correctRange(sY, eY);
-    triggerMenu = startX == endX && startY == endY;
-    if (triggerMenu) return;
-    network.selectNodes(
-      nodes.get().reduce((selected, { id }) => {
-        const { x, y } = network.getPositions(id)[id];
-        return startX <= x && x <= endX && startY <= y && y <= endY
-          ? selected.concat(id)
-          : selected;
-      }, [])
-    );
-  };
-
-  container.on("mousedown", function({ which, pageX, pageY }) {
-    if (which === 3) {
-      Object.assign(DOMRect, {
-        startX: pageX - this.offsetLeft + offsetLeft,
-        startY: pageY - this.offsetTop + offsetTop,
-        endX: pageX - this.offsetLeft + offsetLeft,
-        endY: pageY - this.offsetTop + offsetTop,
-      });
-      drag = true;
-    }
-  });
-
-  container.on("mousemove", function({ which, pageX, pageY }) {
-    if (which === 0 && drag) {
-      drag = false;
-      network.redraw();
-    } else if (drag) {
-      Object.assign(DOMRect, {
-        endX: pageX - this.offsetLeft + offsetLeft,
-        endY: pageY - this.offsetTop + offsetTop,
-      });
-      network.redraw();
-    }
-  });
-
-  container.on("mouseup", function({ which }) {
-    if (which === 3) {
-      drag = false;
-      network.redraw();
-      selectFromDOMRect();
-    }
-  });
-
-  network.on("afterDrawing", (ctx) => {
-    if (drag) {
-      const [startX, startY] = canvasify(DOMRect.startX, DOMRect.startY);
-      const [endX, endY] = canvasify(DOMRect.endX, DOMRect.endY);
-      ctx.setLineDash([5]);
-      ctx.strokeStyle = "rgba(78, 146, 237, 0.75)";
-      ctx.strokeRect(startX, startY, endX - startX, endY - startY);
-      ctx.setLineDash([]);
-      ctx.fillStyle = "rgba(151, 194, 252, 0.45)";
-      ctx.fillRect(startX, startY, endX - startX, endY - startY);
-    }
-  });
-};
-
-function filterWorkflowTable(tableId, path) {
-  clearSearch(tableId);
-  switchToWorkflow(path);
-}
-
-export const switchToWorkflow = function(path, arrow, runtime) {
-  if (typeof path === "undefined") return;
-  if (path.toString().includes(">")) {
-    $("#up-arrow").removeClass("disabled");
-  } else {
-    $("#up-arrow").addClass("disabled");
-  }
-  currentPath = path;
-  if (!arrow) {
-    arrowPointer++;
-    arrowHistory.splice(arrowPointer, 9e9, path);
-  } else {
-    arrowPointer += arrow == "right" ? 1 : -1;
-  }
-  if (arrowHistory.length >= 1 && arrowPointer !== 0) {
-    $("#left-arrow").removeClass("disabled");
-  } else {
-    $("#left-arrow").addClass("disabled");
-  }
-  if (arrowPointer < arrowHistory.length - 1) {
-    $("#right-arrow").removeClass("disabled");
-  } else {
-    $("#right-arrow").addClass("disabled");
-  }
-  if (page == "workflow_builder") {
-    call({
-      url: `/get_service_state/${path}/${runtime || "latest"}`,
-      callback: function(result) {
-        workflow = result.service;
-        if (workflow && workflow.superworkflow) {
-          currentPath = `${workflow.superworkflow.id}>${path}`;
-          $("#up-arrow").removeClass("disabled");
-        }
-        localStorage.setItem("path", path);
-        if (workflow) {
-          localStorage.setItem("workflow", JSON.stringify(workflow));
-        }
-        displayWorkflow(result);
-      },
-    });
-  } else {
-    $("#workflow-filtering").val(path);
-    tableInstances["service"].table.page(0).ajax.reload(null, false);
-  }
-};
-
-export function processWorkflowData(instance, id) {
-  if (["create_workflow", "duplicate_workflow"].includes(creationMode)) {
-    $("#current-workflow").append(
-      `<option value="${instance.id}">${instance.name}</option>`
-    );
-    $("#current-workflow")
-      .val(instance.id)
-      .trigger("change");
-    creationMode = null;
-    switchToWorkflow(instance.id);
-  } else if (!instance.type) {
-    edges.update(edgeToEdge(instance));
-  } else if (instance.type.includes("service") || instance.type == "workflow") {
-    if (id) {
-      if (workflow.id == id) return;
-      nodes.update(serviceToNode(instance));
-      let serviceIndex = workflow.services.findIndex((s) => s.id == instance.id);
-      workflow.services[serviceIndex] = instance;
-    } else {
-      call({
-        url: `/add_service_to_workflow/${workflow.id}/${instance.id}`,
-        callback: function() {
-          updateWorkflowService(instance);
-        },
-      });
-    }
-    drawIterationEdge(instance);
-  }
-}
-
-function updateWorkflowService(service) {
-  nodes.add(serviceToNode(service));
-  workflow.services.push(service);
-  switchMode("motion", true);
-  notify(`Service '${service.scoped_name}' added to the workflow.`, "success", 5);
-}
-
-function addServicesToWorkflow() {
-  const selection = $("#service-tree").jstree("get_checked", true);
-  if (!selection.length) notify("Nothing selected.", "error", 5);
-  $("#services").val(selection.map((n) => n.data.id));
-  call({
-    url: `/copy_service_in_workflow/${workflow.id}`,
-    form: "add-services-form",
-    callback: function(result) {
-      workflow.last_modified = result.update_time;
-      $("#add_services").remove();
-      result.services.map(updateWorkflowService);
-    },
-  });
-}
-
-function deleteNode(id) {
-  let node = nodes.get(id);
-  if (node.type == "label") {
-    deleteLabel(node);
-  } else {
-    workflow.services = workflow.services.filter((n) => n.id != id);
-    workflow.edges = workflow.edges.filter(
-      (e) => ![e.source_id, e.destination_id].includes(id)
-    );
-    call({
-      url: `/delete_node/${workflow.id}/${id}`,
-      callback: function(result) {
-        workflow.last_modified = result.update_time;
-        notify(
-          `'${result.service.scoped_name}' deleted from the workflow.`,
-          "success",
-          5
-        );
-      },
-    });
-  }
-}
-
-function deleteLabel(label, noNotification) {
-  nodes.remove(label.id);
-  call({
-    url: `/delete_label/${workflow.id}/${label.id}`,
-    callback: function(updateTime) {
-      delete workflow.labels[label.id];
-      workflow.last_modified = updateTime;
-      if (!noNotification) notify("Label removed.", "success", 5);
-    },
-  });
-}
-
-function saveEdge(edge) {
-  const param = `${workflow.id}/${edge.subtype}/${edge.from}/${edge.to}`;
-  call({
-    url: `/add_edge/${param}`,
-    callback: function(result) {
-      workflow.last_modified = result.update_time;
-      edges.add(edgeToEdge(result.edge));
-      graph.addEdgeMode();
-    },
-  });
-}
-
-function deleteEdge(edgeId) {
-  const edgeNumber = workflow.edges.length;
-  workflow.edges = workflow.edges.filter((e) => e.id != edgeId);
-  if (workflow.edges.length == edgeNumber) return;
-  call({
-    url: `/delete_edge/${workflow.id}/${edgeId}`,
-    callback: (updateTime) => {
-      workflow.last_modified = updateTime;
-    },
-  });
-}
-
-function stopWorkflow() {
-  call({
-    url: `/stop_workflow/${currentRuntime}`,
-    callback: (result) => {
-      if (!result) {
-        notify("The workflow is not currently running.", "error", 5);
-      } else {
-        notify("Workflow will stop after current service...", "success", 5);
-      }
-    },
-  });
-}
-
-function skipServices() {
-  const selectedNodes = graph.getSelectedNodes().filter((x) => !isNaN(x));
-  if (!selectedNodes.length) return;
-  call({
-    url: `/skip_services/${workflow.id}/${selectedNodes.join("-")}`,
-    callback: (result) => {
-      workflow.last_modified = result.update_time;
-      workflow.services.forEach((service) => {
-        if (selectedNodes.includes(service.id)) {
-          service.skip = result.skip === "skip";
-          nodes.update({
-            id: service.id,
-            color: result.skip === "skip" ? "#D3D3D3" : "#D2E5FF",
-          });
-        }
-      });
-      notify(`Services ${result.skip}ped.`, "success", 5);
-    },
-  });
-}
-
-function getServiceLabel(service) {
-  if (["Start", "End"].includes(service.scoped_name)) {
-    return service.scoped_name;
-  }
-  let label =
-    service.type == "workflow"
-      ? `\n     ${service.scoped_name}     \n`
-      : `${service.scoped_name}\n`;
-  label += "—————\n";
-  if (service.scoped_name == "Placeholder" && currentPlaceholder) {
-    label += currentPlaceholder.scoped_name;
-  } else {
-    label += service.type == "workflow" ? "Subworkflow" : serviceTypes[service.type];
-  }
-  return label;
-}
-
-function serviceToNode(service) {
-  const isPlaceholder = service.scoped_name == "Placeholder";
-  if (isPlaceholder) placeholder = service;
-  const defaultService = ["Start", "End"].includes(service.scoped_name);
-  if (defaultService) ends.add(service.id);
-  return {
-    id: service.id,
-    shape: service.type == "workflow" ? "ellipse" : defaultService ? "circle" : "box",
-    color: defaultService ? "pink" : isPlaceholder ? "#E6ADD8" : "#D2E5FF",
-    font: {
-      size: 15,
-      multi: "html",
-      align: "center",
-      bold: { color: "#000000" },
-    },
-    shadow: {
-      enabled: !defaultService && !isPlaceholder,
-      color: service.shared ? "#FF1694" : "#6666FF",
-      size: 15,
-    },
-    label: getServiceLabel(service),
-    name: service.scoped_name,
-    type: service.type,
-    x: service.positions[workflow.name] ? service.positions[workflow.name][0] : 0,
-    y: service.positions[workflow.name] ? service.positions[workflow.name][1] : 0,
-  };
-}
-
-function drawLabel(id, label) {
-  nodes.add({
-    id: id,
-    shape: "box",
-    type: "label",
-    font: { align: label.alignment || "center" },
-    label: label.content,
-    borderWidth: 0,
-    color: "#FFFFFF",
-    x: label.positions[0],
-    y: label.positions[1],
-  });
-}
-
-function drawIterationEdge(service) {
-  if (!service.iteration_values && !service.iteration_devices) {
-    edges.remove(-service.id);
-  } else if (!edges.get(-service.id)) {
-    let title = "";
-    if (service.iteration_devices) {
-      title += `<b>Iteration Devices</b>: ${service.iteration_devices}<br>`;
-    }
-    if (service.iteration_values) {
-      title += `<b>Iteration Values</b>: ${service.iteration_values}<br>`;
-    }
-    title += `<b>Iteration Variable Name</b>: ${service.iteration_variable_name}`;
-    {
-      edges.add({
-        id: -service.id,
-        label: "Iteration",
-        from: service.id,
-        to: service.id,
-        color: "black",
-        arrows: { to: { enabled: true } },
-        title: title,
-      });
-    }
-  }
-}
-
-function edgeToEdge(edge) {
-  return {
-    id: edge.id,
-    label: edge.label,
-    type: edge.subtype,
-    from: edge.source_id,
-    to: edge.destination_id,
-    smooth: {
-      type: "curvedCW",
-      roundness: edge.subtype == "success" ? 0.1 : edge.subtype == "failure" ? -0.1 : 0,
-    },
-    color: {
-      color:
-        edge.subtype == "success"
-          ? "green"
-          : edge.subtype == "failure"
-          ? "red"
-          : "blue",
-    },
-    arrows: { to: { enabled: true } },
-  };
-}
-
-function deleteSelection() {
-  graph
-    .getSelectedNodes()
-    .filter((node) => !ends.has(node))
-    .map((node) => deleteNode(node));
-  graph.getSelectedEdges().map((edge) => deleteEdge(edge));
-  graph.deleteSelected();
-  switchMode(currentMode, true);
-}
-
-function switchMode(mode, noNotification) {
-  const oldMode = currentMode;
-  currentMode = mode || (currentMode == "motion" ? $("#edge-type").val() : "motion");
-  if ((oldMode == "motion" || currentMode == "motion") && oldMode != currentMode) {
-    $("#mode-icon")
-      .toggleClass("glyphicon-move")
-      .toggleClass("glyphicon-random");
-  }
-  let notification;
-  if (currentMode == "motion") {
-    graph.addNodeMode();
-    notification = "Mode: Motion.";
-  } else {
-    graph.addEdgeMode();
-    notification = `Mode: Creation of '${currentMode}' Edge.`;
-  }
-  if (!noNotification) notify(notification, "success", 5);
-}
-
-$("#current-workflow").on("change", function() {
-  if (!workflow || this.value != workflow.id) switchToWorkflow(this.value);
-});
-
-$("#current-runtime").on("change", function() {
-  getWorkflowState();
-});
-
-function savePositions() {
-  $.ajax({
-    type: "POST",
-    url: `/save_positions/${workflow.id}`,
-    dataType: "json",
-    contentType: "application/json;charset=UTF-8",
-    data: JSON.stringify(graph.getPositions(), null, "\t"),
-    success: function(updateTime) {
-      if (updateTime) {
-        workflow.last_modified = updateTime;
-      } else {
-        notify("HTTP Error 403 – Forbidden", "error", 5);
-      }
-    },
-  });
-}
-
-function addServicePanel() {
-  openPanel({
-    name: "add_services",
-    callback: function() {
-      $("#service-tree").jstree({
-        core: {
-          animation: 200,
-          themes: { stripes: true },
-          data: {
-            url: function(node) {
-              const nodeId = node.id == "#" ? "all" : node.data.id;
-              return `/get_workflow_services/${workflow.id}/${nodeId}`;
-            },
-            type: "POST",
-          },
-        },
-        plugins: ["checkbox", "search", "types", "wholerow"],
-        checkbox: {
-          three_state: false,
-        },
-        search: {
-          show_only_matches: true,
-          ajax: {
-            type: "POST",
-            url: "/search_workflow_services",
-          },
-        },
-        types: {
-          category: {
-            icon: "fa fa-folder",
-          },
-          default: {
-            icon: "glyphicon glyphicon-file",
-          },
-          workflow: {
-            icon: "fa fa-sitemap",
-          },
-        },
-      });
-      let timer = false;
-      $("#add-services-search").keyup(function(event) {
-        if (timer) clearTimeout(timer);
-        timer = setTimeout(function() {
-          $("#service-tree")
-            .jstree(true)
-            .search($("#add-services-search").val());
-        }, 500);
-      });
-    },
-  });
-}
-
-function createNew(mode) {
-  creationMode = mode;
-  if (mode == "create_workflow") {
-    showTypePanel("workflow");
-  } else if (mode == "duplicate_workflow") {
-    showTypePanel("workflow", workflow.id, "duplicate");
-  } else {
-    showTypePanel($("#service-type").val());
-  }
-}
-
-function getResultLink(service, device) {
-  const link = `get_result("${service.name}"${device ? ", device=device.name" : ""})`;
-  copyToClipboard(link);
-}
-
-Object.assign(action, {
-  "Run Workflow": () => runWorkflow(),
-  "Parameterized Workflow Run": () => runWorkflow(true),
-  "Create Workflow": () => createNew("create_workflow"),
-  "Duplicate Workflow": () => createNew("duplicate_workflow"),
-  "Create New Service": () => createNew("create_service"),
-  "Edit Workflow": () => showTypePanel("workflow", workflow.id),
-  "Restart Workflow from Here": (service) =>
-    showRestartWorkflowPanel(workflow, service),
-  "Workflow Results": () => showRuntimePanel("results", workflow),
-  "Workflow Logs": () => showRuntimePanel("logs", workflow),
-  "Add to Workflow": addServicePanel,
-  "Stop Workflow": () => stopWorkflow(),
-  Delete: deleteSelection,
-  "Service Name": (service) => copyToClipboard(service.name),
-  "Top-level Result": getResultLink,
-  "Per-device Result": (node) => getResultLink(node, true),
-  "Create 'Success' edge": () => switchMode("success"),
-  "Create 'Failure' edge": () => switchMode("failure"),
-  "Create 'Prerequisite' edge": () => switchMode("prerequisite"),
-  "Move Nodes": () => switchMode("motion"),
-  "Create Label": () =>
-    openPanel({ name: "workflow_label", title: "Create a new label" }),
-  "Edit Label": editLabel,
-  "Edit Edge": (edge) => {
-    showTypePanel("workflow_edge", edge.id);
-  },
-  "Delete Label": deleteLabel,
-  Skip: () => skipServices(),
-  "Zoom In": () => graph.zoom(0.2),
-  "Zoom Out": () => graph.zoom(-0.2),
-  "Enter Workflow": (node) => switchToWorkflow(`${currentPath}>${node.id}`),
-  Backward: () => switchToWorkflow(arrowHistory[arrowPointer - 1], "left"),
-  Forward: () => switchToWorkflow(arrowHistory[arrowPointer + 1], "right"),
-  Upward: () => {
-    const parentPath = currentPath
-      .split(">")
-      .slice(0, -1)
-      .join(">");
-    if (parentPath) switchToWorkflow(parentPath);
-  },
-});
-
-function createLabel() {
-  const pos = currLabel
-    ? [currLabel.x, currLabel.y]
-    : mousePosition
-    ? [mousePosition.x, mousePosition.y]
-    : [0, 0];
-  const params = `${workflow.id}/${pos[0]}/${pos[1]}`;
-  call({
-    url: `/create_label/${params}`,
-    form: "workflow_label-form",
-    callback: function(result) {
-      if (currLabel) {
-        deleteLabel(currLabel, true);
-        currLabel = null;
-      }
-      drawLabel(result.id, result);
-      $("#workflow_label").remove();
-      notify("Label created.", "success", 5);
-    },
-  });
-}
-
-function editLabel(label) {
-  openPanel({
-    name: "workflow_label",
-    callback: () => {
-      $("#text").val(label.label);
-      $("#alignment")
-        .val(label.font.align)
-        .selectpicker("refresh");
-      currLabel = label;
-    },
-  });
-}
-
-function runWorkflow(withUpdates) {
-  resetDisplay();
-  if (withUpdates) {
-    showTypePanel("workflow", workflow.id, "run");
-  } else {
-    normalRun(workflow.id);
-  }
-}
-
-function showRestartWorkflowPanel(workflow, service) {
-  openPanel({
-    name: "restart_workflow",
-    title: `Restart Workflow '${workflow.name}' from '${service.name}'`,
-    id: workflow.id,
-    callback: function() {
-      $("#start_services").append(new Option(service.name, service.id));
-      $("#start_services")
-        .val(service.id)
-        .trigger("change");
-      call({
-        url: `/get_runtimes/service/${workflow.id}`,
-        callback: function(runtimes) {
-          runtimes.forEach((runtime) => {
-            $("#restart_runtime").append(
-              $("<option></option>")
-                .attr("value", runtime[0])
-                .text(runtime[1])
-            );
-          });
-          $("#restart_runtime").val(runtimes[runtimes.length - 1]);
-          $("#restart_runtime").selectpicker("refresh");
-        },
-      });
-    },
-  });
-}
-
-function restartWorkflow() {
-  call({
-    url: `/run_service/${currentPath}`,
-    form: `restart_workflow-form`,
-    function(result) {
-      $(`#restart_workflow-${workflow.id}`).remove();
-      runLogic(result);
-    },
-  });
-}
-
-function colorService(id, color) {
-  if (!ends.has(id) && nodes) {
-    nodes.update({ id: id, color: color });
-  }
-}
-
-export function getServiceState(id, first) {
-  call({
-    url: `/get_service_state/${id}`,
-    callback: function(result) {
-      if (first || result.state.status == "Running") {
-        colorService(id, "#89CFF0");
-        if (result.service && result.service.type === "workflow") {
-          localStorage.setItem("path", id);
-          localStorage.setItem("workflow", JSON.stringify(result.service));
-        }
-        setTimeout(() => getServiceState(id), 300);
-      } else {
-        colorService(id, "#D2E5FF");
-      }
-    },
-  });
-}
-
-function displayWorkflowState(result) {
-  resetDisplay();
-  updateRuntimes(result);
-  if (!nodes || !edges || !result.state || !result.state.progress) return;
-  if (result.state.services) {
-    $.each(result.state.services, (path, state) => {
-      const id = parseInt(path.split(">").slice(-1)[0]);
-      if (ends.has(id) || !(id in nodes._data)) return;
-      const progress = state.progress.device;
-      colorService(
-        id,
-        progress.total && progress.skipped == progress.total
-          ? "#D3D3D3"
-          : state.success === true
-          ? "#32cd32"
-          : state.success === false
-          ? "#FF6666"
-          : "#00CCFF"
-      );
-      if (progress.total) {
-        let label = `<b>${nodes.get(id).name}</b>\n`;
-        let progressLabel = `Progress - ${progress.success +
-          progress.failure +
-          progress.skipped}/${progress.total}`;
-        label += `—————\n${progressLabel}`;
-        let progressInfo = [];
-        if (progress.success) progressInfo.push(`${progress.success} passed`);
-        if (progress.failure) progressInfo.push(`${progress.failure} failed`);
-        if (progress.skipped) progressInfo.push(`${progress.skipped} skipped`);
-        if (progressInfo.length) label += ` (${progressInfo.join(", ")})`;
-        nodes.update({
-          id: id,
-          label: label,
-        });
-      }
-    });
-  }
-  if (result.state.edges) {
-    $.each(result.state.edges, (id, devices) => {
-      if (!edges.get(id)) return;
-      edges.update({
-        id: id,
-        label:
-          typeof devices == "string"
-            ? `<b>${devices}</b>`
-            : `<b>${devices} DEVICE${devices == 1 ? "" : "S"}</b>`,
-        font: { size: 15, multi: "html" },
-      });
-    });
-  }
-}
-
-function resetDisplay() {
-  $("#progressbar").hide();
-  workflow.services.forEach((service) => {
-    if (service.scoped_name == "Placeholder") {
-      nodes.update({
-        id: service.id,
-        label: "Placeholder",
-      });
-    } else if (ends.has(service.id) || !nodes) {
-      return;
-    } else {
-      nodes.update({
-        id: service.id,
-        label: getServiceLabel(service),
-        color: service.skip ? "#D3D3D3" : "#D2E5FF",
-      });
-    }
-  });
-  if (!edges) return;
-  workflow.edges.forEach((edge) => {
-    edges.update({ id: edge.id, label: edge.label });
-  });
-}
-
-function getWorkflowState(periodic, notification) {
-  const runtime = $("#current-runtime").val();
-  const url = runtime ? `/${runtime}` : "";
-  if (userIsActive && workflow && workflow.id) {
-    call({
-      url: `/get_service_state/${currentPath}${url}`,
-      callback: function(result) {
-        if (result.service.id != workflow.id) return;
-        currentRuntime = result.runtime;
-        if (result.service.last_modified !== workflow.last_modified) {
-          displayWorkflow(result);
-        } else {
-          displayWorkflowState(result);
-        }
-      },
-    });
-  }
-  if (periodic) setTimeout(() => getWorkflowState(true), 4000);
-  if (notification) notify("Workflow refreshed.", "success", 5);
-}
-
-export function initWorkflowBuilder() {
-  loadServiceTypes();
-  $("#left-arrow,#right-arrow").addClass("disabled");
-  $("#edge-type").on("change", function() {
-    switchMode(this.value);
-  });
-  call({
-    url: "/get_top_level_workflows",
-    callback: function(workflows) {
-      workflows.sort((a, b) => a.name.localeCompare(b.name));
-      for (let i = 0; i < workflows.length; i++) {
-        $("#current-workflow").append(
-          `<option value="${workflows[i].id}">${workflows[i].name}</option>`
-        );
-      }
-      if (currentPath && workflows.some((w) => w.id == currentPath.split(">")[0])) {
-        $("#current-workflow").val(currentPath.split(">")[0]);
-        switchToWorkflow(currentPath);
-      } else {
-        workflow = $("#current-workflow").val();
-        if (workflow) {
-          switchToWorkflow(workflow);
-        } else {
-          notify(
-            `You must create a workflow in the
-          'Workflow management' page first.`,
-            "error",
-            5
-          );
-        }
-      }
-      $("#current-workflow,#current-runtimes").selectpicker({
-        liveSearch: true,
-      });
-      $("#edge-type").selectpicker();
-      getWorkflowState(true);
-    },
-  });
-  $("#network").contextMenu({
-    menuSelector: "#contextMenu",
-    menuSelected: function(selectedMenu) {
-      const row = selectedMenu.text();
-      action[row](selectedObject);
-    },
-  });
-}
-
-configureNamespace("workflow", [
-  addServicesToWorkflow,
-  createLabel,
-  filterWorkflowTable,
-  getWorkflowState,
-  restartWorkflow,
-  switchMode,
-  switchToWorkflow,
-]);
-=======
 /*
 global
 action: false
@@ -1985,5 +991,4 @@
   restartWorkflow,
   switchMode,
   switchToWorkflow,
-]);
->>>>>>> 1b402d93
+]);