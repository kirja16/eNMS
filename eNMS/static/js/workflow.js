/*
global
action: false
page: false
serviceTypes: false
theme: false
vis: false
*/

import {
  loadServiceTypes,
  normalRun,
  runLogic,
  showRuntimePanel,
} from "./automation.js";
import {
  call,
  configureNamespace,
  copyToClipboard,
  createTooltips,
  notify,
  openPanel,
  showInstancePanel,
  userIsActive,
} from "./base.js";
import { clearSearch, tableInstances } from "./table.js";

export let arrowHistory = [""];
export let arrowPointer = page == "workflow_builder" ? -1 : 0;
export let currentPath = localStorage.getItem("path");
export let workflow = JSON.parse(localStorage.getItem("workflow"));
export let currentRuntime;

const container = document.getElementById("network");
const options = {
  interaction: {
    hover: true,
    hoverConnectedEdges: false,
    multiselect: true,
  },
  manipulation: {
    enabled: false,
    addNode: function (data, callback) {},
    addEdge: function (data, callback) {
      if (data.to == "Start") {
        notify("You cannot draw an edge to 'Start'.", "error", 5);
      } else if (data.from == "End") {
        notify("You cannot draw an edge from 'End'.", "error", 5);
      } else if (data.from != data.to) {
        data.subtype = currentMode;
        saveEdge(data);
      }
    },
    deleteNode: function (data, callback) {
      data.nodes = data.nodes.filter((node) => !ends.has(node));
      callback(data);
    },
  },
  ...theme.workflow,
};

let nodes;
let edges;
let graph;
let selectedObject;
let ends = new Set();
let currentMode = "motion";
export let creationMode;
let mousePosition;
let currentLabel;
let triggerMenu;
let currentPlaceholder;
let placeholder;

export function displayWorkflow(workflowData) {
  workflow = workflowData.service;
  placeholder = null;
  currentPlaceholder = workflowData.state?.[currentPath]?.placeholder;
  nodes = new vis.DataSet(workflow.services.map(serviceToNode));
  edges = new vis.DataSet(workflow.edges.map(edgeToEdge));
  workflow.services.map(drawIterationEdge);
  for (const [id, label] of Object.entries(workflow.labels)) {
    drawLabel(id, label);
  }
  graph = new vis.Network(container, { nodes: nodes, edges: edges }, options);
  graph.setOptions({ physics: false });
  graph.on("oncontext", function (properties) {
    if (triggerMenu) {
      // eslint-disable-next-line new-cap
      mousePosition = properties.pointer.canvas;
      properties.event.preventDefault();
      const node = this.getNodeAt(properties.pointer.DOM);
      const edge = this.getEdgeAt(properties.pointer.DOM);
      if (typeof node !== "undefined" && !ends.has(node)) {
<<<<<<< HEAD
        graph.selectNodes([node]);
        $(".menu-entry").hide();
=======
        graph.selectNodes([node, ...graph.getSelectedNodes()]);
        $(".menu-entry ").hide();
>>>>>>> 61922ad7
        $(`.${node.length == 36 ? "label" : "node"}-selection`).show();
        selectedObject = nodes.get(node);
        $(".workflow-selection").toggle(selectedObject.type == "workflow");
      } else if (typeof edge !== "undefined" && !ends.has(node)) {
<<<<<<< HEAD
        graph.selectEdges([edge]);
        $(".menu-entry").hide();
=======
        graph.selectEdges([edge, ...graph.getSelectedEdges()]);
        $(".menu-entry ").hide();
>>>>>>> 61922ad7
        $(".edge-selection").show();
        selectedObject = edges.get(edge);
      } else {
        $(".menu-entry").hide();
        $(".global").show();
      }
    } else {
      properties.event.stopPropagation();
      properties.event.preventDefault();
    }
  });
  graph.on("doubleClick", function (event) {
    mousePosition = event.pointer.canvas;
    event.event.preventDefault();
    let node = nodes.get(this.getNodeAt(event.pointer.DOM));
    if (["Placeholder", "Start", "End"].includes(node.name)) node = currentPlaceholder;
    if (!node || !node.id) {
      return;
    } else if (node.type == "label") {
      showLabelPanel({ label: node, usePosition: true });
    } else if (node.type == "workflow") {
      switchToWorkflow(`${currentPath}>${node.id}`, null, $("#current-runtime").val());
    } else {
      showInstancePanel(node.type, node.id);
    }
  });
  for (const objectType of ["Node", "Edge"]) {
    graph.on(`hover${objectType}`, function () {
      graph.canvas.body.container.style.cursor = "pointer";
    });
    graph.on(`blur${objectType}`, function () {
      graph.canvas.body.container.style.cursor = "default";
    });
  }
  if (!$(`#current-workflow option[value='${workflow.id}']`).length) {
    $("#current-workflow").append(
      `<option value="${workflow.id}">${workflow.scoped_name}</option>`
    );
  }
  $("#current-workflow").val(workflow.id).selectpicker("refresh");
  graph.on("dragEnd", (event) => {
    if (graph.getNodeAt(event.pointer.DOM)) savePositions();
  });
  displayWorkflowState(workflowData);
  rectangleSelection($("#network"), graph, nodes);
  switchMode(currentMode, true);
}

function updateRuntimes(result) {
  currentPlaceholder = result.state?.[currentPath]?.placeholder;
  const currentRuntime = $("#current-runtime").val();
  $("#current-runtime").empty();
  $("#current-runtime").append("<option value='normal'>Normal Display</option>");
  $("#current-runtime").append("<option value='latest'>Latest Runtime</option>");
  result.runtimes.forEach((r) => {
    $("#current-runtime").append(`<option value='${r[0]}'>${r[0]}</option>`);
  });
  if (placeholder && currentPlaceholder) {
    nodes.update({
      id: placeholder.id,
      label: getServiceLabel(placeholder),
    });
  }
  $("#current-runtime").val(currentRuntime || "latest");
  $("#current-runtime").selectpicker("refresh");
}

const rectangleSelection = (container, network, nodes) => {
  const offsetLeft = container.position().left - container.offset().left;
  const offsetTop = container.position().top - container.offset().top;
  let drag = false;
  let DOMRect = {};

  const canvasify = (DOMx, DOMy) => {
    // eslint-disable-next-line new-cap
    const { x, y } = network.DOMtoCanvas({ x: DOMx, y: DOMy });
    return [x, y];
  };

  const correctRange = (start, end) => (start < end ? [start, end] : [end, start]);

  const selectFromDOMRect = () => {
    const [sX, sY] = canvasify(DOMRect.startX, DOMRect.startY);
    const [eX, eY] = canvasify(DOMRect.endX, DOMRect.endY);
    const [startX, endX] = correctRange(sX, eX);
    const [startY, endY] = correctRange(sY, eY);
    triggerMenu = startX == endX && startY == endY;
    if (triggerMenu) return;
    network.selectNodes(
      nodes.get().reduce((selected, { id }) => {
        const { x, y } = network.getPositions(id)[id];
        return startX <= x && x <= endX && startY <= y && y <= endY
          ? selected.concat(id)
          : selected;
      }, [])
    );
  };

  container.on("mousedown", function ({ which, pageX, pageY }) {
    if (which === 3) {
      Object.assign(DOMRect, {
        startX: pageX - this.offsetLeft + offsetLeft,
        startY: pageY - this.offsetTop + offsetTop,
        endX: pageX - this.offsetLeft + offsetLeft,
        endY: pageY - this.offsetTop + offsetTop,
      });
      drag = true;
    }
  });

  container.on("mousemove", function ({ which, pageX, pageY }) {
    if (which === 0 && drag) {
      drag = false;
      network.redraw();
    } else if (drag) {
      Object.assign(DOMRect, {
        endX: pageX - this.offsetLeft + offsetLeft,
        endY: pageY - this.offsetTop + offsetTop,
      });
      network.redraw();
    }
  });

  container.on("mouseup", function ({ which }) {
    if (which === 3) {
      drag = false;
      network.redraw();
      selectFromDOMRect();
    }
  });

  network.on("afterDrawing", (context) => {
    if (drag) {
      const [startX, startY] = canvasify(DOMRect.startX, DOMRect.startY);
      const [endX, endY] = canvasify(DOMRect.endX, DOMRect.endY);
      context.setLineDash([5]);
      context.strokeStyle = "rgba(78, 146, 237, 0.75)";
      context.strokeRect(startX, startY, endX - startX, endY - startY);
      context.setLineDash([]);
      context.fillStyle = "rgba(151, 194, 252, 0.45)";
      context.fillRect(startX, startY, endX - startX, endY - startY);
    }
  });
};

function filterWorkflowTable(tableId, path) {
  clearSearch(tableId);
  switchToWorkflow(path);
}

export const switchToWorkflow = function (path, arrow, runtime, selection) {
  if (typeof path === "undefined") return;
  if (path.toString().includes(">")) {
    $("#up-arrow").removeClass("disabled");
  } else {
    $("#up-arrow").addClass("disabled");
  }
  currentPath = path;
  if (!arrow) {
    arrowPointer++;
    arrowHistory.splice(arrowPointer, 9e9, path);
  } else {
    arrowPointer += arrow == "right" ? 1 : -1;
  }
  if (arrowHistory.length >= 1 && arrowPointer !== 0) {
    $("#left-arrow").removeClass("disabled");
  } else {
    $("#left-arrow").addClass("disabled");
  }
  if (arrowPointer < arrowHistory.length - 1) {
    $("#right-arrow").removeClass("disabled");
  } else {
    $("#right-arrow").addClass("disabled");
  }
  if (page == "workflow_builder") {
    call({
      url: `/get_service_state/${path}/${runtime || "latest"}`,
      callback: function (result) {
        workflow = result.service;
        if (workflow?.superworkflow) {
          if (!currentPath.includes(workflow.superworkflow.id)) {
            currentPath = `${workflow.superworkflow.id}>${path}`;
          }
          $("#up-arrow").removeClass("disabled");
        }
        localStorage.setItem("path", path);
        if (workflow) {
          localStorage.setItem("workflow", JSON.stringify(workflow));
        }
        displayWorkflow(result);
        if (selection) graph.setSelection(selection);
      },
    });
  } else {
    $("#workflow-filtering").val(path);
    tableInstances["service"].table.page(0).ajax.reload(null, false);
  }
};

export function processWorkflowData(instance) {
  if (instance.id == workflow.id) {
    $("#current-workflow option:selected").text(instance.name).trigger("change");
  }
  if (["create_workflow", "duplicate_workflow"].includes(creationMode)) {
    $("#current-workflow").append(
      `<option value="${instance.id}">${instance.name}</option>`
    );
    $("#current-workflow").val(instance.id).trigger("change");
    creationMode = null;
    switchToWorkflow(instance.id);
  } else if (!instance.type) {
    edges.update(edgeToEdge(instance));
  } else if (instance.type.includes("service") || instance.type == "workflow") {
    if (!instance.workflows.some((w) => w.id == workflow.id)) return;
    let serviceIndex = workflow.services.findIndex((s) => s.id == instance.id);
    nodes.update(serviceToNode(instance));
    if (serviceIndex == -1) {
      workflow.services.push(instance);
    } else {
      workflow.services[serviceIndex] = instance;
    }
    drawIterationEdge(instance);
  }
}

function updateWorkflowService(service) {
  nodes.add(serviceToNode(service));
  workflow.services.push(service);
  switchMode("motion", true);
  notify(`Service '${service.scoped_name}' added to the workflow.`, "success", 5);
}

function addServicesToWorkflow() {
  const selection = $("#service-tree").jstree("get_checked", true);
  if (!selection.length) notify("Nothing selected.", "error", 5);
  $("#services").val(selection.map((n) => n.data.id));
  call({
    url: `/copy_service_in_workflow/${workflow.id}`,
    form: "add-services-form",
    callback: function (result) {
      workflow.last_modified = result.update_time;
      $("#add_services_to_workflow").remove();
      result.services.map(updateWorkflowService);
    },
  });
}

function deleteSelection() {
  const selection = {
    nodes: graph.getSelectedNodes().filter((node) => !ends.has(node)),
    edges: graph.getSelectedEdges(),
  };
  selection.nodes.forEach((node) => {
    delete workflow.labels[node];
    graph.getConnectedEdges(node).forEach((edge) => {
      if (!selection.edges.includes(edge)) selection.edges.push(edge);
    });
  });
  call({
    url: `/delete_workflow_selection/${workflow.id}`,
    data: selection,
    callback: function (updateTime) {
      graph.deleteSelected();
      workflow.services = workflow.services.filter(
        (n) => !selection.nodes.includes(n.id)
      );
      workflow.edges = workflow.edges.filter((e) => !selection.edges.includes(e.id));
      workflow.last_modified = updateTime;
      notify("Selection removed.", "success", 5);
      switchMode(currentMode, true);
    },
  });
}

function saveEdge(edge) {
  const param = `${workflow.id}/${edge.subtype}/${edge.from}/${edge.to}`;
  call({
    url: `/add_edge/${param}`,
    callback: function (result) {
      workflow.last_modified = result.update_time;
      const newEdge = edgeToEdge(result.edge);
      edges.add(newEdge);
      workflow.edges.push(newEdge);
      graph.addEdgeMode();
    },
  });
}

function stopWorkflow() {
  call({
    url: `/stop_workflow/${currentRuntime}`,
    callback: (result) => {
      if (!result) {
        notify("The workflow is not currently running.", "error", 5);
      } else {
        notify("Workflow will stop after current service...", "success", 5);
      }
    },
  });
}

function skipServices() {
  const selectedNodes = graph.getSelectedNodes().filter((x) => !isNaN(x));
  if (!selectedNodes.length) return;
  call({
    url: `/skip_services/${workflow.id}/${selectedNodes.join("-")}`,
    callback: (result) => {
      workflow.last_modified = result.update_time;
      workflow.services.forEach((service) => {
        if (selectedNodes.includes(service.id)) {
          service.skip[workflow.name] = result.skip === "skip";
          nodes.update({
            id: service.id,
            color: result.skip === "skip" ? "#D3D3D3" : "#D2E5FF",
          });
        }
      });
      notify(`Services ${result.skip}ped.`, "success", 5);
    },
  });
}

function getServiceLabel(service) {
  if (["Start", "End"].includes(service.scoped_name)) {
    return service.scoped_name;
  }
  let label =
    service.type == "workflow"
      ? `\n     ${service.scoped_name}     \n`
      : `${service.scoped_name}\n`;
  label += "—————\n";
  if (service.scoped_name == "Placeholder" && currentPlaceholder) {
    label += currentPlaceholder.scoped_name;
  } else {
    label += service.type == "workflow" ? "Subworkflow" : serviceTypes[service.type];
  }
  return label;
}

function serviceToNode(service) {
  const isPlaceholder = service.scoped_name == "Placeholder";
  if (isPlaceholder) placeholder = service;
  const defaultService = ["Start", "End"].includes(service.scoped_name);
  if (defaultService) ends.add(service.id);
  return {
    id: service.id,
    shape: service.type == "workflow" ? "ellipse" : defaultService ? "circle" : "box",
    color: defaultService ? "pink" : isPlaceholder ? "#E6ADD8" : "#D2E5FF",
    font: {
      size: 15,
      multi: "html",
      align: "center",
      bold: { color: "#000000" },
    },
    shadow: {
      enabled: !defaultService && !isPlaceholder,
      color: service.shared ? "#FF1694" : "#6666FF",
      size: 15,
    },
    label: getServiceLabel(service),
    name: service.scoped_name,
    type: service.type,
    x: service.positions[workflow.name] ? service.positions[workflow.name][0] : 0,
    y: service.positions[workflow.name] ? service.positions[workflow.name][1] : 0,
  };
}

function drawLabel(id, label) {
  nodes.update({
    id: id,
    shape: "box",
    type: "label",
    font: { align: label.alignment || "center" },
    label: label.content,
    borderWidth: 0,
    color: "#FFFFFF",
    x: label.positions[0],
    y: label.positions[1],
  });
}

function drawIterationEdge(service) {
  if (!service.iteration_values && !service.iteration_devices) {
    edges.remove(-service.id);
  } else if (!edges.get(-service.id)) {
    let title = "";
    if (service.iteration_devices) {
      title += `<b>Iteration Devices</b>: ${service.iteration_devices}<br>`;
    }
    if (service.iteration_values) {
      title += `<b>Iteration Values</b>: ${service.iteration_values}<br>`;
    }
    title += `<b>Iteration Variable Name</b>: ${service.iteration_variable_name}`;
    {
      edges.add({
        id: -service.id,
        label: "Iteration",
        from: service.id,
        to: service.id,
        color: "black",
        arrows: { to: { enabled: true } },
        title: title,
        font: { vadjust: -15 },
      });
    }
  }
}

function edgeToEdge(edge) {
  return {
    id: edge.id,
    label: edge.label,
    type: edge.subtype,
    from: edge.source_id,
    to: edge.destination_id,
    smooth: {
      type: "curvedCW",
      roundness: edge.subtype == "success" ? 0.1 : edge.subtype == "failure" ? -0.1 : 0,
    },
    color: {
      color: edge.color,
    },
    arrows: { to: { enabled: true } },
  };
}

function switchMode(mode, noNotification) {
  const oldMode = currentMode;
  currentMode = mode || (currentMode == "motion" ? $("#edge-type").val() : "motion");
  if ((oldMode == "motion" || currentMode == "motion") && oldMode != currentMode) {
    $("#mode-icon").toggleClass("glyphicon-move").toggleClass("glyphicon-random");
  }
  let notification;
  if (currentMode == "motion") {
    graph.addNodeMode();
    notification = "Mode: Motion.";
  } else {
    graph.setSelection({ nodes: [], edges: [] });
    graph.addEdgeMode();
    notification = `Mode: Creation of '${currentMode}' Edge.`;
  }
  if (!noNotification) notify(notification, "success", 5);
}

$("#current-workflow").on("change", function () {
  if (!workflow || this.value != workflow.id) switchToWorkflow(this.value);
});

$("#current-runtime").on("change", function () {
  getWorkflowState();
});

function savePositions() {
  call({
    url: `/save_positions/${workflow.id}`,
    data: graph.getPositions(),
    callback: function (updateTime) {
      if (updateTime) workflow.last_modified = updateTime;
    },
  });
}

function addServicePanel() {
  openPanel({
    name: "add_services_to_workflow",
    callback: function () {
      $("#service-tree").jstree({
        core: {
          animation: 200,
          themes: { stripes: true },
          data: {
            url: function (node) {
              const nodeId = node.id == "#" ? "all" : node.data.id;
              return `/get_workflow_services/${workflow.id}/${nodeId}`;
            },
            type: "POST",
          },
        },
        plugins: ["checkbox", "search", "types", "wholerow"],
        checkbox: {
          three_state: false,
        },
        search: {
          show_only_matches: true,
          ajax: {
            type: "POST",
            url: "/search_workflow_services",
          },
        },
        types: {
          category: {
            icon: "fa fa-folder",
          },
          default: {
            icon: "glyphicon glyphicon-file",
          },
          workflow: {
            icon: "fa fa-sitemap",
          },
        },
      });
      let timer = false;
      $("#add-services-search").keyup(function (event) {
        if (timer) clearTimeout(timer);
        timer = setTimeout(function () {
          $("#service-tree").jstree(true).search($("#add-services-search").val());
        }, 500);
      });
    },
  });
}

function createNew(mode) {
  creationMode = mode;
  if (mode == "create_workflow") {
    showInstancePanel("workflow");
  } else if (mode == "duplicate_workflow") {
    showInstancePanel("workflow", workflow.id, "duplicate");
  } else {
    showInstancePanel($("#service-type").val());
  }
}

function getResultLink(service, device) {
  const link = `get_result("${service.name}"${device ? ", device=device.name" : ""})`;
  copyToClipboard({ text: link });
}

<<<<<<< HEAD
function updateRightClickBindings() {
  Object.assign(action, {
    "Run Workflow": () => runWorkflow(),
    "Parameterized Workflow Run": () => runWorkflow(true),
    "Create Workflow": () => createNew("create_workflow"),
    "Duplicate Workflow": () => createNew("duplicate_workflow"),
    "Create New Service": () => createNew("create_service"),
    "Edit Workflow": () => showInstancePanel("workflow", workflow.id),
    "Restart Workflow from Here": (service) =>
      showRestartWorkflowPanel(workflow, service),
    "Workflow Results Tree": () => showRuntimePanel("results", workflow),
    "Workflow Results Table": () =>
      showRuntimePanel("results", workflow, null, "full_result"),
    "Workflow Logs": () => showRuntimePanel("logs", workflow),
    "Add to Workflow": addServicePanel,
    "Stop Workflow": () => stopWorkflow(),
    Delete: deleteSelection,
    "Service Name": (service) => copyToClipboard({ text: service.name }),
    "Top-level Result": getResultLink,
    "Per-device Result": (node) => getResultLink(node, true),
    "Create 'Success' edge": () => switchMode("success"),
    "Create 'Failure' edge": () => switchMode("failure"),
    "Create 'Prerequisite' edge": () => switchMode("prerequisite"),
    "Move Nodes": () => switchMode("motion"),
    "Create Label": () =>
      openPanel({ name: "workflow_label", title: "Create a new label" }),
    "Edit Label": editLabel,
    "Edit Edge": (edge) => {
      showInstancePanel("workflow_edge", edge.id);
    },
    Skip: () => skipServices(),
    "Zoom In": () => graph.zoom(0.2),
    "Zoom Out": () => graph.zoom(-0.2),
    "Enter Workflow": (node) => switchToWorkflow(`${currentPath}>${node.id}`),
    Backward: () => switchToWorkflow(arrowHistory[arrowPointer - 1], "left"),
    Forward: () => switchToWorkflow(arrowHistory[arrowPointer + 1], "right"),
    Upward: () => {
      const parentPath = currentPath.split(">").slice(0, -1).join(">");
      if (parentPath) switchToWorkflow(parentPath);
    },
  });
  $("#network").contextMenu({
    menuSelector: "#contextMenu",
    menuSelected: function (selectedMenu) {
      const row = selectedMenu.text();
      action[row](selectedObject);
    },
  });
}
=======
Object.assign(action, {
  "Run Workflow": () => runWorkflow(),
  "Parameterized Workflow Run": () => runWorkflow(true),
  "Create Workflow": () => createNew("create_workflow"),
  "Duplicate Workflow": () => createNew("duplicate_workflow"),
  "Create New Service": () => createNew("create_service"),
  "Edit Workflow": () => showInstancePanel("workflow", workflow.id),
  "Restart Workflow from Here": showRestartWorkflowPanel,
  "Workflow Results Tree": () => showRuntimePanel("results", workflow),
  "Workflow Results Table": () =>
    showRuntimePanel("results", workflow, null, "full_result"),
  "Workflow Logs": () => showRuntimePanel("logs", workflow),
  "Add to Workflow": addServicePanel,
  "Stop Workflow": () => stopWorkflow(),
  Delete: deleteSelection,
  "Service Name": (service) => copyToClipboard({ text: service.name }),
  "Top-level Result": getResultLink,
  "Per-device Result": (node) => getResultLink(node, true),
  "Create 'Success' edge": () => switchMode("success"),
  "Create 'Failure' edge": () => switchMode("failure"),
  "Create 'Prerequisite' edge": () => switchMode("prerequisite"),
  "Move Nodes": () => switchMode("motion"),
  "Create Label": () => showLabelPanel({ usePosition: true }),
  "Create Label Button": () => showLabelPanel({ usePosition: false }),
  "Edit Label": (label) => showLabelPanel({ label: label, usePosition: true }),
  "Edit Edge": (edge) => {
    showInstancePanel("workflow_edge", edge.id);
  },
  Skip: () => skipServices(),
  "Zoom In": () => graph.zoom(0.2),
  "Zoom Out": () => graph.zoom(-0.2),
  "Enter Workflow": (node) => switchToWorkflow(`${currentPath}>${node.id}`),
  Backward: () => switchToWorkflow(arrowHistory[arrowPointer - 1], "left"),
  Forward: () => switchToWorkflow(arrowHistory[arrowPointer + 1], "right"),
  Upward: () => {
    const parentPath = currentPath.split(">").slice(0, -1).join(">");
    if (parentPath) switchToWorkflow(parentPath);
  },
});
>>>>>>> 61922ad7

function showLabelPanel({ label, usePosition }) {
  if (!usePosition) mousePosition = null;
  openPanel({
    name: "workflow_label",
    title: label ? "Edit label" : "Create a new label",
    callback: () => {
      if (label) {
        $("#workflow_label-text").val(label.label);
        $("#workflow_label-alignment").val(label.font.align).selectpicker("refresh");
        currentLabel = label;
      } else {
        currentLabel = null;
      }
    },
  });
}

function createLabel() {
  const pos = mousePosition ? [mousePosition.x, mousePosition.y] : [0, 0];
  call({
    url: `/create_label/${workflow.id}/${pos[0]}/${pos[1]}/${currentLabel?.id}`,
    form: "workflow_label-form",
    callback: function (result) {
      drawLabel(result.id, result);
      $("#workflow_label").remove();
      notify("Label created.", "success", 5);
    },
  });
}

function runWorkflow(withUpdates) {
  resetDisplay();
  if (withUpdates) {
    showInstancePanel("workflow", workflow.id, "run");
  } else {
    normalRun(workflow.id);
  }
}

function showRestartWorkflowPanel() {
  openPanel({
    name: "restart_workflow",
    title: `Restart Workflow '${workflow.name}'`,
    id: workflow.id,
    callback: function () {
      $(`#restart_workflow-start_services-${workflow.id}`).val(
        graph
          .getSelectedNodes()
          .filter((node) => !ends.has(node))
          .join("-")
      );
      call({
        url: `/get_runtimes/service/${workflow.id}`,
        callback: function (runtimes) {
          const id = `#restart_workflow-restart_runtime-${workflow.id}`;
          runtimes.forEach((runtime) => {
            $(id).append(new Option(runtime[0], runtime[1]));
          });
          $(id)
            .val(runtimes[runtimes.length - 1])
            .selectpicker("refresh");
        },
      });
    },
  });
}

function restartWorkflow() {
  call({
    url: `/run_service/${currentPath}`,
    form: `restart_workflow-form-${workflow.id}`,
    callback: function (result) {
      $(`#restart_workflow-${workflow.id}`).remove();
      runLogic(result);
    },
  });
}

function colorService(id, color) {
  if (!ends.has(id) && nodes) {
    nodes.update({ id: id, color: color });
  }
}

export function getServiceState(id, first) {
  call({
    url: `/get_service_state/${id}`,
    callback: function (result) {
      if (first || result.state.status == "Running") {
        colorService(id, "#89CFF0");
        if (result.service && result.service.type === "workflow") {
          localStorage.setItem("path", id);
          localStorage.setItem("workflow", JSON.stringify(result.service));
        }
        setTimeout(() => getServiceState(id), 300);
      } else {
        colorService(id, "#D2E5FF");
      }
    },
  });
}

function displayWorkflowState(result) {
  resetDisplay();
  updateRuntimes(result);
  if (currentRuntime == "normal") return;
  if (!nodes || !edges || !result.state) return;
  let nodeUpdates = [];
  let edgeUpdates = [];
  const serviceIds = workflow.services.map((s) => s.id);
  for (let [path, state] of Object.entries(result.state)) {
    const id = parseInt(path.split(">").slice(-1)[0]);
    if (ends.has(id) || !serviceIds.includes(id)) continue;
    if (state.progress?.device) {
      const total = parseInt(state.progress?.device?.total) || 0;
      const success = parseInt(state.progress?.device?.success) || 0;
      const skipped = parseInt(state.progress?.device?.skipped) || 0;
      const failure = parseInt(state.progress?.device?.failure) || 0;
      colorService(
        id,
        state.status == "Skipped" || (total && skipped == total)
          ? "#D3D3D3"
          : success + failure + skipped < total
          ? "#89CFF0"
          : state.success === true
          ? "#32cd32"
          : state.success === false
          ? "#FF6666"
          : "#00CCFF"
      );
      if (total) {
        let label = `<b>${nodes.get(id).name}</b>\n`;
        let progressLabel = `Progress - ${success + failure + skipped}/${total}`;
        label += `—————\n${progressLabel}`;
        let progressInfo = [];
        if (success) progressInfo.push(`${success} passed`);
        if (failure) progressInfo.push(`${failure} failed`);
        if (skipped) progressInfo.push(`${skipped} skipped`);
        if (progressInfo.length) label += ` (${progressInfo.join(", ")})`;
        nodeUpdates.push({
          id: id,
          label: label,
        });
      }
    } else {
      colorService(id, state.success ? "#32cd32" : "#FF6666");
    }
  }
  nodes.update(nodeUpdates);
  const state = result.state[currentPath];
  if (state?.edges) {
    for (let [id, devices] of Object.entries(state.edges)) {
      if (!edges.get(parseInt(id))) continue;
      edgeUpdates.push({
        id: parseInt(id),
        label: isNaN(devices)
          ? `<b>${devices}</b>`
          : `<b>${devices} DEVICE${devices == 1 ? "" : "S"}</b>`,
        font: { size: 15, multi: "html" },
      });
    }
    edges.update(edgeUpdates);
  }
}

function resetDisplay() {
  let nodeUpdates = [];
  let edgeUpdates = [];
  $("#progressbar").hide();
  workflow.services.forEach((service) => {
    if (service.scoped_name == "Placeholder") {
      nodeUpdates.push({
        id: service.id,
        label: "Placeholder",
      });
    } else if (ends.has(service.id) || !nodes) {
      return;
    } else {
      nodeUpdates.push({
        id: service.id,
        label: getServiceLabel(service),
        color: service.skip[workflow.name] ? "#D3D3D3" : "#D2E5FF",
      });
    }
  });
  if (nodes) nodes.update(nodeUpdates);
  if (edges) {
    workflow.edges.forEach((edge) => {
      edgeUpdates.push({ id: edge.id, label: edge.label });
    });
    edges.update(edgeUpdates);
  }
}

function getWorkflowState(periodic) {
  const runtime = $("#current-runtime").val();
  const url = runtime ? `/${runtime}` : "";
  if (userIsActive && workflow?.id) {
    call({
      url: `/get_service_state/${currentPath}${url}`,
      callback: function (result) {
        if (!Object.keys(result).length || result.service.id != workflow.id) return;
        currentRuntime = result.runtime;
        if (result.service.last_modified !== workflow.last_modified) {
          displayWorkflow(result);
        } else {
          displayWorkflowState(result);
        }
      },
    });
  }
  if (periodic) setTimeout(() => getWorkflowState(true), 4000);
}

function getWorkflowTree() {
  const workflowId = workflow.id;
  openPanel({
    name: "workflow_tree",
    title: `${workflow.scoped_name} - Tree Structure`,
    content: `
      <div class="modal-body">
        <input
          type="text"
          class="form-control"
          id="tree-search-${workflowId}"
          placeholder="Search"
        >
        <hr />
        <div id="workflow-tree-${workflowId}"></div>
        <input type="hidden" name="services" id="services" />
      </div>`,
    callback: function () {
      call({
        url: `/get_workflow_tree/${currentPath}`,
        callback: function (data) {
          $(`#workflow-tree-${workflowId}`)
            .bind("loaded.jstree", function (e, data) {
              createTooltips();
            })
            .jstree({
              core: {
                animation: 100,
                themes: { stripes: true },
                data: data,
              },
              plugins: ["html_row", "search", "types", "wholerow"],
              html_row: {
                default: function (el, node) {
                  if (!node) return;
                  const service = JSON.stringify(node.data);
                  $(el).find("a").first().append(`
                  <div style="position: absolute; top: 0px; right: 20px">
                    <button
                      type="button"
                      class="btn btn-xs btn-info"
                      data-tooltip="Find"
                      onclick='eNMS.workflow.highlightService(${service})'
                    >
                      <span class="glyphicon glyphicon-screenshot"></span>
                    </button>
                    <button
                      type="button"
                      class="btn btn-xs btn-primary"
                      data-tooltip="Edit"
                      onclick='eNMS.base.showInstancePanel(
                        "${node.data.type}", ${node.data.id}
                      )'
                    >
                      <span class="glyphicon glyphicon-edit"></span>
                    </button>
                  </div>
                `);
                },
              },
              search: {
                show_only_matches: true,
              },
              types: {
                default: {
                  icon: "glyphicon glyphicon-file",
                },
                workflow: {
                  icon: "fa fa-sitemap",
                },
              },
            });
          let timer = false;
          $(`#tree-search-${workflowId}`).keyup(function () {
            if (timer) clearTimeout(timer);
            timer = setTimeout(function () {
              const searchValue = $(`#tree-search-${workflowId}`).val();
              $(`#workflow-tree-${workflowId}`).jstree(true).search(searchValue);
            }, 500);
          });
        },
      });
    },
  });
}

function highlightService(service) {
  const servicePath = service.path.split(">");
  const [workflowId, serviceId] = servicePath.slice(-2);
  const selection = { nodes: [parseInt(serviceId)], edges: [] };
  if (workflowId != workflow.id) {
    const workflowPath = servicePath.slice(0, -1).join(">");
    switchToWorkflow(workflowPath, null, currentRuntime, selection);
  } else if (serviceId) {
    graph.setSelection(selection);
  }
}

export function initWorkflowBuilder() {
  vis.Network.prototype.zoom = function (scale) {
    const animationOptions = {
      scale: this.getScale() + scale,
      animation: { duration: 300 },
    };
    this.view.moveTo(animationOptions);
  };
  loadServiceTypes();
  $("#left-arrow,#right-arrow").addClass("disabled");
  $("#edge-type").on("change", function () {
    switchMode(this.value);
  });
  call({
    url: "/get_top_level_workflows",
    callback: function (workflows) {
      workflows.sort((a, b) => a.name.localeCompare(b.name));
      for (let i = 0; i < workflows.length; i++) {
        $("#current-workflow").append(
          `<option value="${workflows[i].id}">${workflows[i].name}</option>`
        );
      }
      if (currentPath && workflows.some((w) => w.id == currentPath.split(">")[0])) {
        $("#current-workflow").val(currentPath.split(">")[0]);
        switchToWorkflow(currentPath);
      } else {
        workflow = $("#current-workflow").val();
        if (workflow) {
          switchToWorkflow(workflow);
        } else {
          notify("No workflow has been created yet.", "error", 5);
        }
      }
      $("#current-workflow,#current-runtimes").selectpicker({
        liveSearch: true,
      });
      $("#edge-type").selectpicker();
      getWorkflowState(true);
    },
  });
  updateRightClickBindings();
}

configureNamespace("workflow", [
  addServicesToWorkflow,
  createLabel,
  highlightService,
  filterWorkflowTable,
  getWorkflowState,
  getWorkflowTree,
  restartWorkflow,
  switchMode,
  switchToWorkflow,
]);<|MERGE_RESOLUTION|>--- conflicted
+++ resolved
@@ -92,24 +92,14 @@
       const node = this.getNodeAt(properties.pointer.DOM);
       const edge = this.getEdgeAt(properties.pointer.DOM);
       if (typeof node !== "undefined" && !ends.has(node)) {
-<<<<<<< HEAD
-        graph.selectNodes([node]);
-        $(".menu-entry").hide();
-=======
         graph.selectNodes([node, ...graph.getSelectedNodes()]);
         $(".menu-entry ").hide();
->>>>>>> 61922ad7
         $(`.${node.length == 36 ? "label" : "node"}-selection`).show();
         selectedObject = nodes.get(node);
         $(".workflow-selection").toggle(selectedObject.type == "workflow");
       } else if (typeof edge !== "undefined" && !ends.has(node)) {
-<<<<<<< HEAD
-        graph.selectEdges([edge]);
-        $(".menu-entry").hide();
-=======
         graph.selectEdges([edge, ...graph.getSelectedEdges()]);
         $(".menu-entry ").hide();
->>>>>>> 61922ad7
         $(".edge-selection").show();
         selectedObject = edges.get(edge);
       } else {
@@ -638,7 +628,6 @@
   copyToClipboard({ text: link });
 }
 
-<<<<<<< HEAD
 function updateRightClickBindings() {
   Object.assign(action, {
     "Run Workflow": () => runWorkflow(),
@@ -647,8 +636,7 @@
     "Duplicate Workflow": () => createNew("duplicate_workflow"),
     "Create New Service": () => createNew("create_service"),
     "Edit Workflow": () => showInstancePanel("workflow", workflow.id),
-    "Restart Workflow from Here": (service) =>
-      showRestartWorkflowPanel(workflow, service),
+    "Restart Workflow from Here": showRestartWorkflowPanel,
     "Workflow Results Tree": () => showRuntimePanel("results", workflow),
     "Workflow Results Table": () =>
       showRuntimePanel("results", workflow, null, "full_result"),
@@ -663,9 +651,9 @@
     "Create 'Failure' edge": () => switchMode("failure"),
     "Create 'Prerequisite' edge": () => switchMode("prerequisite"),
     "Move Nodes": () => switchMode("motion"),
-    "Create Label": () =>
-      openPanel({ name: "workflow_label", title: "Create a new label" }),
-    "Edit Label": editLabel,
+    "Create Label": () => showLabelPanel({ usePosition: true }),
+    "Create Label Button": () => showLabelPanel({ usePosition: false }),
+    "Edit Label": (label) => showLabelPanel({ label: label, usePosition: true }),
     "Edit Edge": (edge) => {
       showInstancePanel("workflow_edge", edge.id);
     },
@@ -688,47 +676,6 @@
     },
   });
 }
-=======
-Object.assign(action, {
-  "Run Workflow": () => runWorkflow(),
-  "Parameterized Workflow Run": () => runWorkflow(true),
-  "Create Workflow": () => createNew("create_workflow"),
-  "Duplicate Workflow": () => createNew("duplicate_workflow"),
-  "Create New Service": () => createNew("create_service"),
-  "Edit Workflow": () => showInstancePanel("workflow", workflow.id),
-  "Restart Workflow from Here": showRestartWorkflowPanel,
-  "Workflow Results Tree": () => showRuntimePanel("results", workflow),
-  "Workflow Results Table": () =>
-    showRuntimePanel("results", workflow, null, "full_result"),
-  "Workflow Logs": () => showRuntimePanel("logs", workflow),
-  "Add to Workflow": addServicePanel,
-  "Stop Workflow": () => stopWorkflow(),
-  Delete: deleteSelection,
-  "Service Name": (service) => copyToClipboard({ text: service.name }),
-  "Top-level Result": getResultLink,
-  "Per-device Result": (node) => getResultLink(node, true),
-  "Create 'Success' edge": () => switchMode("success"),
-  "Create 'Failure' edge": () => switchMode("failure"),
-  "Create 'Prerequisite' edge": () => switchMode("prerequisite"),
-  "Move Nodes": () => switchMode("motion"),
-  "Create Label": () => showLabelPanel({ usePosition: true }),
-  "Create Label Button": () => showLabelPanel({ usePosition: false }),
-  "Edit Label": (label) => showLabelPanel({ label: label, usePosition: true }),
-  "Edit Edge": (edge) => {
-    showInstancePanel("workflow_edge", edge.id);
-  },
-  Skip: () => skipServices(),
-  "Zoom In": () => graph.zoom(0.2),
-  "Zoom Out": () => graph.zoom(-0.2),
-  "Enter Workflow": (node) => switchToWorkflow(`${currentPath}>${node.id}`),
-  Backward: () => switchToWorkflow(arrowHistory[arrowPointer - 1], "left"),
-  Forward: () => switchToWorkflow(arrowHistory[arrowPointer + 1], "right"),
-  Upward: () => {
-    const parentPath = currentPath.split(">").slice(0, -1).join(">");
-    if (parentPath) switchToWorkflow(parentPath);
-  },
-});
->>>>>>> 61922ad7
 
 function showLabelPanel({ label, usePosition }) {
   if (!usePosition) mousePosition = null;
