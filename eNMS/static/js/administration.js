--- conflicted
+++ resolved
@@ -6,7 +6,6 @@
 JSONEditor: false
 */
 
-<<<<<<< HEAD
 import {
   call,
   configureNamespace,
@@ -14,14 +13,10 @@
   notify,
   openPanel,
 } from "./base.js";
-=======
-import { call, configureNamespace, editors, fCall, notify, openPanel } from "./base.js";
->>>>>>> f16e132e
 import { tables } from "./table.js";
 
 let settingsEditor;
 
-<<<<<<< HEAD
 function showImportTopologyPanel() {
   openPanel({
     name: "excel_import",
@@ -34,8 +29,6 @@
   });
 }
 
-=======
->>>>>>> f16e132e
 function saveSettings() {
   $.ajax({
     type: "POST",
@@ -54,7 +47,6 @@
   openPanel({
     name: "settings",
     title: "Settings",
-<<<<<<< HEAD
     callback: function() {
       settingsEditor = new JSONEditor(
         document.getElementById("content"),
@@ -89,10 +81,6 @@
     async: true,
     success: function(result) {
       notify(result, "success", 5);
-=======
-    processing: function() {
-      settingsEditor = new JSONEditor(document.getElementById("content"), {}, settings);
->>>>>>> f16e132e
     },
   });
 }
@@ -223,7 +211,6 @@
 
 function editFile(file) {
   const filepath = file.data.path.replace(/\//g, ">");
-<<<<<<< HEAD
   call({
     url: `/edit_file/${filepath}`,
     callback: function(content) {
@@ -252,30 +239,6 @@
         },
       });
     },
-=======
-  call(`/edit_file/${filepath}`, function(content) {
-    openPanel({
-      name: "file",
-      title: `Edit ${file.data.path}`,
-      id: filepath,
-      processing: () => {
-        const display = document.getElementById(`file_content-${filepath}`);
-        // eslint-disable-next-line new-cap
-        let fileEditor = (editors[filepath] = CodeMirror.fromTextArea(display, {
-          lineWrapping: true,
-          lineNumbers: true,
-          theme: "cobalt",
-          matchBrackets: true,
-          mode: "python",
-          extraKeys: { "Ctrl-F": "findPersistent" },
-          scrollbarStyle: "overlay",
-        }));
-        fileEditor.setSize("100%", "100%");
-        fileEditor.setValue(content);
-        fileEditor.refresh();
-      },
-    });
->>>>>>> f16e132e
   });
 }
 
@@ -375,13 +338,7 @@
                 <div style="position: absolute; top: 0px; right: 50px">
                 <button type="button"
                 class="btn btn-xs btn-primary"
-<<<<<<< HEAD
                 onclick="eNMS.administration.showFileUploadPanel('${node.data.path}')"
-=======
-                onclick="eNMS.administration.showFileUploadPanel(
-                  '${node.data.path}'
-                )"
->>>>>>> f16e132e
               >
                 <span class="glyphicon glyphicon-plus"></span>
               </button>
