/*
global
CodeMirror: false
configurationProperties: false
settings: true
echarts: false
theme: false
*/

import { compare } from "./automation.js";
import {
  call,
  configureNamespace,
  downloadFile,
  initSelect,
  notify,
  openPanel,
  openUrl,
} from "./base.js";
import { tables, tableInstances } from "./table.js";

function drawDiagrams(diagram, result) {
<<<<<<< HEAD
  let options = { ...settings.dashboard, ...theme.dashboard };
  options.series[0].data = result.data;
  if (result.legend.length < 10) {
    if (!options.legend) options.legend = {};
    Object.assign(options.legend, {
      orient: "horizontal",
      bottom: 0,
      data: result.legend,
    });
  }
=======
  const options = {
    tooltip: {
      formatter: "{b} : {c} ({d}%)",
    },
    series: [
      {
        type: "pie",
        data: result.data,
      },
    ],
    label: {
      normal: {
        formatter: "{b} ({c})",
      },
    },
    ...theme.dashboard,
  };
  Object.assign(options.legend, {
    data: result.legend,
    show: result.legend.length < 10,
  });
>>>>>>> 55bc2c7a
  diagram.setOption(options);
}

function parseData(data) {
  let result = [];
  let legend = [];
  for (let [key, value] of Object.entries(data)) {
    key = key || "Empty string";
    result.push({
      value: value,
      name: key,
    });
    legend.push(key);
  }
  return { data: result, legend: legend };
}

export function showConnectionPanel(device) {
  openPanel({
    name: "device_connection",
    title: `Connect to ${device.name}`,
    size: "auto",
    id: device.id,
    callback: () => {
      $(`#custom-credentials-${device.id}`).change(function () {
        $(`#credentials-fields-${device.id}`).show();
      });
      $(`#accept-once-${device.id},#multiplexing-${device.id}`).change(function () {
        if (!this.checked) return;
        const other = this.name == "accept-once" ? "multiplexing" : "accept-once";
        $(`#${other}-${device.id}`).prop("checked", false);
      });
      $(`#device-credentials-${device.id},#user-credentials-${device.id}`).change(
        function () {
          $(`#credentials-fields-${device.id}`).hide();
        }
      );
    },
  });
}

export function initDashboard() {
  const diagrams = {};
  const defaultProperties = {
    device: "model",
    link: "model",
    user: "name",
    service: "vendor",
    workflow: "vendor",
    task: "status",
  };
  call({
    url: "/count_models",
    callback: function (result) {
      for (const type of Object.keys(defaultProperties)) {
        $(`#count-${type}`).text(result.counters[type]);
      }
      for (const [type, objects] of Object.entries(result.properties)) {
        const diagram = echarts.init(document.getElementById(type));
        drawDiagrams(diagram, parseData(objects));
        diagrams[type] = diagram;
      }
    },
  });

  Object.keys(defaultProperties).forEach((type) => {
    $(`#${type}-properties`)
      .selectpicker()
      .on("change", function () {
        call({
          url: `/counters/${this.value}/${type}`,
          callback: function (objects) {
            drawDiagrams(diagrams[type], parseData(objects));
          },
        });
      });
  });
}

function webConnection(id) {
  call({
    url: `/web_connection/${id}`,
    form: `connection-parameters-form-${id}`,
    callback: function (result) {
      let url = settings.app.address;
      if (!url) {
        url = `${window.location.protocol}//${window.location.hostname}`;
      }
      const link = result.redirection
        ? `${url}/terminal${result.port}/`
        : `${url}:${result.port}`;
      setTimeout(function () {
        openUrl(link);
      }, 300);
      const message = `Click here to connect to ${result.device}.`;
      notify(`<a target='_blank' href='${link}'>${message}</a>`, "success", 15, true);
      const warning = `Don't forget to turn off the pop-up blocker !`;
      notify(warning, "error", 15);
      $(`#connection-${id}`).remove();
    },
  });
}

function desktopConnection(id) {
  notify("Starting SSH connection to the device...", "success", 3, true);
  call({
    url: `/desktop_connection/${id}`,
    form: `connection-parameters-form-${id}`,
    callback: function (result) {
      let loc = window.location;
      if (result.error) {
        notify(`Error: ${result.error}`, "error", 10, true);
      } else {
        const link = `${result.username}@${loc.hostname}:${result.port}`;
        const message = `Click here to connect to ${result.device_name}.`;
        notify(`<a href='ssh://${link}'>${message}</a>`, "success", 15, true);
      }
    },
  });
}

function savePoolObjects(id) {
  call({
    url: `/save_pool_objects/${id}`,
    form: `pool-objects-form-${id}`,
    callback: function () {
      tableInstances.pool.table.ajax.reload(null, false);
      notify("Changes to pool saved.", "success", 5, true);
      $(`#pool_objects-${id}`).remove();
    },
  });
}

function showPoolObjectsPanel(id) {
  openPanel({
    name: "pool_objects",
    title: "Pool Objects",
    id: id,
    callback: function () {
      call({
        url: `/get/pool/${id}`,
        callback: function (pool) {
          if (pool.devices.length > 1000 || pool.links.length > 1000) {
            notify("Too many objects to display.", "error", 5);
          } else {
            for (const type of ["device", "link", "service", "user"]) {
              initSelect($(`#${type}s-${id}`), type, `pool_objects-${id}`);
              pool[`${type}s`].forEach((o) => {
                $(`#${type}s-${id}`).append(new Option(o.name, o.id));
              });
              $(`#${type}s-${id}`)
                .val(pool[`${type}s`].map((n) => n.id))
                .trigger("change");
            }
          }
        },
      });
    },
  });
}

function updatePools(pool) {
  notify("Pool Update initiated...", "success", 5, true);
  const endpoint = pool ? `/update_pool/${pool}` : "/update_all_pools";
  call({
    url: endpoint,
    callback: function () {
      tableInstances.pool.table.ajax.reload(null, false);
      notify("Pool Update successful.", "success", 5, true);
    },
  });
}

function showSessionLog(sessionId) {
  call({
    url: `/get_session_log/${sessionId}`,
    callback: (log) => {
      if (!log) {
        notify(
          "No log stored (e.g device unreachable or authentication error).",
          "error",
          5,
          true
        );
      } else {
        openPanel({
          name: "session_log",
          content: `<div id="content-${sessionId}" style="height:100%"></div>`,
          title: "Session log",
          id: sessionId,
          callback: function () {
            const content = document.getElementById(`content-${sessionId}`);
            // eslint-disable-next-line new-cap
            const editor = CodeMirror(content, {
              lineWrapping: true,
              lineNumbers: true,
              readOnly: true,
              theme: "cobalt",
              mode: "network",
              extraKeys: { "Ctrl-F": "findPersistent" },
            });
            editor.setSize("100%", "100%");
            editor.setValue(
              log.replace(
                /[\u001b\u009b][[()#;?]*(?:[0-9]{1,4}(?:;[0-9]{0,4})*)?[0-9A-ORZcf-nqry=><]/g,
                ""
              )
            );
          },
        });
      }
    },
  });
}

function downloadNetworkData(id) {
  downloadFile(
    $(`#data-type-${id}`).val(),
    $(`#content-${id}`).data("CodeMirrorInstance").getValue(),
    "txt"
  );
}

function displayNetworkData(type, id, result, datetime) {
  openPanel({
    name: "device_data",
    content: `
      <div class="modal-body">
        <nav
          class="navbar navbar-default nav-controls"
          role="navigation"
        >
          <select id="data-type-${id}">
            ${Object.entries(configurationProperties).map(
              ([value, name]) => `<option value="${value}">${name}</option>`
            )}
          </select>
          <button
            onclick="eNMS.inventory.downloadNetworkData('${id}')"
            type="button"
            class="btn btn-primary"
            style="margin-left: 10px"
          >
            <span class="glyphicon glyphicon-download"></span>
          </button>
        </nav>
        <div class="x_title">
          <h4 class="text-center" style="color:#FFF">${datetime}</h4>
        </div>
        <div id="content-${id}"></div>
      </div>`,
    title: "Network Data",
    id: id,
    callback: function () {
      $(`#data-type-${id}`).val(type).selectpicker("refresh");
      const content = document.getElementById(`content-${id}`);
      // eslint-disable-next-line new-cap
      const editor = CodeMirror(content, {
        lineWrapping: true,
        lineNumbers: true,
        readOnly: true,
        theme: "cobalt",
        mode: "network",
        extraKeys: { "Ctrl-F": "findPersistent" },
      });
      $(`#content-${id}`).data("CodeMirrorInstance", editor);
      editor.setSize("100%", "100%");
      $(`#data-type-${id}`)
        .on("change", function () {
          editor.setValue(result[this.value]);
          editor.refresh();
        })
        .change();
    },
  });
}

export const showDeviceData = function (device) {
  call({
    url: `/get_device_network_data/${device.id}`,
    callback: (result) => {
      if (Object.keys(configurationProperties).some((p) => result[p])) {
        displayNetworkData("configuration", device.id, result, device.last_runtime);
      } else {
        notify("No data stored.", "error", 5);
      }
    },
  });
};

function showGitConfiguration(device, commit) {
  call({
    url: `/get_git_network_data/${device.name}/${commit.hash}`,
    callback: (result) => {
      const type = $(`#data-type-${device.id}`).val();
      displayNetworkData(type, commit.hash, ...result);
    },
  });
}

function showGitHistory(device) {
  call({
    url: `/get_git_history/${device.id}`,
    callback: (commits) => {
      if (Object.keys(configurationProperties).some((p) => commits[p].length)) {
        openPanel({
          name: "git_history",
          id: device.id,
          title: "Configuration",
          content: `
            <nav
              class="navbar navbar-default nav-controls"
              role="navigation"
              style="margin-top: 5px"
            >
              <select id="data-type-${device.id}">
                ${Object.entries(configurationProperties).map(
                  ([value, name]) => `<option value="${value}">${name}</option>`
                )}
              </select>
              <button
                class="btn btn-info"
                id="compare-${device.id}-btn"
                data-tooltip="Compare"
                type="button"
                style="margin-left:10px"
              >
                <span class="glyphicon glyphicon-adjust"></span>
              </button>
            </nav>
            <div class="modal-body">
              <table 
                id="configuration-table-${device.id}"
                class="table table-striped table-bordered table-hover wrap"
                style="width:100%"
              >
                <thead></thead>
                <tbody></tbody>
              </table>
            <div>`,
          callback: () => {
            $(`#data-type-${device.id}`).selectpicker("refresh");
            let table = $(`#configuration-table-${device.id}`)
              // eslint-disable-next-line new-cap
              .DataTable({
                columns: [
                  { width: "250px", title: "Datetime" },
                  { title: "Git Commit Hash" },
                  { width: "35px", className: "dt-center", orderable: false },
                  {
                    width: "30px",
                    title: "V1",
                    className: "dt-center",
                    orderable: false,
                  },
                  {
                    width: "30px",
                    title: "V2",
                    className: "dt-center",
                    orderable: false,
                  },
                ],
              })
              .order([0, "desc"])
              .draw();
            $(`#data-type-${device.id}`)
              .on("change", function () {
                const configurationProperty = this.value;
                table.clear();
                $(`#compare-${device.id}-btn`)
                  .unbind("click")
                  .on("click", function () {
                    compare(configurationProperty, device);
                  });
                commits[configurationProperty].forEach((commit) => {
                  table.row.add([
                    `${commit.date}`,
                    `${commit.hash}`,
                    `<button
                      type="button"
                      class="btn btn-sm btn-info"
                      onclick="eNMS.inventory.showGitConfiguration(
                        ${JSON.stringify(device).replace(/"/g, "'")},
                        ${JSON.stringify(commit).replace(/"/g, "'")}
                      )"
                      data-tooltip="Configuration"
                    >
                      <span class="glyphicon glyphicon-cog"></span>
                    </button>`,
                    `<input
                      type="radio"
                      name="v1-${configurationProperty}-${device.id}"
                      value="${commit.hash}">
                    </input>`,
                    `<input
                      type="radio"
                      name="v2-${configurationProperty}-${device.id}"
                      value="${commit.hash}">
                    </input>`,
                  ]);
                });
                table.draw(false);
              })
              .change();
          },
        });
      } else {
        notify("No data stored.", "error", 5);
      }
    },
  });
}

function showDeviceResultsPanel(device) {
  openPanel({
    name: "table",
    content: `
      <div class="modal-body">
        <div id="tooltip-overlay" class="overlay"></div>
        <form
          id="search-form-device_result-${device.id}"
          class="form-horizontal form-label-left"
          method="post"
        >
          <nav
            id="controls-device_result-${device.id}"
            class="navbar navbar-default nav-controls"
            role="navigation"
          ></nav>
          <table
            id="table-device_result-${device.id}"
            class="table table-striped table-bordered table-hover"
            cellspacing="0"
            width="100%"
          ></table>
        </form>
      </div>`,
    id: device.id,
    type: "device_result",
    title: `Results - ${device.name}`,
    callback: function () {
      // eslint-disable-next-line new-cap
      new tables["device_result"]("device_result", device, null, device.id);
    },
  });
}

function showImportTopologyPanel() {
  openPanel({
    name: "excel_import",
    title: "Import Topology as an Excel file",
    callback: () => {
      document.getElementById("file").onchange = function () {
        importTopology();
      };
    },
  });
}

function exportTopology() {
  notify("Topology export starting...", "success", 5, true);
  call({
    url: "/export_topology",
    form: "excel_export-form",
    callback: function () {
      notify("Topology successfully exported.", "success", 5, true);
    },
  });
}

function importTopology() {
  notify("Topology import: starting...", "success", 5, true);
  const formData = new FormData($("#import-form")[0]);
  $.ajax({
    type: "POST",
    url: "/import_topology",
    dataType: "json",
    data: formData,
    contentType: false,
    processData: false,
    async: true,
    success: function (result) {
      notify(result, "success", 5, true);
    },
  });
}

configureNamespace("inventory", [
  downloadNetworkData,
  exportTopology,
  desktopConnection,
  showConnectionPanel,
  webConnection,
  savePoolObjects,
  showPoolObjectsPanel,
  updatePools,
  showGitHistory,
  showDeviceData,
  showDeviceResultsPanel,
  showGitConfiguration,
  showImportTopologyPanel,
  showSessionLog,
]);<|MERGE_RESOLUTION|>--- conflicted
+++ resolved
@@ -20,40 +20,12 @@
 import { tables, tableInstances } from "./table.js";
 
 function drawDiagrams(diagram, result) {
-<<<<<<< HEAD
   let options = { ...settings.dashboard, ...theme.dashboard };
   options.series[0].data = result.data;
-  if (result.legend.length < 10) {
-    if (!options.legend) options.legend = {};
-    Object.assign(options.legend, {
-      orient: "horizontal",
-      bottom: 0,
-      data: result.legend,
-    });
-  }
-=======
-  const options = {
-    tooltip: {
-      formatter: "{b} : {c} ({d}%)",
-    },
-    series: [
-      {
-        type: "pie",
-        data: result.data,
-      },
-    ],
-    label: {
-      normal: {
-        formatter: "{b} ({c})",
-      },
-    },
-    ...theme.dashboard,
-  };
   Object.assign(options.legend, {
     data: result.legend,
     show: result.legend.length < 10,
   });
->>>>>>> 55bc2c7a
   diagram.setOption(options);
 }
 
