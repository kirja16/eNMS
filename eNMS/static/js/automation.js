/*
global
action: true
CodeMirror: false
diffview: false
JSONEditor: false
jsPanel: false
page: false
serviceTypes: false
*/

import {
  call,
  cantorPairing,
  configureNamespace,
  notify,
  openPanel,
  showTypePanel,
} from "./base.js";
import { initTable, tables } from "./table.js";
import {
  arrowHistory,
  arrowPointer,
  currentRuntime,
  getServiceState,
  switchToWorkflow,
  workflow,
} from "./workflow.js";

function openServicePanel() {
  showTypePanel($("#service-type").val());
}

function compare(type) {
  const v1 = $("input[name=v1]:checked").val();
  const v2 = $("input[name=v2]:checked").val();
  if (v1 && v2) {
    const cantorId = cantorPairing(parseInt(v1), parseInt(v2));
    openPanel({
      name: "compare",
      title: `Compare ${type}s`,
      id: cantorId,
      callback: () => {
        call({
          url: `/compare/${type}/${v1}/${v2}`,
          callback: (result) => {
            $(`#content-${cantorId}`).append(
              diffview.buildView({
                baseTextLines: result.first,
                newTextLines: result.second,
                opcodes: result.opcodes,
                baseTextName: "V1",
                newTextName: "V2",
                contextSize: null,
                viewType: 0,
              })
            );
          },
        });
      },
    });
  } else {
    notify("Select two versions to compare first.", "error", 5);
  }
}

function buildLinks(result, id) {
  const base = `get_result("${result.service_name}"`;
  const link = result.device_name ? `${base}, device=device.name)` : `${base})`;
  return `
    <div class="modal-body">
      <div class="input-group" style="width: 500px">
        <input id="link-${id}" type="text" class="form-control"
        value='${link}'>
        <span class="input-group-btn">
          <button class="btn btn-default"
            onclick="eNMS.base.copyToClipboard('link-${id}', true)"
            type="button"
          >
            <span class="glyphicon glyphicon-copy"></span>
          </button>
        </span>
      </div>
    </div>`;
}

function copyClipboard(elementId, result) {
  const target = document.getElementById(elementId);
  if (!$(`#tooltip-${elementId}`).length) {
    jsPanel.tooltip.create({
      id: `tooltip-${elementId}`,
      content: buildLinks(result, elementId),
      contentSize: "auto",
      connector: true,
      delay: 0,
      header: false,
      mode: "sticky",
      position: {
        my: "right-top",
        at: "left-bottom",
      },
      target: target,
      ttipEvent: "click",
      theme: "light",
    });
  }
  target.click();
}

function showResult(id) {
  openPanel({
    name: "result",
    title: "Result",
    id: id,
    callback: function() {
      call({
        url: `/get_result/${id}`,
        callback: (result) => {
          const jsonResult = result;
          const options = {
            mode: "view",
            modes: ["code", "view"],
            onModeChange: function(newMode) {
              editor.set(newMode == "code" ? result : jsonResult);
            },
            onEvent(node, event) {
              if (event.type === "click") {
                let path = node.path.map((key) =>
                  typeof key == "string" ? `"${key}"` : key
                );
                $(`#result-path-${id}`).val(`results[${path.join("][")}]`);
              }
            },
          };
          let editor = new JSONEditor(
            document.getElementById(`content-${id}`),
            options,
            jsonResult
          );
          document.querySelectorAll(".jsoneditor-string").forEach((el) => {
            el.innerText = el.innerText.replace(/(?:\\n)/g, "\n");
          });
        },
      });
    },
  });
}

export const showRuntimePanel = function(type, service, runtime, displayTable) {
  const displayFunction =
    type == "logs"
      ? displayLogs
      : service.type == "workflow" && !displayTable
      ? displayResultsTree
      : displayResultsTable;
  const panelType =
    type == "logs"
      ? "logs"
      : service.type == "workflow" && !displayTable
      ? "tree"
      : "result_table";
  const panelId = `${panelType}-${service.id}`;
<<<<<<< HEAD
  call({
    url: `/get_runtimes/${type}/${service.id}`,
    callback: (runtimes) => {
      if (!runtime && !runtimes.length) {
        return notify(`No ${type} yet.`, "error", 5);
      }
      openPanel({
        name: panelType,
        title: `${type} - ${service.name}`,
        id: panelId,
        callback: function() {
          $(`#runtimes-${panelId}`).empty();
          runtimes.forEach((runtime) => {
            $(`#runtimes-${panelId}`).append(
              $("<option></option>")
                .attr("value", runtime[0])
                .text(runtime[1])
            );
          });
          if (!runtime || runtime == "normal") {
            runtime = runtimes[runtimes.length - 1][0];
          }
          $(`#runtimes-${panelId}`)
            .val(runtime)
            .selectpicker("refresh");
          $(`#runtimes-${panelId}`).on("change", function() {
            displayFunction(service, this.value, true);
          });
          displayFunction(service, runtime);
        },
      });
    },
=======
  call(`/get_runtimes/${type}/${service.id}`, (runtimes) => {
    if (!runtime && !runtimes.length) {
      return notify(`No ${type} yet.`, "error", 5);
    }
    openPanel({
      name: panelType,
      title: `${type} - ${service.name}`,
      id: panelId,
      processing: function() {
        $(`#runtimes-${panelId}`).empty();
        runtimes.forEach((runtime) => {
          $(`#runtimes-${panelId}`).append(
            $("<option></option>")
              .attr("value", runtime[0])
              .text(runtime[1])
          );
        });
        if (!runtime || runtime == "normal") {
          runtime = runtimes[runtimes.length - 1][0];
        }
        $(`#runtimes-${panelId}`)
          .val(runtime)
          .selectpicker("refresh");
        $(`#runtimes-${panelId}`).on("change", function() {
          displayFunction(service, this.value, true);
        });
        displayFunction(service, runtime);
      },
    });
>>>>>>> f16e132e
  });
};

function displayLogs(service, runtime, change) {
  const content = document.getElementById(`content-logs-${service.id}`);
  let editor;
  if (change) {
    editor = $(`#content-logs-${service.id}`).data("CodeMirrorInstance");
    editor.setValue("");
  } else {
    // eslint-disable-next-line new-cap
    editor = CodeMirror(content, {
      lineWrapping: true,
      lineNumbers: true,
      readOnly: true,
      theme: "cobalt",
      mode: "logs",
      extraKeys: { "Ctrl-F": "findPersistent" },
      scrollbarStyle: "overlay",
    });
    $(`#content-logs-${service.id}`).data("CodeMirrorInstance", editor);
    editor.setSize("100%", "100%");
  }
  $(`#runtimes-logs-${service.id}`).on("change", function() {
    refreshLogs(service, this.value, editor);
  });
  refreshLogs(service, runtime, editor, true);
}

function displayResultsTree(service, runtime) {
  call({
    url: `/get_workflow_results/${service.id}/${runtime}`,
    callback: function(data) {
      $(`#result-tree-tree-${service.id}`)
        .jstree("destroy")
        .empty();
      let tree = $(`#result-tree-tree-${service.id}`).jstree({
        core: {
          animation: 100,
          themes: { stripes: true },
          data: data,
        },
        plugins: ["html_row", "types", "wholerow"],
        types: {
          default: {
            icon: "glyphicon glyphicon-file",
          },
          workflow: {
            icon: "fa fa-sitemap",
          },
        },
<<<<<<< HEAD
        html_row: {
          default: function(el, node) {
            if (!node) return;
            const data = JSON.stringify(node.data.properties);
            let progressSummary;
            if (node.data.progress) {
              progressSummary = `
                <div style="position: absolute; top: 0px; right: 200px">
                  <span style="color: #32cd32">${node.data.progress.success} passed</span> -
                  <span style="color: #FF6666">${node.data.progress.failure} failed</span>
                </div>
              `;
            } else {
              progressSummary = "";
            }
            $(el).find("a").append(`
              ${progressSummary}
              <div style="position: absolute; top: 0px; right: 50px">
                <button type="button"
                  class="btn btn-xs btn-primary"
                  onclick='eNMS.automation.showRuntimePanel(
                    "logs", ${data}, "${runtime}"
                  )'><span class="glyphicon glyphicon-list"></span>
                </button>
                <button type="button"
                  class="btn btn-xs btn-primary"
                  onclick='eNMS.automation.showRuntimePanel(
                    "results", ${data}, "${runtime}", true
                  )'>
                  <span class="glyphicon glyphicon-list-alt"></span>
                </button>
=======
      },
      html_row: {
        default: function(el, node) {
          if (!node) return;
          const data = JSON.stringify(node.data.properties);
          let progressSummary;
          if (node.data.progress) {
            progressSummary = `
              <div style="position: absolute; top: 0px; right: 200px">
                <span style="color: #32cd32">
                  ${node.data.progress.success} passed
                </span> -
                <span style="color: #FF6666">
                  ${node.data.progress.failure} failed
                </span>
>>>>>>> f16e132e
              </div>
            `);
          },
        },
      });
      tree.bind("loaded.jstree", function() {
        tree.jstree("open_all");
      });
      tree.unbind("dblclick.jstree").bind("dblclick.jstree", function(event) {
        const service = tree.jstree().get_node(event.target);
        showRuntimePanel("results", service.data.properties, runtime, true);
      });
    },
  });
}

function displayResultsTable(service, runtime) {
  $("#result_table").remove();
  $(`#runtimes-result-${service.id}`).on("change", function() {
    tables[`result-${service.id}`].ajax.reload(null, false);
  });
  initTable(
    "result",
    service,
    runtime || currentRuntime,
    `table-result-result_table-${service.id}`
  );
}

function refreshLogs(service, runtime, editor, first, wasRefreshed) {
  if (!$(`#logs-logs-${service.id}`).length) return;
  call({
    url: `/get_service_logs/${service.id}/${runtime}`,
    callback: function(result) {
      editor.setValue(result.logs);
      editor.setCursor(editor.lineCount(), 0);
      if (first || result.refresh) {
        setTimeout(
          () => refreshLogs(service, runtime, editor, false, result.refresh),
          1000
        );
      } else if (wasRefreshed) {
        $(`#logs-logs-${service.id}`).remove();
        showRuntimePanel("results", service, runtime);
      }
    },
  });
}

export const normalRun = function(id) {
  call({
    url: `/run_service/${id}`,
    callback: function(result) {
      runLogic(result);
    },
  });
};

function parameterizedRun(type, id) {
  call({
    url: `/run_service/${id}`,
    form: `edit-${type}-form-${id}`,
    callback: function(result) {
      $(`#${type}-${id}`).remove();
      runLogic(result);
    },
  });
}

export function runLogic(result) {
  showRuntimePanel("logs", result.service, result.runtime);
  notify(`Service '${result.service.name}' started.`, "success", 5);
  if (page == "workflow_builder" && workflow) {
    if (result.service.id != workflow.id) {
      getServiceState(result.service.id, true);
    }
  }
  $(`#${result.service.type}-${result.service.id}`).remove();
}

function exportService(id) {
  call({
    url: `/export_service/${id}`,
    callback: () => {
      notify("Export successful.", "success", 5);
    },
  });
}

function pauseTask(id) {
  call({
    url: `/task_action/pause/${id}`,
    callback: function(result) {
      $(`#pause-resume-${id}`)
        .attr("onclick", `eNMS.automation.resumeTask('${id}')`)
        .text("Resume");
      notify("Task paused.", "success", 5);
    },
  });
}

function resumeTask(id) {
  call({
    url: `/task_action/resume/${id}`,
    callback: function() {
      $(`#pause-resume-${id}`)
        .attr("onclick", `eNMS.automation.pauseTask('${id}')`)
        .text("Pause");
      notify("Task resumed.", "success", 5);
    },
  });
}

function field(name, type, id) {
  const fieldId = id ? `${type}-${name}-${id}` : `${type}-${name}`;
  return $(`#${fieldId}`);
}

function displayCalendar(calendarType) {
  openPanel({
    name: "calendar",
    id: calendarType,
    callback: () => {
      call({
        url: `/calendar_init/${calendarType}`,
        callback: function(tasks) {
          let events = [];
          for (const [name, properties] of Object.entries(tasks)) {
            if (properties.service === undefined) continue;
            events.push({
              title: name,
              id: properties.id,
              description: properties.description,
              start: new Date(...properties.start),
              runtime: properties.runtime,
              service: properties.service,
            });
          }
          $("#calendar").fullCalendar({
            height: 600,
            header: {
              left: "prev,next today",
              center: "title",
              right: "month,agendaWeek,agendaDay,listMonth",
            },
            selectable: true,
            selectHelper: true,
            eventClick: function(e) {
              if (calendarType == "task") {
                showTypePanel("task", e.id);
              } else {
                showRuntimePanel("results", e.service, e.runtime);
              }
            },
            editable: true,
            events: events,
          });
        },
      });
    },
  });
}

function schedulerAction(action) {
  call({
    url: `/scheduler_action/${action}`,
    callback: function() {
      notify(`Scheduler ${action}d.`, "success", 5);
    },
  });
}

Object.assign(action, {
  Edit: (service) => showTypePanel(service.type, service.id),
  Duplicate: (service) => showTypePanel(service.type, service.id, "duplicate"),
  Run: (service) => normalRun(service.id),
  "Parameterized Run": (service) => showTypePanel(service.type, service.id, "run"),
  Results: (service) => showRuntimePanel("results", service),
  Backward: () => switchToWorkflow(arrowHistory[arrowPointer - 1], "left"),
  Forward: () => switchToWorkflow(arrowHistory[arrowPointer + 1], "right"),
});

export function loadServiceTypes() {
  $("#service-type").selectpicker({ liveSearch: true });
  for (const [serviceType, serviceName] of Object.entries(serviceTypes)) {
    $("#service-type").append(new Option(serviceName, serviceType));
  }
  $("#service-type").selectpicker("refresh");
}

configureNamespace("automation", [
  compare,
  copyClipboard,
  displayCalendar,
  exportService,
  field,
  normalRun,
  openServicePanel,
  parameterizedRun,
  pauseTask,
  resumeTask,
  schedulerAction,
  showResult,
  showRuntimePanel,
]);
<|MERGE_RESOLUTION|>--- conflicted
+++ resolved
@@ -1,531 +1,481 @@
-/*
-global
-action: true
-CodeMirror: false
-diffview: false
-JSONEditor: false
-jsPanel: false
-page: false
-serviceTypes: false
-*/
-
-import {
-  call,
-  cantorPairing,
-  configureNamespace,
-  notify,
-  openPanel,
-  showTypePanel,
-} from "./base.js";
-import { initTable, tables } from "./table.js";
-import {
-  arrowHistory,
-  arrowPointer,
-  currentRuntime,
-  getServiceState,
-  switchToWorkflow,
-  workflow,
-} from "./workflow.js";
-
-function openServicePanel() {
-  showTypePanel($("#service-type").val());
-}
-
-function compare(type) {
-  const v1 = $("input[name=v1]:checked").val();
-  const v2 = $("input[name=v2]:checked").val();
-  if (v1 && v2) {
-    const cantorId = cantorPairing(parseInt(v1), parseInt(v2));
-    openPanel({
-      name: "compare",
-      title: `Compare ${type}s`,
-      id: cantorId,
-      callback: () => {
-        call({
-          url: `/compare/${type}/${v1}/${v2}`,
-          callback: (result) => {
-            $(`#content-${cantorId}`).append(
-              diffview.buildView({
-                baseTextLines: result.first,
-                newTextLines: result.second,
-                opcodes: result.opcodes,
-                baseTextName: "V1",
-                newTextName: "V2",
-                contextSize: null,
-                viewType: 0,
-              })
-            );
-          },
-        });
-      },
-    });
-  } else {
-    notify("Select two versions to compare first.", "error", 5);
-  }
-}
-
-function buildLinks(result, id) {
-  const base = `get_result("${result.service_name}"`;
-  const link = result.device_name ? `${base}, device=device.name)` : `${base})`;
-  return `
-    <div class="modal-body">
-      <div class="input-group" style="width: 500px">
-        <input id="link-${id}" type="text" class="form-control"
-        value='${link}'>
-        <span class="input-group-btn">
-          <button class="btn btn-default"
-            onclick="eNMS.base.copyToClipboard('link-${id}', true)"
-            type="button"
-          >
-            <span class="glyphicon glyphicon-copy"></span>
-          </button>
-        </span>
-      </div>
-    </div>`;
-}
-
-function copyClipboard(elementId, result) {
-  const target = document.getElementById(elementId);
-  if (!$(`#tooltip-${elementId}`).length) {
-    jsPanel.tooltip.create({
-      id: `tooltip-${elementId}`,
-      content: buildLinks(result, elementId),
-      contentSize: "auto",
-      connector: true,
-      delay: 0,
-      header: false,
-      mode: "sticky",
-      position: {
-        my: "right-top",
-        at: "left-bottom",
-      },
-      target: target,
-      ttipEvent: "click",
-      theme: "light",
-    });
-  }
-  target.click();
-}
-
-function showResult(id) {
-  openPanel({
-    name: "result",
-    title: "Result",
-    id: id,
-    callback: function() {
-      call({
-        url: `/get_result/${id}`,
-        callback: (result) => {
-          const jsonResult = result;
-          const options = {
-            mode: "view",
-            modes: ["code", "view"],
-            onModeChange: function(newMode) {
-              editor.set(newMode == "code" ? result : jsonResult);
-            },
-            onEvent(node, event) {
-              if (event.type === "click") {
-                let path = node.path.map((key) =>
-                  typeof key == "string" ? `"${key}"` : key
-                );
-                $(`#result-path-${id}`).val(`results[${path.join("][")}]`);
-              }
-            },
-          };
-          let editor = new JSONEditor(
-            document.getElementById(`content-${id}`),
-            options,
-            jsonResult
-          );
-          document.querySelectorAll(".jsoneditor-string").forEach((el) => {
-            el.innerText = el.innerText.replace(/(?:\\n)/g, "\n");
-          });
-        },
-      });
-    },
-  });
-}
-
-export const showRuntimePanel = function(type, service, runtime, displayTable) {
-  const displayFunction =
-    type == "logs"
-      ? displayLogs
-      : service.type == "workflow" && !displayTable
-      ? displayResultsTree
-      : displayResultsTable;
-  const panelType =
-    type == "logs"
-      ? "logs"
-      : service.type == "workflow" && !displayTable
-      ? "tree"
-      : "result_table";
-  const panelId = `${panelType}-${service.id}`;
-<<<<<<< HEAD
-  call({
-    url: `/get_runtimes/${type}/${service.id}`,
-    callback: (runtimes) => {
-      if (!runtime && !runtimes.length) {
-        return notify(`No ${type} yet.`, "error", 5);
-      }
-      openPanel({
-        name: panelType,
-        title: `${type} - ${service.name}`,
-        id: panelId,
-        callback: function() {
-          $(`#runtimes-${panelId}`).empty();
-          runtimes.forEach((runtime) => {
-            $(`#runtimes-${panelId}`).append(
-              $("<option></option>")
-                .attr("value", runtime[0])
-                .text(runtime[1])
-            );
-          });
-          if (!runtime || runtime == "normal") {
-            runtime = runtimes[runtimes.length - 1][0];
-          }
-          $(`#runtimes-${panelId}`)
-            .val(runtime)
-            .selectpicker("refresh");
-          $(`#runtimes-${panelId}`).on("change", function() {
-            displayFunction(service, this.value, true);
-          });
-          displayFunction(service, runtime);
-        },
-      });
-    },
-=======
-  call(`/get_runtimes/${type}/${service.id}`, (runtimes) => {
-    if (!runtime && !runtimes.length) {
-      return notify(`No ${type} yet.`, "error", 5);
-    }
-    openPanel({
-      name: panelType,
-      title: `${type} - ${service.name}`,
-      id: panelId,
-      processing: function() {
-        $(`#runtimes-${panelId}`).empty();
-        runtimes.forEach((runtime) => {
-          $(`#runtimes-${panelId}`).append(
-            $("<option></option>")
-              .attr("value", runtime[0])
-              .text(runtime[1])
-          );
-        });
-        if (!runtime || runtime == "normal") {
-          runtime = runtimes[runtimes.length - 1][0];
-        }
-        $(`#runtimes-${panelId}`)
-          .val(runtime)
-          .selectpicker("refresh");
-        $(`#runtimes-${panelId}`).on("change", function() {
-          displayFunction(service, this.value, true);
-        });
-        displayFunction(service, runtime);
-      },
-    });
->>>>>>> f16e132e
-  });
-};
-
-function displayLogs(service, runtime, change) {
-  const content = document.getElementById(`content-logs-${service.id}`);
-  let editor;
-  if (change) {
-    editor = $(`#content-logs-${service.id}`).data("CodeMirrorInstance");
-    editor.setValue("");
-  } else {
-    // eslint-disable-next-line new-cap
-    editor = CodeMirror(content, {
-      lineWrapping: true,
-      lineNumbers: true,
-      readOnly: true,
-      theme: "cobalt",
-      mode: "logs",
-      extraKeys: { "Ctrl-F": "findPersistent" },
-      scrollbarStyle: "overlay",
-    });
-    $(`#content-logs-${service.id}`).data("CodeMirrorInstance", editor);
-    editor.setSize("100%", "100%");
-  }
-  $(`#runtimes-logs-${service.id}`).on("change", function() {
-    refreshLogs(service, this.value, editor);
-  });
-  refreshLogs(service, runtime, editor, true);
-}
-
-function displayResultsTree(service, runtime) {
-  call({
-    url: `/get_workflow_results/${service.id}/${runtime}`,
-    callback: function(data) {
-      $(`#result-tree-tree-${service.id}`)
-        .jstree("destroy")
-        .empty();
-      let tree = $(`#result-tree-tree-${service.id}`).jstree({
-        core: {
-          animation: 100,
-          themes: { stripes: true },
-          data: data,
-        },
-        plugins: ["html_row", "types", "wholerow"],
-        types: {
-          default: {
-            icon: "glyphicon glyphicon-file",
-          },
-          workflow: {
-            icon: "fa fa-sitemap",
-          },
-        },
-<<<<<<< HEAD
-        html_row: {
-          default: function(el, node) {
-            if (!node) return;
-            const data = JSON.stringify(node.data.properties);
-            let progressSummary;
-            if (node.data.progress) {
-              progressSummary = `
-                <div style="position: absolute; top: 0px; right: 200px">
-                  <span style="color: #32cd32">${node.data.progress.success} passed</span> -
-                  <span style="color: #FF6666">${node.data.progress.failure} failed</span>
-                </div>
-              `;
-            } else {
-              progressSummary = "";
-            }
-            $(el).find("a").append(`
-              ${progressSummary}
-              <div style="position: absolute; top: 0px; right: 50px">
-                <button type="button"
-                  class="btn btn-xs btn-primary"
-                  onclick='eNMS.automation.showRuntimePanel(
-                    "logs", ${data}, "${runtime}"
-                  )'><span class="glyphicon glyphicon-list"></span>
-                </button>
-                <button type="button"
-                  class="btn btn-xs btn-primary"
-                  onclick='eNMS.automation.showRuntimePanel(
-                    "results", ${data}, "${runtime}", true
-                  )'>
-                  <span class="glyphicon glyphicon-list-alt"></span>
-                </button>
-=======
-      },
-      html_row: {
-        default: function(el, node) {
-          if (!node) return;
-          const data = JSON.stringify(node.data.properties);
-          let progressSummary;
-          if (node.data.progress) {
-            progressSummary = `
-              <div style="position: absolute; top: 0px; right: 200px">
-                <span style="color: #32cd32">
-                  ${node.data.progress.success} passed
-                </span> -
-                <span style="color: #FF6666">
-                  ${node.data.progress.failure} failed
-                </span>
->>>>>>> f16e132e
-              </div>
-            `);
-          },
-        },
-      });
-      tree.bind("loaded.jstree", function() {
-        tree.jstree("open_all");
-      });
-      tree.unbind("dblclick.jstree").bind("dblclick.jstree", function(event) {
-        const service = tree.jstree().get_node(event.target);
-        showRuntimePanel("results", service.data.properties, runtime, true);
-      });
-    },
-  });
-}
-
-function displayResultsTable(service, runtime) {
-  $("#result_table").remove();
-  $(`#runtimes-result-${service.id}`).on("change", function() {
-    tables[`result-${service.id}`].ajax.reload(null, false);
-  });
-  initTable(
-    "result",
-    service,
-    runtime || currentRuntime,
-    `table-result-result_table-${service.id}`
-  );
-}
-
-function refreshLogs(service, runtime, editor, first, wasRefreshed) {
-  if (!$(`#logs-logs-${service.id}`).length) return;
-  call({
-    url: `/get_service_logs/${service.id}/${runtime}`,
-    callback: function(result) {
-      editor.setValue(result.logs);
-      editor.setCursor(editor.lineCount(), 0);
-      if (first || result.refresh) {
-        setTimeout(
-          () => refreshLogs(service, runtime, editor, false, result.refresh),
-          1000
-        );
-      } else if (wasRefreshed) {
-        $(`#logs-logs-${service.id}`).remove();
-        showRuntimePanel("results", service, runtime);
-      }
-    },
-  });
-}
-
-export const normalRun = function(id) {
-  call({
-    url: `/run_service/${id}`,
-    callback: function(result) {
-      runLogic(result);
-    },
-  });
-};
-
-function parameterizedRun(type, id) {
-  call({
-    url: `/run_service/${id}`,
-    form: `edit-${type}-form-${id}`,
-    callback: function(result) {
-      $(`#${type}-${id}`).remove();
-      runLogic(result);
-    },
-  });
-}
-
-export function runLogic(result) {
-  showRuntimePanel("logs", result.service, result.runtime);
-  notify(`Service '${result.service.name}' started.`, "success", 5);
-  if (page == "workflow_builder" && workflow) {
-    if (result.service.id != workflow.id) {
-      getServiceState(result.service.id, true);
-    }
-  }
-  $(`#${result.service.type}-${result.service.id}`).remove();
-}
-
-function exportService(id) {
-  call({
-    url: `/export_service/${id}`,
-    callback: () => {
-      notify("Export successful.", "success", 5);
-    },
-  });
-}
-
-function pauseTask(id) {
-  call({
-    url: `/task_action/pause/${id}`,
-    callback: function(result) {
-      $(`#pause-resume-${id}`)
-        .attr("onclick", `eNMS.automation.resumeTask('${id}')`)
-        .text("Resume");
-      notify("Task paused.", "success", 5);
-    },
-  });
-}
-
-function resumeTask(id) {
-  call({
-    url: `/task_action/resume/${id}`,
-    callback: function() {
-      $(`#pause-resume-${id}`)
-        .attr("onclick", `eNMS.automation.pauseTask('${id}')`)
-        .text("Pause");
-      notify("Task resumed.", "success", 5);
-    },
-  });
-}
-
-function field(name, type, id) {
-  const fieldId = id ? `${type}-${name}-${id}` : `${type}-${name}`;
-  return $(`#${fieldId}`);
-}
-
-function displayCalendar(calendarType) {
-  openPanel({
-    name: "calendar",
-    id: calendarType,
-    callback: () => {
-      call({
-        url: `/calendar_init/${calendarType}`,
-        callback: function(tasks) {
-          let events = [];
-          for (const [name, properties] of Object.entries(tasks)) {
-            if (properties.service === undefined) continue;
-            events.push({
-              title: name,
-              id: properties.id,
-              description: properties.description,
-              start: new Date(...properties.start),
-              runtime: properties.runtime,
-              service: properties.service,
-            });
-          }
-          $("#calendar").fullCalendar({
-            height: 600,
-            header: {
-              left: "prev,next today",
-              center: "title",
-              right: "month,agendaWeek,agendaDay,listMonth",
-            },
-            selectable: true,
-            selectHelper: true,
-            eventClick: function(e) {
-              if (calendarType == "task") {
-                showTypePanel("task", e.id);
-              } else {
-                showRuntimePanel("results", e.service, e.runtime);
-              }
-            },
-            editable: true,
-            events: events,
-          });
-        },
-      });
-    },
-  });
-}
-
-function schedulerAction(action) {
-  call({
-    url: `/scheduler_action/${action}`,
-    callback: function() {
-      notify(`Scheduler ${action}d.`, "success", 5);
-    },
-  });
-}
-
-Object.assign(action, {
-  Edit: (service) => showTypePanel(service.type, service.id),
-  Duplicate: (service) => showTypePanel(service.type, service.id, "duplicate"),
-  Run: (service) => normalRun(service.id),
-  "Parameterized Run": (service) => showTypePanel(service.type, service.id, "run"),
-  Results: (service) => showRuntimePanel("results", service),
-  Backward: () => switchToWorkflow(arrowHistory[arrowPointer - 1], "left"),
-  Forward: () => switchToWorkflow(arrowHistory[arrowPointer + 1], "right"),
-});
-
-export function loadServiceTypes() {
-  $("#service-type").selectpicker({ liveSearch: true });
-  for (const [serviceType, serviceName] of Object.entries(serviceTypes)) {
-    $("#service-type").append(new Option(serviceName, serviceType));
-  }
-  $("#service-type").selectpicker("refresh");
-}
-
-configureNamespace("automation", [
-  compare,
-  copyClipboard,
-  displayCalendar,
-  exportService,
-  field,
-  normalRun,
-  openServicePanel,
-  parameterizedRun,
-  pauseTask,
-  resumeTask,
-  schedulerAction,
-  showResult,
-  showRuntimePanel,
-]);
+/*
+global
+action: true
+CodeMirror: false
+diffview: false
+JSONEditor: false
+jsPanel: false
+page: false
+serviceTypes: false
+*/
+
+import {
+  call,
+  cantorPairing,
+  configureNamespace,
+  notify,
+  openPanel,
+  showTypePanel,
+} from "./base.js";
+import { initTable, tables } from "./table.js";
+import {
+  arrowHistory,
+  arrowPointer,
+  currentRuntime,
+  getServiceState,
+  switchToWorkflow,
+  workflow,
+} from "./workflow.js";
+
+function openServicePanel() {
+  showTypePanel($("#service-type").val());
+}
+
+function compare(type) {
+  const v1 = $("input[name=v1]:checked").val();
+  const v2 = $("input[name=v2]:checked").val();
+  if (v1 && v2) {
+    const cantorId = cantorPairing(parseInt(v1), parseInt(v2));
+    openPanel({
+      name: "compare",
+      title: `Compare ${type}s`,
+      id: cantorId,
+      callback: () => {
+        call({
+          url: `/compare/${type}/${v1}/${v2}`,
+          callback: (result) => {
+            $(`#content-${cantorId}`).append(
+              diffview.buildView({
+                baseTextLines: result.first,
+                newTextLines: result.second,
+                opcodes: result.opcodes,
+                baseTextName: "V1",
+                newTextName: "V2",
+                contextSize: null,
+                viewType: 0,
+              })
+            );
+          },
+        });
+      },
+    });
+  } else {
+    notify("Select two versions to compare first.", "error", 5);
+  }
+}
+
+function buildLinks(result, id) {
+  const base = `get_result("${result.service_name}"`;
+  const link = result.device_name ? `${base}, device=device.name)` : `${base})`;
+  return `
+    <div class="modal-body">
+      <div class="input-group" style="width: 500px">
+        <input id="link-${id}" type="text" class="form-control"
+        value='${link}'>
+        <span class="input-group-btn">
+          <button class="btn btn-default"
+            onclick="eNMS.base.copyToClipboard('link-${id}', true)"
+            type="button"
+          >
+            <span class="glyphicon glyphicon-copy"></span>
+          </button>
+        </span>
+      </div>
+    </div>`;
+}
+
+function copyClipboard(elementId, result) {
+  const target = document.getElementById(elementId);
+  if (!$(`#tooltip-${elementId}`).length) {
+    jsPanel.tooltip.create({
+      id: `tooltip-${elementId}`,
+      content: buildLinks(result, elementId),
+      contentSize: "auto",
+      connector: true,
+      delay: 0,
+      header: false,
+      mode: "sticky",
+      position: {
+        my: "right-top",
+        at: "left-bottom",
+      },
+      target: target,
+      ttipEvent: "click",
+      theme: "light",
+    });
+  }
+  target.click();
+}
+
+function showResult(id) {
+  openPanel({
+    name: "result",
+    title: "Result",
+    id: id,
+    callback: function() {
+      call({
+        url: `/get_result/${id}`,
+        callback: (result) => {
+          const jsonResult = result;
+          const options = {
+            mode: "view",
+            modes: ["code", "view"],
+            onModeChange: function(newMode) {
+              editor.set(newMode == "code" ? result : jsonResult);
+            },
+            onEvent(node, event) {
+              if (event.type === "click") {
+                let path = node.path.map((key) =>
+                  typeof key == "string" ? `"${key}"` : key
+                );
+                $(`#result-path-${id}`).val(`results[${path.join("][")}]`);
+              }
+            },
+          };
+          let editor = new JSONEditor(
+            document.getElementById(`content-${id}`),
+            options,
+            jsonResult
+          );
+          document.querySelectorAll(".jsoneditor-string").forEach((el) => {
+            el.innerText = el.innerText.replace(/(?:\\n)/g, "\n");
+          });
+        },
+      });
+    },
+  });
+}
+
+export const showRuntimePanel = function(type, service, runtime, displayTable) {
+  const displayFunction =
+    type == "logs"
+      ? displayLogs
+      : service.type == "workflow" && !displayTable
+      ? displayResultsTree
+      : displayResultsTable;
+  const panelType =
+    type == "logs"
+      ? "logs"
+      : service.type == "workflow" && !displayTable
+      ? "tree"
+      : "result_table";
+  const panelId = `${panelType}-${service.id}`;
+  call({
+    url: `/get_runtimes/${type}/${service.id}`,
+    callback: (runtimes) => {
+      if (!runtime && !runtimes.length) {
+        return notify(`No ${type} yet.`, "error", 5);
+      }
+      openPanel({
+        name: panelType,
+        title: `${type} - ${service.name}`,
+        id: panelId,
+        callback: function() {
+          $(`#runtimes-${panelId}`).empty();
+          runtimes.forEach((runtime) => {
+            $(`#runtimes-${panelId}`).append(
+              $("<option></option>")
+                .attr("value", runtime[0])
+                .text(runtime[1])
+            );
+          });
+          if (!runtime || runtime == "normal") {
+            runtime = runtimes[runtimes.length - 1][0];
+          }
+          $(`#runtimes-${panelId}`)
+            .val(runtime)
+            .selectpicker("refresh");
+          $(`#runtimes-${panelId}`).on("change", function() {
+            displayFunction(service, this.value, true);
+          });
+          displayFunction(service, runtime);
+        },
+      });
+    },
+  });
+};
+
+function displayLogs(service, runtime, change) {
+  const content = document.getElementById(`content-logs-${service.id}`);
+  let editor;
+  if (change) {
+    editor = $(`#content-logs-${service.id}`).data("CodeMirrorInstance");
+    editor.setValue("");
+  } else {
+    // eslint-disable-next-line new-cap
+    editor = CodeMirror(content, {
+      lineWrapping: true,
+      lineNumbers: true,
+      readOnly: true,
+      theme: "cobalt",
+      mode: "logs",
+      extraKeys: { "Ctrl-F": "findPersistent" },
+      scrollbarStyle: "overlay",
+    });
+    $(`#content-logs-${service.id}`).data("CodeMirrorInstance", editor);
+    editor.setSize("100%", "100%");
+  }
+  $(`#runtimes-logs-${service.id}`).on("change", function() {
+    refreshLogs(service, this.value, editor);
+  });
+  refreshLogs(service, runtime, editor, true);
+}
+
+function displayResultsTree(service, runtime) {
+  call({
+    url: `/get_workflow_results/${service.id}/${runtime}`,
+    callback: function(data) {
+      $(`#result-tree-tree-${service.id}`)
+        .jstree("destroy")
+        .empty();
+      let tree = $(`#result-tree-tree-${service.id}`).jstree({
+        core: {
+          animation: 100,
+          themes: { stripes: true },
+          data: data,
+        },
+        plugins: ["html_row", "types", "wholerow"],
+        types: {
+          default: {
+            icon: "glyphicon glyphicon-file",
+          },
+          workflow: {
+            icon: "fa fa-sitemap",
+          },
+        },
+        html_row: {
+          default: function(el, node) {
+            if (!node) return;
+            const data = JSON.stringify(node.data.properties);
+            let progressSummary;
+            if (node.data.progress) {
+              progressSummary = `
+                <div style="position: absolute; top: 0px; right: 200px">
+                  <span style="color: #32cd32">${node.data.progress.success} passed</span> -
+                  <span style="color: #FF6666">${node.data.progress.failure} failed</span>
+                </div>
+              `;
+            } else {
+              progressSummary = "";
+            }
+            $(el).find("a").append(`
+              ${progressSummary}
+              <div style="position: absolute; top: 0px; right: 50px">
+                <button type="button"
+                  class="btn btn-xs btn-primary"
+                  onclick='eNMS.automation.showRuntimePanel(
+                    "logs", ${data}, "${runtime}"
+                  )'><span class="glyphicon glyphicon-list"></span>
+                </button>
+                <button type="button"
+                  class="btn btn-xs btn-primary"
+                  onclick='eNMS.automation.showRuntimePanel(
+                    "results", ${data}, "${runtime}", true
+                  )'>
+                  <span class="glyphicon glyphicon-list-alt"></span>
+                </button>
+              </div>
+            `);
+          },
+        },
+      });
+      tree.bind("loaded.jstree", function() {
+        tree.jstree("open_all");
+      });
+      tree.unbind("dblclick.jstree").bind("dblclick.jstree", function(event) {
+        const service = tree.jstree().get_node(event.target);
+        showRuntimePanel("results", service.data.properties, runtime, true);
+      });
+    },
+  });
+}
+
+function displayResultsTable(service, runtime) {
+  $("#result_table").remove();
+  $(`#runtimes-result-${service.id}`).on("change", function() {
+    tables[`result-${service.id}`].ajax.reload(null, false);
+  });
+  initTable(
+    "result",
+    service,
+    runtime || currentRuntime,
+    `table-result-result_table-${service.id}`
+  );
+}
+
+function refreshLogs(service, runtime, editor, first, wasRefreshed) {
+  if (!$(`#logs-logs-${service.id}`).length) return;
+  call({
+    url: `/get_service_logs/${service.id}/${runtime}`,
+    callback: function(result) {
+      editor.setValue(result.logs);
+      editor.setCursor(editor.lineCount(), 0);
+      if (first || result.refresh) {
+        setTimeout(
+          () => refreshLogs(service, runtime, editor, false, result.refresh),
+          1000
+        );
+      } else if (wasRefreshed) {
+        $(`#logs-logs-${service.id}`).remove();
+        showRuntimePanel("results", service, runtime);
+      }
+    },
+  });
+}
+
+export const normalRun = function(id) {
+  call({
+    url: `/run_service/${id}`,
+    callback: function(result) {
+      runLogic(result);
+    },
+  });
+};
+
+function parameterizedRun(type, id) {
+  call({
+    url: `/run_service/${id}`,
+    form: `edit-${type}-form-${id}`,
+    callback: function(result) {
+      $(`#${type}-${id}`).remove();
+      runLogic(result);
+    },
+  });
+}
+
+export function runLogic(result) {
+  showRuntimePanel("logs", result.service, result.runtime);
+  notify(`Service '${result.service.name}' started.`, "success", 5);
+  if (page == "workflow_builder" && workflow) {
+    if (result.service.id != workflow.id) {
+      getServiceState(result.service.id, true);
+    }
+  }
+  $(`#${result.service.type}-${result.service.id}`).remove();
+}
+
+function exportService(id) {
+  call({
+    url: `/export_service/${id}`,
+    callback: () => {
+      notify("Export successful.", "success", 5);
+    },
+  });
+}
+
+function pauseTask(id) {
+  call({
+    url: `/task_action/pause/${id}`,
+    callback: function(result) {
+      $(`#pause-resume-${id}`)
+        .attr("onclick", `eNMS.automation.resumeTask('${id}')`)
+        .text("Resume");
+      notify("Task paused.", "success", 5);
+    },
+  });
+}
+
+function resumeTask(id) {
+  call({
+    url: `/task_action/resume/${id}`,
+    callback: function() {
+      $(`#pause-resume-${id}`)
+        .attr("onclick", `eNMS.automation.pauseTask('${id}')`)
+        .text("Pause");
+      notify("Task resumed.", "success", 5);
+    },
+  });
+}
+
+function field(name, type, id) {
+  const fieldId = id ? `${type}-${name}-${id}` : `${type}-${name}`;
+  return $(`#${fieldId}`);
+}
+
+function displayCalendar(calendarType) {
+  openPanel({
+    name: "calendar",
+    id: calendarType,
+    callback: () => {
+      call({
+        url: `/calendar_init/${calendarType}`,
+        callback: function(tasks) {
+          let events = [];
+          for (const [name, properties] of Object.entries(tasks)) {
+            if (properties.service === undefined) continue;
+            events.push({
+              title: name,
+              id: properties.id,
+              description: properties.description,
+              start: new Date(...properties.start),
+              runtime: properties.runtime,
+              service: properties.service,
+            });
+          }
+          $("#calendar").fullCalendar({
+            height: 600,
+            header: {
+              left: "prev,next today",
+              center: "title",
+              right: "month,agendaWeek,agendaDay,listMonth",
+            },
+            selectable: true,
+            selectHelper: true,
+            eventClick: function(e) {
+              if (calendarType == "task") {
+                showTypePanel("task", e.id);
+              } else {
+                showRuntimePanel("results", e.service, e.runtime);
+              }
+            },
+            editable: true,
+            events: events,
+          });
+        },
+      });
+    },
+  });
+}
+
+function schedulerAction(action) {
+  call({
+    url: `/scheduler_action/${action}`,
+    callback: function() {
+      notify(`Scheduler ${action}d.`, "success", 5);
+    },
+  });
+}
+
+Object.assign(action, {
+  Edit: (service) => showTypePanel(service.type, service.id),
+  Duplicate: (service) => showTypePanel(service.type, service.id, "duplicate"),
+  Run: (service) => normalRun(service.id),
+  "Parameterized Run": (service) => showTypePanel(service.type, service.id, "run"),
+  Results: (service) => showRuntimePanel("results", service),
+  Backward: () => switchToWorkflow(arrowHistory[arrowPointer - 1], "left"),
+  Forward: () => switchToWorkflow(arrowHistory[arrowPointer + 1], "right"),
+});
+
+export function loadServiceTypes() {
+  $("#service-type").selectpicker({ liveSearch: true });
+  for (const [serviceType, serviceName] of Object.entries(serviceTypes)) {
+    $("#service-type").append(new Option(serviceName, serviceType));
+  }
+  $("#service-type").selectpicker("refresh");
+}
+
+configureNamespace("automation", [
+  compare,
+  copyClipboard,
+  displayCalendar,
+  exportService,
+  field,
+  normalRun,
+  openServicePanel,
+  parameterizedRun,
+  pauseTask,
+  resumeTask,
+  schedulerAction,
+  showResult,
+  showRuntimePanel,
+]);