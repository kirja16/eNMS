--- conflicted
+++ resolved
@@ -1,1169 +1,586 @@
-<<<<<<< HEAD
-/*
-global
-action: true
-CodeMirror: false
-Diff2HtmlUI: false
-JSONEditor: false
-jsPanel: false
-page: false
-serviceTypes: false
-*/
-
-import {
-  call,
-  cantorPairing,
-  configureNamespace,
-  notify,
-  openPanel,
-  showTypePanel,
-} from "./base.js";
-import { tables } from "./table.js";
-import {
-  arrowHistory,
-  arrowPointer,
-  currentRuntime,
-  getServiceState,
-  switchToWorkflow,
-  workflow,
-} from "./workflow.js";
-
-function openServicePanel() {
-  showTypePanel($("#service-type").val());
-}
-
-export function compare(type, id) {
-  const v1 = $(`input[name=v1-${id}]:checked`).val();
-  const v2 = $(`input[name=v2-${id}]:checked`).val();
-  if (!v1 || !v2) {
-    notify("Select two versions to compare first.", "error", 5);
-  } else if (v1 == v2) {
-    notify("You must select two distinct versions.", "error", 5);
-  } else {
-    const cantorId = cantorPairing(parseInt(v1), parseInt(v2));
-    openPanel({
-      name: "compare",
-      title: `Compare ${type}`,
-      id: cantorId,
-      size: "700 500",
-      content: `
-        <nav
-          class="navbar navbar-default nav-controls"
-          role="navigation"
-          style="margin-top: 5px"
-        >
-          <input
-            id="diff-type-${cantorId}"
-            type="checkbox"
-            data-onstyle="info"
-            data-offstyle="primary"
-          >
-        </nav>
-        <div class="modal-body">
-          <div id="content-${cantorId}" style="height:100%"></div>
-        </div>`,
-      callback: () => {
-        $(`#diff-type-${cantorId}`).bootstrapToggle({
-          on: "Side by side",
-          off: "Line by line",
-          width: "120px",
-        });
-        call({
-          url: `/compare/${type}/${v1}/${v2}`,
-          callback: (result) => {
-            let diff2htmlUi = new Diff2HtmlUI({ diff: result });
-            $(`#diff-type-${cantorId}`)
-              .on("change", function () {
-                diff2htmlUi.draw(`#content-${cantorId}`, {
-                  matching: "lines",
-                  drawFileList: true,
-                  outputFormat: $(this).prop("checked")
-                    ? "side-by-side"
-                    : "line-by-line",
-                });
-                $(".d2h-file-header").hide();
-              })
-              .change();
-          },
-        });
-      },
-    });
-  }
-}
-
-function buildLinks(result, id) {
-  const base = `get_result("${result.service_name}"`;
-  const link = result.device_name ? `${base}, device=device.name)` : `${base})`;
-  return `
-    <div class="modal-body">
-      <div class="input-group" style="width: 500px">
-        <input id="link-${id}" type="text" class="form-control"
-        value='${link}'>
-        <span class="input-group-btn">
-          <button class="btn btn-default"
-            onclick="eNMS.base.copyToClipboard('link-${id}', true)"
-            type="button"
-          >
-            <span class="glyphicon glyphicon-copy"></span>
-          </button>
-        </span>
-      </div>
-    </div>`;
-}
-
-function copyClipboard(elementId, result) {
-  const target = document.getElementById(elementId);
-  if (!$(`#tooltip-${elementId}`).length) {
-    jsPanel.tooltip.create({
-      id: `tooltip-${elementId}`,
-      content: buildLinks(result, elementId),
-      contentSize: "auto",
-      connector: true,
-      delay: 0,
-      header: false,
-      mode: "sticky",
-      position: {
-        my: "right-top",
-        at: "left-bottom",
-      },
-      target: target,
-      ttipEvent: "click",
-      theme: "light",
-    });
-  }
-  target.click();
-}
-
-function showResult(id) {
-  openPanel({
-    name: "result",
-    content: `
-      <input
-        id="result-path-${id}"
-        type="text"
-        class="form-control"
-        style="height:5%"
-        value="results"
-      >
-      <div id="content-${id}" style="height:95%"></div>`,
-    title: "Result",
-    id: id,
-    callback: function () {
-      call({
-        url: `/get_result/${id}`,
-        callback: (result) => {
-          const jsonResult = result;
-          const options = {
-            mode: "view",
-            modes: ["code", "view"],
-            onModeChange: function (newMode) {
-              editor.set(newMode == "code" ? result : jsonResult);
-            },
-            onEvent(node, event) {
-              if (event.type === "click") {
-                let path = node.path.map((key) =>
-                  typeof key == "string" ? `"${key}"` : key
-                );
-                $(`#result-path-${id}`).val(`results[${path.join("][")}]`);
-              }
-            },
-          };
-          let editor = new JSONEditor(
-            document.getElementById(`content-${id}`),
-            options,
-            jsonResult
-          );
-          document.querySelectorAll(".jsoneditor-string").forEach((el) => {
-            el.innerText = el.innerText.replace(/(?:\\n)/g, "\n");
-          });
-        },
-      });
-    },
-  });
-}
-
-export const showRuntimePanel = function (type, service, runtime, displayTable) {
-  const displayFunction =
-    type == "logs"
-      ? displayLogs
-      : service.type == "workflow" && !displayTable
-      ? displayResultsTree
-      : displayResultsTable;
-  const panelType =
-    type == "logs"
-      ? "logs"
-      : service.type == "workflow" && !displayTable
-      ? "tree"
-      : "table";
-  const panelId = `${panelType}-${service.id}`;
-  call({
-    url: `/get_runtimes/${type}/${service.id}`,
-    callback: (runtimes) => {
-      if (!runtime && !runtimes.length) {
-        return notify(`No ${type} yet.`, "error", 5);
-      }
-      let content;
-      if (panelType == "logs") {
-        content = `
-        <div class="modal-body">
-          <select
-            id="runtimes-${panelId}"
-            name="runtimes"
-            class="form-control"
-          ></select>
-          <hr>
-          <div id="service-${panelId}"></div>
-        </div>`;
-      } else if (panelType == "tree") {
-        content = `
-        <div class="modal-body">
-          <select
-            id="runtimes-${panelId}"
-            name="runtimes"
-            class="form-control"
-          ></select>
-          <hr>
-          <div id="result-${panelId}" style="height: 500px"></div>
-        </div>`;
-      } else {
-        content = `
-        <div class="modal-body">
-          <div id="tooltip-overlay" class="overlay"></div>
-          <form
-            id="search-form-result-${service.id}"
-            class="form-horizontal form-label-left"
-            method="post"
-          >
-            <nav
-              id="controls-result-${service.id}"
-              class="navbar navbar-default nav-controls"
-              role="navigation"
-            ></nav>
-            <table
-              id="table-result-${service.id}"
-              class="table table-striped table-bordered table-hover"
-              cellspacing="0"
-              width="100%"
-            ></table>
-          </form>
-        </div>`;
-      }
-      openPanel({
-        name: panelType,
-        content: content,
-        type: "result",
-        title: `${type} - ${service.name}`,
-        id: service.id,
-        callback: function () {
-          $(`#runtimes-${panelId}`).empty();
-          runtimes.forEach((runtime) => {
-            $(`#runtimes-${panelId}`).append(
-              $("<option></option>").attr("value", runtime[0]).text(runtime[1])
-            );
-          });
-          if (!runtime && page == "workflow_builder") {
-            runtime = $("#current-runtime").val();
-          }
-          if (!runtime || ["normal", "latest"].includes(runtime)) {
-            runtime = runtimes[runtimes.length - 1][0];
-          }
-          $(`#runtimes-${panelId}`).val(runtime).selectpicker("refresh");
-          $(`#runtimes-${panelId}`).on("change", function () {
-            displayFunction(service, this.value, true);
-          });
-          displayFunction(service, runtime);
-        },
-      });
-    },
-  });
-};
-
-function displayLogs(service, runtime, change) {
-  const content = document.getElementById(`service-logs-${service.id}`);
-  let editor;
-  if (change) {
-    editor = $(`#service-logs-${service.id}`).data("CodeMirrorInstance");
-    editor.setValue("");
-  } else {
-    // eslint-disable-next-line new-cap
-    editor = CodeMirror(content, {
-      lineWrapping: true,
-      lineNumbers: true,
-      readOnly: true,
-      theme: "cobalt",
-      mode: "logs",
-      extraKeys: { "Ctrl-F": "findPersistent" },
-    });
-    $(`#service-logs-${service.id}`).data("CodeMirrorInstance", editor);
-    editor.setSize("100%", "100%");
-  }
-  $(`#runtimes-logs-${service.id}`).on("change", function () {
-    refreshLogs(service, this.value, editor);
-  });
-  refreshLogs(service, runtime, editor, true);
-}
-
-function displayResultsTree(service, runtime) {
-  call({
-    url: `/get_workflow_results/${service.id}/${runtime}`,
-    callback: function (data) {
-      $(`#result-tree-${service.id}`).jstree("destroy").empty();
-      let tree = $(`#result-tree-${service.id}`).jstree({
-        core: {
-          animation: 100,
-          themes: { stripes: true },
-          data: data,
-        },
-        plugins: ["html_row", "types", "wholerow"],
-        types: {
-          default: {
-            icon: "glyphicon glyphicon-file",
-          },
-          workflow: {
-            icon: "fa fa-sitemap",
-          },
-        },
-        html_row: {
-          default: function (el, node) {
-            if (!node) return;
-            const data = JSON.stringify(node.data.properties);
-            let progressSummary;
-            if (node.data.progress) {
-              progressSummary = `
-                <div style="position: absolute; top: 0px; right: 160px">
-                  <span style="color: #32cd32">
-                    ${node.data.progress.success} passed
-                  </span>
-                  <span style="color: #000000">-</span>
-                  <span style="color: #FF6666">
-                    ${node.data.progress.failure} failed
-                  </span>
-                </div>
-              `;
-            } else {
-              progressSummary = "";
-            }
-            $(el).find("a").append(`
-              ${progressSummary}
-              <div style="position: absolute; top: 0px; right: 50px">
-                <button type="button"
-                  class="btn btn-xs btn-primary"
-                  onclick='eNMS.automation.showRuntimePanel(
-                    "logs", ${data}, "${runtime}"
-                  )'><span class="glyphicon glyphicon-list"></span>
-                </button>
-                <button type="button"
-                  class="btn btn-xs btn-primary"
-                  onclick='eNMS.automation.showRuntimePanel(
-                    "results", ${data}, "${runtime}", true
-                  )'>
-                  <span class="glyphicon glyphicon-list-alt"></span>
-                </button>
-              </div>
-            `);
-          },
-        },
-      });
-      tree.bind("loaded.jstree", function () {
-        tree.jstree("open_all");
-      });
-      tree.unbind("dblclick.jstree").bind("dblclick.jstree", function (event) {
-        const service = tree.jstree().get_node(event.target);
-        showRuntimePanel("results", service.data.properties, runtime, true);
-      });
-    },
-  });
-}
-
-function displayResultsTable(service, runtime) {
-  // eslint-disable-next-line new-cap
-  new tables.result("result", service, runtime || currentRuntime, service.id);
-}
-
-function refreshLogs(service, runtime, editor, first, wasRefreshed) {
-  if (!$(`#service-logs-${service.id}`).length) return;
-  call({
-    url: `/get_service_logs/${service.id}/${runtime}`,
-    callback: function (result) {
-      editor.setValue(result.logs);
-      editor.setCursor(editor.lineCount(), 0);
-      if (first || result.refresh) {
-        setTimeout(
-          () => refreshLogs(service, runtime, editor, false, result.refresh),
-          1000
-        );
-      } else if (wasRefreshed) {
-        $(`#logs-${service.id}`).remove();
-        showRuntimePanel("results", service, runtime);
-      }
-    },
-  });
-}
-
-export const normalRun = function (id) {
-  call({
-    url: `/run_service/${id}`,
-    callback: function (result) {
-      runLogic(result);
-    },
-  });
-};
-
-function parameterizedRun(type, id) {
-  call({
-    url: `/run_service/${id}`,
-    form: `edit-${type}-form-${id}`,
-    callback: function (result) {
-      $(`#${type}-${id}`).remove();
-      runLogic(result);
-    },
-  });
-}
-
-export function runLogic(result) {
-  showRuntimePanel("logs", result.service, result.runtime);
-  notify(`Service '${result.service.name}' started.`, "success", 5, true);
-  if (page == "workflow_builder" && workflow) {
-    if (result.service.id != workflow.id) {
-      getServiceState(result.service.id, true);
-    } else {
-      $("#current-runtime")
-        .append(
-          `<option value='${result.runtime}'>
-          ${result.runtime} (run by ${result.user})
-        </option>`
-        )
-        .val(result.runtime)
-        .selectpicker("refresh");
-    }
-  }
-  $(`#${result.service.type}-${result.service.id}`).remove();
-}
-
-function exportService(id) {
-  call({
-    url: `/export_service/${id}`,
-    callback: () => {
-      notify("Service Export successful.", "success", 5, true);
-    },
-  });
-}
-
-function pauseTask(id) {
-  call({
-    url: `/task_action/pause/${id}`,
-    callback: function (result) {
-      $(`#pause-resume-${id}`)
-        .attr("onclick", `eNMS.automation.resumeTask('${id}')`)
-        .text("Resume");
-      notify("Task paused.", "success", 5);
-    },
-  });
-}
-
-function resumeTask(id) {
-  call({
-    url: `/task_action/resume/${id}`,
-    callback: function () {
-      $(`#pause-resume-${id}`)
-        .attr("onclick", `eNMS.automation.pauseTask('${id}')`)
-        .text("Pause");
-      notify("Task resumed.", "success", 5);
-    },
-  });
-}
-
-function field(name, type, id) {
-  const fieldId = id ? `${type}-${name}-${id}` : `${type}-${name}`;
-  return $(`#${fieldId}`);
-}
-
-function displayCalendar(calendarType) {
-  openPanel({
-    title: `Calendar - ${calendarType}`,
-    id: calendarType,
-    content: `
-      <div class="modal-body">
-        <div id="calendar" style="height: 500px"></div>
-      </div>`,
-    callback: () => {
-      call({
-        url: `/calendar_init/${calendarType}`,
-        callback: function (tasks) {
-          let events = [];
-          for (const [name, properties] of Object.entries(tasks)) {
-            if (properties.service === undefined) continue;
-            events.push({
-              title: name,
-              id: properties.id,
-              description: properties.description,
-              start: new Date(...properties.start),
-              runtime: properties.runtime,
-              service: properties.service,
-            });
-          }
-          $("#calendar").fullCalendar({
-            height: 600,
-            header: {
-              left: "prev,next today",
-              center: "title",
-              right: "month,agendaWeek,agendaDay,listMonth",
-            },
-            selectable: true,
-            selectHelper: true,
-            eventClick: function (e) {
-              if (calendarType == "task") {
-                showTypePanel("task", e.id);
-              } else {
-                showRuntimePanel("results", e.service, e.runtime);
-              }
-            },
-            editable: true,
-            events: events,
-          });
-        },
-      });
-    },
-  });
-}
-
-function schedulerAction(action) {
-  call({
-    url: `/scheduler_action/${action}`,
-    callback: function () {
-      notify(`Scheduler ${action}d.`, "success", 5, true);
-    },
-  });
-}
-
-Object.assign(action, {
-  Edit: (service) => showTypePanel(service.type, service.id),
-  Duplicate: (service) => showTypePanel(service.type, service.id, "duplicate"),
-  Run: (service) => normalRun(service.id),
-  "Parameterized Run": (service) => showTypePanel(service.type, service.id, "run"),
-  Results: (service) => showRuntimePanel("results", service),
-  Backward: () => switchToWorkflow(arrowHistory[arrowPointer - 1], "left"),
-  Forward: () => switchToWorkflow(arrowHistory[arrowPointer + 1], "right"),
-});
-
-export function loadServiceTypes() {
-  $("#service-type").selectpicker({ liveSearch: true });
-  for (const [serviceType, serviceName] of Object.entries(serviceTypes)) {
-    $("#service-type").append(new Option(serviceName, serviceType));
-  }
-  $("#service-type").selectpicker("refresh");
-}
-
-export function deleteCorruptedEdges() {
-  call({
-    url: "/delete_corrupted_edges",
-    callback: function (number) {
-      notify(`${number} Corrupted edges successfully deleted.`, "success", 5);
-    },
-  });
-}
-
-configureNamespace("automation", [
-  compare,
-  copyClipboard,
-  deleteCorruptedEdges,
-  displayCalendar,
-  exportService,
-  field,
-  normalRun,
-  openServicePanel,
-  parameterizedRun,
-  pauseTask,
-  resumeTask,
-  schedulerAction,
-  showResult,
-  showRuntimePanel,
-]);
-=======
-/*
-global
-action: true
-CodeMirror: false
-Diff2HtmlUI: false
-JSONEditor: false
-jsPanel: false
-page: false
-serviceTypes: false
-*/
-
-import {
-  call,
-  cantorPairing,
-  configureNamespace,
-  notify,
-  openPanel,
-  showTypePanel,
-} from "./base.js";
-import { tables } from "./table.js";
-import {
-  arrowHistory,
-  arrowPointer,
-  currentRuntime,
-  getServiceState,
-  switchToWorkflow,
-  workflow,
-} from "./workflow.js";
-
-function openServicePanel() {
-  showTypePanel($("#service-type").val());
-}
-
-export function compare(type, device) {
-  const v1 = $(`input[name=v1-${device.id}]:checked`).val();
-  const v2 = $(`input[name=v2-${device.id}]:checked`).val();
-  if (!v1 || !v2) {
-    notify("Select two versions to compare first.", "error", 5);
-  } else if (v1 == v2) {
-    notify("You must select two distinct versions.", "error", 5);
-  } else {
-    const cantorId = cantorPairing(parseInt(v1), parseInt(v2));
-    openPanel({
-      name: "compare",
-      title: `Compare ${type}`,
-      id: cantorId,
-      size: "700 500",
-      content: `
-        <nav
-          class="navbar navbar-default nav-controls"
-          role="navigation"
-          style="margin-top: 5px"
-        >
-          <input
-            id="diff-type-${cantorId}"
-            type="checkbox"
-            data-onstyle="info"
-            data-offstyle="primary"
-          >
-        </nav>
-        <div class="modal-body">
-          <div id="content-${cantorId}" style="height:100%"></div>
-        </div>`,
-      callback: () => {
-        $(`#diff-type-${cantorId}`).bootstrapToggle({
-          on: "Side by side",
-          off: "Line by line",
-          width: "120px",
-        });
-        call({
-          url: `/compare/${type}/${device.name}/${v1}/${v2}`,
-          callback: (result) => {
-            let diff2htmlUi = new Diff2HtmlUI({ diff: result });
-            $(`#diff-type-${cantorId}`)
-              .on("change", function() {
-                diff2htmlUi.draw(`#content-${cantorId}`, {
-                  matching: "lines",
-                  drawFileList: true,
-                  outputFormat: $(this).prop("checked")
-                    ? "side-by-side"
-                    : "line-by-line",
-                });
-                $(".d2h-file-header").hide();
-              })
-              .change();
-          },
-        });
-      },
-    });
-  }
-}
-
-function buildLinks(result, id) {
-  const base = `get_result("${result.service_name}"`;
-  const link = result.device_name ? `${base}, device=device.name)` : `${base})`;
-  return `
-    <div class="modal-body">
-      <div class="input-group" style="width: 500px">
-        <input id="link-${id}" type="text" class="form-control"
-        value='${link}'>
-        <span class="input-group-btn">
-          <button class="btn btn-default"
-            onclick="eNMS.base.copyToClipboard('link-${id}', true)"
-            type="button"
-          >
-            <span class="glyphicon glyphicon-copy"></span>
-          </button>
-        </span>
-      </div>
-    </div>`;
-}
-
-function copyClipboard(elementId, result) {
-  const target = document.getElementById(elementId);
-  if (!$(`#tooltip-${elementId}`).length) {
-    jsPanel.tooltip.create({
-      id: `tooltip-${elementId}`,
-      content: buildLinks(result, elementId),
-      contentSize: "auto",
-      connector: true,
-      delay: 0,
-      header: false,
-      mode: "sticky",
-      position: {
-        my: "right-top",
-        at: "left-bottom",
-      },
-      target: target,
-      ttipEvent: "click",
-      theme: "light",
-    });
-  }
-  target.click();
-}
-
-function showResult(id) {
-  openPanel({
-    name: "result",
-    content: `
-      <input
-        id="result-path-${id}"
-        type="text"
-        class="form-control"
-        style="height:5%"
-        value="results"
-      >
-      <div id="content-${id}" style="height:95%"></div>`,
-    title: "Result",
-    id: id,
-    callback: function() {
-      call({
-        url: `/get_result/${id}`,
-        callback: (result) => {
-          const jsonResult = result;
-          const options = {
-            mode: "view",
-            modes: ["code", "view"],
-            onModeChange: function(newMode) {
-              editor.set(newMode == "code" ? result : jsonResult);
-            },
-            onEvent(node, event) {
-              if (event.type === "click") {
-                let path = node.path.map((key) =>
-                  typeof key == "string" ? `"${key}"` : key
-                );
-                $(`#result-path-${id}`).val(`results[${path.join("][")}]`);
-              }
-            },
-          };
-          let editor = new JSONEditor(
-            document.getElementById(`content-${id}`),
-            options,
-            jsonResult
-          );
-          document.querySelectorAll(".jsoneditor-string").forEach((el) => {
-            el.innerText = el.innerText.replace(/(?:\\n)/g, "\n");
-          });
-        },
-      });
-    },
-  });
-}
-
-export const showRuntimePanel = function(type, service, runtime, displayTable) {
-  const displayFunction =
-    type == "logs"
-      ? displayLogs
-      : service.type == "workflow" && !displayTable
-      ? displayResultsTree
-      : displayResultsTable;
-  const panelType =
-    type == "logs"
-      ? "logs"
-      : service.type == "workflow" && !displayTable
-      ? "tree"
-      : "table";
-  const panelId = `${panelType}-${service.id}`;
-  call({
-    url: `/get_runtimes/${type}/${service.id}`,
-    callback: (runtimes) => {
-      if (!runtime && !runtimes.length) {
-        return notify(`No ${type} yet.`, "error", 5);
-      }
-      let content;
-      if (panelType == "logs") {
-        content = `
-        <div class="modal-body">
-          <select
-            id="runtimes-${panelId}"
-            name="runtimes"
-            class="form-control"
-          ></select>
-          <hr>
-          <div id="service-${panelId}"></div>
-        </div>`;
-      } else if (panelType == "tree") {
-        content = `
-        <div class="modal-body">
-          <select
-            id="runtimes-${panelId}"
-            name="runtimes"
-            class="form-control"
-          ></select>
-          <hr>
-          <div id="result-${panelId}" style="height: 500px"></div>
-        </div>`;
-      } else {
-        content = `
-        <div class="modal-body">
-          <div id="tooltip-overlay" class="overlay"></div>
-          <form
-            id="search-form-result-${service.id}"
-            class="form-horizontal form-label-left"
-            method="post"
-          >
-            <nav
-              id="controls-result-${service.id}"
-              class="navbar navbar-default nav-controls"
-              role="navigation"
-            ></nav>
-            <table
-              id="table-result-${service.id}"
-              class="table table-striped table-bordered table-hover"
-              cellspacing="0"
-              width="100%"
-            ></table>
-          </form>
-        </div>`;
-      }
-      openPanel({
-        name: panelType,
-        content: content,
-        type: "result",
-        title: `${type} - ${service.name}`,
-        id: service.id,
-        callback: function() {
-          $(`#runtimes-${panelId}`).empty();
-          runtimes.forEach((runtime) => {
-            $(`#runtimes-${panelId}`).append(
-              $("<option></option>")
-                .attr("value", runtime[0])
-                .text(runtime[1])
-            );
-          });
-          if (!runtime && page == "workflow_builder") {
-            runtime = $("#current-runtime").val();
-          }
-          if (!runtime || ["normal", "latest"].includes(runtime)) {
-            runtime = runtimes[runtimes.length - 1][0];
-          }
-          $(`#runtimes-${panelId}`)
-            .val(runtime)
-            .selectpicker("refresh");
-          $(`#runtimes-${panelId}`).on("change", function() {
-            displayFunction(service, this.value, true);
-          });
-          displayFunction(service, runtime);
-        },
-      });
-    },
-  });
-};
-
-function displayLogs(service, runtime, change) {
-  const content = document.getElementById(`service-logs-${service.id}`);
-  let editor;
-  if (change) {
-    editor = $(`#service-logs-${service.id}`).data("CodeMirrorInstance");
-    editor.setValue("");
-  } else {
-    // eslint-disable-next-line new-cap
-    editor = CodeMirror(content, {
-      lineWrapping: true,
-      lineNumbers: true,
-      readOnly: true,
-      theme: "cobalt",
-      mode: "logs",
-      extraKeys: { "Ctrl-F": "findPersistent" },
-    });
-    $(`#service-logs-${service.id}`).data("CodeMirrorInstance", editor);
-    editor.setSize("100%", "100%");
-  }
-  $(`#runtimes-logs-${service.id}`).on("change", function() {
-    refreshLogs(service, this.value, editor);
-  });
-  refreshLogs(service, runtime, editor, true);
-}
-
-function displayResultsTree(service, runtime) {
-  call({
-    url: `/get_workflow_results/${service.id}/${runtime}`,
-    callback: function(data) {
-      $(`#result-tree-${service.id}`)
-        .jstree("destroy")
-        .empty();
-      let tree = $(`#result-tree-${service.id}`).jstree({
-        core: {
-          animation: 100,
-          themes: { stripes: true },
-          data: data,
-        },
-        plugins: ["html_row", "types", "wholerow"],
-        types: {
-          default: {
-            icon: "glyphicon glyphicon-file",
-          },
-          workflow: {
-            icon: "fa fa-sitemap",
-          },
-        },
-        html_row: {
-          default: function(el, node) {
-            if (!node) return;
-            const data = JSON.stringify(node.data.properties);
-            let progressSummary;
-            if (node.data.progress) {
-              progressSummary = `
-                <div style="position: absolute; top: 0px; right: 160px">
-                  <span style="color: #32cd32">
-                    ${node.data.progress.success} passed
-                  </span>
-                  <span style="color: #000000">-</span>
-                  <span style="color: #FF6666">
-                    ${node.data.progress.failure} failed
-                  </span>
-                </div>
-              `;
-            } else {
-              progressSummary = "";
-            }
-            $(el).find("a").append(`
-              ${progressSummary}
-              <div style="position: absolute; top: 0px; right: 50px">
-                <button type="button"
-                  class="btn btn-xs btn-primary"
-                  onclick='eNMS.automation.showRuntimePanel(
-                    "logs", ${data}, "${runtime}"
-                  )'><span class="glyphicon glyphicon-list"></span>
-                </button>
-                <button type="button"
-                  class="btn btn-xs btn-primary"
-                  onclick='eNMS.automation.showRuntimePanel(
-                    "results", ${data}, "${runtime}", true
-                  )'>
-                  <span class="glyphicon glyphicon-list-alt"></span>
-                </button>
-              </div>
-            `);
-          },
-        },
-      });
-      tree.bind("loaded.jstree", function() {
-        tree.jstree("open_all");
-      });
-      tree.unbind("dblclick.jstree").bind("dblclick.jstree", function(event) {
-        const service = tree.jstree().get_node(event.target);
-        showRuntimePanel("results", service.data.properties, runtime, true);
-      });
-    },
-  });
-}
-
-function displayResultsTable(service, runtime) {
-  // eslint-disable-next-line new-cap
-  new tables.result("result", service, runtime || currentRuntime, service.id);
-}
-
-function refreshLogs(service, runtime, editor, first, wasRefreshed) {
-  if (!$(`#service-logs-${service.id}`).length) return;
-  call({
-    url: `/get_service_logs/${service.id}/${runtime}`,
-    callback: function(result) {
-      editor.setValue(result.logs);
-      editor.setCursor(editor.lineCount(), 0);
-      if (first || result.refresh) {
-        setTimeout(
-          () => refreshLogs(service, runtime, editor, false, result.refresh),
-          1000
-        );
-      } else if (wasRefreshed) {
-        $(`#logs-${service.id}`).remove();
-        showRuntimePanel("results", service, runtime);
-      }
-    },
-  });
-}
-
-export const normalRun = function(id) {
-  call({
-    url: `/run_service/${id}`,
-    callback: function(result) {
-      runLogic(result);
-    },
-  });
-};
-
-function parameterizedRun(type, id) {
-  call({
-    url: `/run_service/${id}`,
-    form: `edit-${type}-form-${id}`,
-    callback: function(result) {
-      $(`#${type}-${id}`).remove();
-      runLogic(result);
-    },
-  });
-}
-
-export function runLogic(result) {
-  showRuntimePanel("logs", result.service, result.runtime);
-  notify(`Service '${result.service.name}' started.`, "success", 5, true);
-  if (page == "workflow_builder" && workflow) {
-    if (result.service.id != workflow.id) {
-      getServiceState(result.service.id, true);
-    } else {
-      $("#current-runtime")
-        .append(
-          `<option value='${result.runtime}'>
-          ${result.runtime} (run by ${result.user})
-        </option>`
-        )
-        .val(result.runtime)
-        .selectpicker("refresh");
-    }
-  }
-  $(`#${result.service.type}-${result.service.id}`).remove();
-}
-
-function exportService(id) {
-  call({
-    url: `/export_service/${id}`,
-    callback: () => {
-      notify("Service Export successful.", "success", 5, true);
-    },
-  });
-}
-
-function pauseTask(id) {
-  call({
-    url: `/task_action/pause/${id}`,
-    callback: function(result) {
-      $(`#pause-resume-${id}`)
-        .attr("onclick", `eNMS.automation.resumeTask('${id}')`)
-        .text("Resume");
-      notify("Task paused.", "success", 5);
-    },
-  });
-}
-
-function resumeTask(id) {
-  call({
-    url: `/task_action/resume/${id}`,
-    callback: function() {
-      $(`#pause-resume-${id}`)
-        .attr("onclick", `eNMS.automation.pauseTask('${id}')`)
-        .text("Pause");
-      notify("Task resumed.", "success", 5);
-    },
-  });
-}
-
-function field(name, type, id) {
-  const fieldId = id ? `${type}-${name}-${id}` : `${type}-${name}`;
-  return $(`#${fieldId}`);
-}
-
-function displayCalendar(calendarType) {
-  openPanel({
-    title: `Calendar - ${calendarType}`,
-    id: calendarType,
-    content: `
-      <div class="modal-body">
-        <div id="calendar" style="height: 500px"></div>
-      </div>`,
-    callback: () => {
-      call({
-        url: `/calendar_init/${calendarType}`,
-        callback: function(tasks) {
-          let events = [];
-          for (const [name, properties] of Object.entries(tasks)) {
-            if (properties.service === undefined) continue;
-            events.push({
-              title: name,
-              id: properties.id,
-              description: properties.description,
-              start: new Date(...properties.start),
-              runtime: properties.runtime,
-              service: properties.service,
-            });
-          }
-          $("#calendar").fullCalendar({
-            height: 600,
-            header: {
-              left: "prev,next today",
-              center: "title",
-              right: "month,agendaWeek,agendaDay,listMonth",
-            },
-            selectable: true,
-            selectHelper: true,
-            eventClick: function(e) {
-              if (calendarType == "task") {
-                showTypePanel("task", e.id);
-              } else {
-                showRuntimePanel("results", e.service, e.runtime);
-              }
-            },
-            editable: true,
-            events: events,
-          });
-        },
-      });
-    },
-  });
-}
-
-function schedulerAction(action) {
-  call({
-    url: `/scheduler_action/${action}`,
-    callback: function() {
-      notify(`Scheduler ${action}d.`, "success", 5, true);
-    },
-  });
-}
-
-Object.assign(action, {
-  Edit: (service) => showTypePanel(service.type, service.id),
-  Duplicate: (service) => showTypePanel(service.type, service.id, "duplicate"),
-  Run: (service) => normalRun(service.id),
-  "Parameterized Run": (service) => showTypePanel(service.type, service.id, "run"),
-  Results: (service) => showRuntimePanel("results", service),
-  Backward: () => switchToWorkflow(arrowHistory[arrowPointer - 1], "left"),
-  Forward: () => switchToWorkflow(arrowHistory[arrowPointer + 1], "right"),
-});
-
-export function loadServiceTypes() {
-  $("#service-type").selectpicker({ liveSearch: true });
-  for (const [serviceType, serviceName] of Object.entries(serviceTypes)) {
-    $("#service-type").append(new Option(serviceName, serviceType));
-  }
-  $("#service-type").selectpicker("refresh");
-}
-
-export function deleteCorruptedEdges() {
-  call({
-    url: "/delete_corrupted_edges",
-    callback: function(number) {
-      notify(`${number} Corrupted edges successfully deleted.`, "success", 5);
-    },
-  });
-}
-
-configureNamespace("automation", [
-  compare,
-  copyClipboard,
-  deleteCorruptedEdges,
-  displayCalendar,
-  exportService,
-  field,
-  normalRun,
-  openServicePanel,
-  parameterizedRun,
-  pauseTask,
-  resumeTask,
-  schedulerAction,
-  showResult,
-  showRuntimePanel,
-]);
->>>>>>> 43f46832
+/*
+global
+action: true
+CodeMirror: false
+Diff2HtmlUI: false
+JSONEditor: false
+jsPanel: false
+page: false
+serviceTypes: false
+*/
+
+import {
+  call,
+  cantorPairing,
+  configureNamespace,
+  notify,
+  openPanel,
+  showTypePanel,
+} from "./base.js";
+import { tables } from "./table.js";
+import {
+  arrowHistory,
+  arrowPointer,
+  currentRuntime,
+  getServiceState,
+  switchToWorkflow,
+  workflow,
+} from "./workflow.js";
+
+function openServicePanel() {
+  showTypePanel($("#service-type").val());
+}
+
+export function compare(type, device) {
+  const v1 = $(`input[name=v1-${device.id}]:checked`).val();
+  const v2 = $(`input[name=v2-${device.id}]:checked`).val();
+  if (!v1 || !v2) {
+    notify("Select two versions to compare first.", "error", 5);
+  } else if (v1 == v2) {
+    notify("You must select two distinct versions.", "error", 5);
+  } else {
+    const cantorId = cantorPairing(parseInt(v1), parseInt(v2));
+    openPanel({
+      name: "compare",
+      title: `Compare ${type}`,
+      id: cantorId,
+      size: "700 500",
+      content: `
+        <nav
+          class="navbar navbar-default nav-controls"
+          role="navigation"
+          style="margin-top: 5px"
+        >
+          <input
+            id="diff-type-${cantorId}"
+            type="checkbox"
+            data-onstyle="info"
+            data-offstyle="primary"
+          >
+        </nav>
+        <div class="modal-body">
+          <div id="content-${cantorId}" style="height:100%"></div>
+        </div>`,
+      callback: () => {
+        $(`#diff-type-${cantorId}`).bootstrapToggle({
+          on: "Side by side",
+          off: "Line by line",
+          width: "120px",
+        });
+        call({
+          url: `/compare/${type}/${device.name}/${v1}/${v2}`,
+          callback: (result) => {
+            let diff2htmlUi = new Diff2HtmlUI({ diff: result });
+            $(`#diff-type-${cantorId}`)
+              .on("change", function() {
+                diff2htmlUi.draw(`#content-${cantorId}`, {
+                  matching: "lines",
+                  drawFileList: true,
+                  outputFormat: $(this).prop("checked")
+                    ? "side-by-side"
+                    : "line-by-line",
+                });
+                $(".d2h-file-header").hide();
+              })
+              .change();
+          },
+        });
+      },
+    });
+  }
+}
+
+function buildLinks(result, id) {
+  const base = `get_result("${result.service_name}"`;
+  const link = result.device_name ? `${base}, device=device.name)` : `${base})`;
+  return `
+    <div class="modal-body">
+      <div class="input-group" style="width: 500px">
+        <input id="link-${id}" type="text" class="form-control"
+        value='${link}'>
+        <span class="input-group-btn">
+          <button class="btn btn-default"
+            onclick="eNMS.base.copyToClipboard('link-${id}', true)"
+            type="button"
+          >
+            <span class="glyphicon glyphicon-copy"></span>
+          </button>
+        </span>
+      </div>
+    </div>`;
+}
+
+function copyClipboard(elementId, result) {
+  const target = document.getElementById(elementId);
+  if (!$(`#tooltip-${elementId}`).length) {
+    jsPanel.tooltip.create({
+      id: `tooltip-${elementId}`,
+      content: buildLinks(result, elementId),
+      contentSize: "auto",
+      connector: true,
+      delay: 0,
+      header: false,
+      mode: "sticky",
+      position: {
+        my: "right-top",
+        at: "left-bottom",
+      },
+      target: target,
+      ttipEvent: "click",
+      theme: "light",
+    });
+  }
+  target.click();
+}
+
+function showResult(id) {
+  openPanel({
+    name: "result",
+    content: `
+      <input
+        id="result-path-${id}"
+        type="text"
+        class="form-control"
+        style="height:5%"
+        value="results"
+      >
+      <div id="content-${id}" style="height:95%"></div>`,
+    title: "Result",
+    id: id,
+    callback: function() {
+      call({
+        url: `/get_result/${id}`,
+        callback: (result) => {
+          const jsonResult = result;
+          const options = {
+            mode: "view",
+            modes: ["code", "view"],
+            onModeChange: function(newMode) {
+              editor.set(newMode == "code" ? result : jsonResult);
+            },
+            onEvent(node, event) {
+              if (event.type === "click") {
+                let path = node.path.map((key) =>
+                  typeof key == "string" ? `"${key}"` : key
+                );
+                $(`#result-path-${id}`).val(`results[${path.join("][")}]`);
+              }
+            },
+          };
+          let editor = new JSONEditor(
+            document.getElementById(`content-${id}`),
+            options,
+            jsonResult
+          );
+          document.querySelectorAll(".jsoneditor-string").forEach((el) => {
+            el.innerText = el.innerText.replace(/(?:\\n)/g, "\n");
+          });
+        },
+      });
+    },
+  });
+}
+
+export const showRuntimePanel = function(type, service, runtime, displayTable) {
+  const displayFunction =
+    type == "logs"
+      ? displayLogs
+      : service.type == "workflow" && !displayTable
+      ? displayResultsTree
+      : displayResultsTable;
+  const panelType =
+    type == "logs"
+      ? "logs"
+      : service.type == "workflow" && !displayTable
+      ? "tree"
+      : "table";
+  const panelId = `${panelType}-${service.id}`;
+  call({
+    url: `/get_runtimes/${type}/${service.id}`,
+    callback: (runtimes) => {
+      if (!runtime && !runtimes.length) {
+        return notify(`No ${type} yet.`, "error", 5);
+      }
+      let content;
+      if (panelType == "logs") {
+        content = `
+        <div class="modal-body">
+          <select
+            id="runtimes-${panelId}"
+            name="runtimes"
+            class="form-control"
+          ></select>
+          <hr>
+          <div id="service-${panelId}"></div>
+        </div>`;
+      } else if (panelType == "tree") {
+        content = `
+        <div class="modal-body">
+          <select
+            id="runtimes-${panelId}"
+            name="runtimes"
+            class="form-control"
+          ></select>
+          <hr>
+          <div id="result-${panelId}" style="height: 500px"></div>
+        </div>`;
+      } else {
+        content = `
+        <div class="modal-body">
+          <div id="tooltip-overlay" class="overlay"></div>
+          <form
+            id="search-form-result-${service.id}"
+            class="form-horizontal form-label-left"
+            method="post"
+          >
+            <nav
+              id="controls-result-${service.id}"
+              class="navbar navbar-default nav-controls"
+              role="navigation"
+            ></nav>
+            <table
+              id="table-result-${service.id}"
+              class="table table-striped table-bordered table-hover"
+              cellspacing="0"
+              width="100%"
+            ></table>
+          </form>
+        </div>`;
+      }
+      openPanel({
+        name: panelType,
+        content: content,
+        type: "result",
+        title: `${type} - ${service.name}`,
+        id: service.id,
+        callback: function() {
+          $(`#runtimes-${panelId}`).empty();
+          runtimes.forEach((runtime) => {
+            $(`#runtimes-${panelId}`).append(
+              $("<option></option>")
+                .attr("value", runtime[0])
+                .text(runtime[1])
+            );
+          });
+          if (!runtime && page == "workflow_builder") {
+            runtime = $("#current-runtime").val();
+          }
+          if (!runtime || ["normal", "latest"].includes(runtime)) {
+            runtime = runtimes[runtimes.length - 1][0];
+          }
+          $(`#runtimes-${panelId}`)
+            .val(runtime)
+            .selectpicker("refresh");
+          $(`#runtimes-${panelId}`).on("change", function() {
+            displayFunction(service, this.value, true);
+          });
+          displayFunction(service, runtime);
+        },
+      });
+    },
+  });
+};
+
+function displayLogs(service, runtime, change) {
+  const content = document.getElementById(`service-logs-${service.id}`);
+  let editor;
+  if (change) {
+    editor = $(`#service-logs-${service.id}`).data("CodeMirrorInstance");
+    editor.setValue("");
+  } else {
+    // eslint-disable-next-line new-cap
+    editor = CodeMirror(content, {
+      lineWrapping: true,
+      lineNumbers: true,
+      readOnly: true,
+      theme: "cobalt",
+      mode: "logs",
+      extraKeys: { "Ctrl-F": "findPersistent" },
+    });
+    $(`#service-logs-${service.id}`).data("CodeMirrorInstance", editor);
+    editor.setSize("100%", "100%");
+  }
+  $(`#runtimes-logs-${service.id}`).on("change", function() {
+    refreshLogs(service, this.value, editor);
+  });
+  refreshLogs(service, runtime, editor, true);
+}
+
+function displayResultsTree(service, runtime) {
+  call({
+    url: `/get_workflow_results/${service.id}/${runtime}`,
+    callback: function(data) {
+      $(`#result-tree-${service.id}`)
+        .jstree("destroy")
+        .empty();
+      let tree = $(`#result-tree-${service.id}`).jstree({
+        core: {
+          animation: 100,
+          themes: { stripes: true },
+          data: data,
+        },
+        plugins: ["html_row", "types", "wholerow"],
+        types: {
+          default: {
+            icon: "glyphicon glyphicon-file",
+          },
+          workflow: {
+            icon: "fa fa-sitemap",
+          },
+        },
+        html_row: {
+          default: function(el, node) {
+            if (!node) return;
+            const data = JSON.stringify(node.data.properties);
+            let progressSummary;
+            if (node.data.progress) {
+              progressSummary = `
+                <div style="position: absolute; top: 0px; right: 160px">
+                  <span style="color: #32cd32">
+                    ${node.data.progress.success} passed
+                  </span>
+                  <span style="color: #000000">-</span>
+                  <span style="color: #FF6666">
+                    ${node.data.progress.failure} failed
+                  </span>
+                </div>
+              `;
+            } else {
+              progressSummary = "";
+            }
+            $(el).find("a").append(`
+              ${progressSummary}
+              <div style="position: absolute; top: 0px; right: 50px">
+                <button type="button"
+                  class="btn btn-xs btn-primary"
+                  onclick='eNMS.automation.showRuntimePanel(
+                    "logs", ${data}, "${runtime}"
+                  )'><span class="glyphicon glyphicon-list"></span>
+                </button>
+                <button type="button"
+                  class="btn btn-xs btn-primary"
+                  onclick='eNMS.automation.showRuntimePanel(
+                    "results", ${data}, "${runtime}", true
+                  )'>
+                  <span class="glyphicon glyphicon-list-alt"></span>
+                </button>
+              </div>
+            `);
+          },
+        },
+      });
+      tree.bind("loaded.jstree", function() {
+        tree.jstree("open_all");
+      });
+      tree.unbind("dblclick.jstree").bind("dblclick.jstree", function(event) {
+        const service = tree.jstree().get_node(event.target);
+        showRuntimePanel("results", service.data.properties, runtime, true);
+      });
+    },
+  });
+}
+
+function displayResultsTable(service, runtime) {
+  // eslint-disable-next-line new-cap
+  new tables.result("result", service, runtime || currentRuntime, service.id);
+}
+
+function refreshLogs(service, runtime, editor, first, wasRefreshed) {
+  if (!$(`#service-logs-${service.id}`).length) return;
+  call({
+    url: `/get_service_logs/${service.id}/${runtime}`,
+    callback: function(result) {
+      editor.setValue(result.logs);
+      editor.setCursor(editor.lineCount(), 0);
+      if (first || result.refresh) {
+        setTimeout(
+          () => refreshLogs(service, runtime, editor, false, result.refresh),
+          1000
+        );
+      } else if (wasRefreshed) {
+        $(`#logs-${service.id}`).remove();
+        showRuntimePanel("results", service, runtime);
+      }
+    },
+  });
+}
+
+export const normalRun = function(id) {
+  call({
+    url: `/run_service/${id}`,
+    callback: function(result) {
+      runLogic(result);
+    },
+  });
+};
+
+function parameterizedRun(type, id) {
+  call({
+    url: `/run_service/${id}`,
+    form: `edit-${type}-form-${id}`,
+    callback: function(result) {
+      $(`#${type}-${id}`).remove();
+      runLogic(result);
+    },
+  });
+}
+
+export function runLogic(result) {
+  showRuntimePanel("logs", result.service, result.runtime);
+  notify(`Service '${result.service.name}' started.`, "success", 5, true);
+  if (page == "workflow_builder" && workflow) {
+    if (result.service.id != workflow.id) {
+      getServiceState(result.service.id, true);
+    } else {
+      $("#current-runtime")
+        .append(
+          `<option value='${result.runtime}'>
+          ${result.runtime} (run by ${result.user})
+        </option>`
+        )
+        .val(result.runtime)
+        .selectpicker("refresh");
+    }
+  }
+  $(`#${result.service.type}-${result.service.id}`).remove();
+}
+
+function exportService(id) {
+  call({
+    url: `/export_service/${id}`,
+    callback: () => {
+      notify("Service Export successful.", "success", 5, true);
+    },
+  });
+}
+
+function pauseTask(id) {
+  call({
+    url: `/task_action/pause/${id}`,
+    callback: function(result) {
+      $(`#pause-resume-${id}`)
+        .attr("onclick", `eNMS.automation.resumeTask('${id}')`)
+        .text("Resume");
+      notify("Task paused.", "success", 5);
+    },
+  });
+}
+
+function resumeTask(id) {
+  call({
+    url: `/task_action/resume/${id}`,
+    callback: function() {
+      $(`#pause-resume-${id}`)
+        .attr("onclick", `eNMS.automation.pauseTask('${id}')`)
+        .text("Pause");
+      notify("Task resumed.", "success", 5);
+    },
+  });
+}
+
+function field(name, type, id) {
+  const fieldId = id ? `${type}-${name}-${id}` : `${type}-${name}`;
+  return $(`#${fieldId}`);
+}
+
+function displayCalendar(calendarType) {
+  openPanel({
+    title: `Calendar - ${calendarType}`,
+    id: calendarType,
+    content: `
+      <div class="modal-body">
+        <div id="calendar" style="height: 500px"></div>
+      </div>`,
+    callback: () => {
+      call({
+        url: `/calendar_init/${calendarType}`,
+        callback: function(tasks) {
+          let events = [];
+          for (const [name, properties] of Object.entries(tasks)) {
+            if (properties.service === undefined) continue;
+            events.push({
+              title: name,
+              id: properties.id,
+              description: properties.description,
+              start: new Date(...properties.start),
+              runtime: properties.runtime,
+              service: properties.service,
+            });
+          }
+          $("#calendar").fullCalendar({
+            height: 600,
+            header: {
+              left: "prev,next today",
+              center: "title",
+              right: "month,agendaWeek,agendaDay,listMonth",
+            },
+            selectable: true,
+            selectHelper: true,
+            eventClick: function(e) {
+              if (calendarType == "task") {
+                showTypePanel("task", e.id);
+              } else {
+                showRuntimePanel("results", e.service, e.runtime);
+              }
+            },
+            editable: true,
+            events: events,
+          });
+        },
+      });
+    },
+  });
+}
+
+function schedulerAction(action) {
+  call({
+    url: `/scheduler_action/${action}`,
+    callback: function() {
+      notify(`Scheduler ${action}d.`, "success", 5, true);
+    },
+  });
+}
+
+Object.assign(action, {
+  Edit: (service) => showTypePanel(service.type, service.id),
+  Duplicate: (service) => showTypePanel(service.type, service.id, "duplicate"),
+  Run: (service) => normalRun(service.id),
+  "Parameterized Run": (service) => showTypePanel(service.type, service.id, "run"),
+  Results: (service) => showRuntimePanel("results", service),
+  Backward: () => switchToWorkflow(arrowHistory[arrowPointer - 1], "left"),
+  Forward: () => switchToWorkflow(arrowHistory[arrowPointer + 1], "right"),
+});
+
+export function loadServiceTypes() {
+  $("#service-type").selectpicker({ liveSearch: true });
+  for (const [serviceType, serviceName] of Object.entries(serviceTypes)) {
+    $("#service-type").append(new Option(serviceName, serviceType));
+  }
+  $("#service-type").selectpicker("refresh");
+}
+
+export function deleteCorruptedEdges() {
+  call({
+    url: "/delete_corrupted_edges",
+    callback: function(number) {
+      notify(`${number} Corrupted edges successfully deleted.`, "success", 5);
+    },
+  });
+}
+
+configureNamespace("automation", [
+  compare,
+  copyClipboard,
+  deleteCorruptedEdges,
+  displayCalendar,
+  exportService,
+  field,
+  normalRun,
+  openServicePanel,
+  parameterizedRun,
+  pauseTask,
+  resumeTask,
+  schedulerAction,
+  showResult,
+  showRuntimePanel,
+]);