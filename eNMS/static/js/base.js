--- conflicted
+++ resolved
@@ -367,20 +367,11 @@
     $(el).attr("href", `${settings.app.documentation_url}${$(el).attr("href")}`);
   });
   panel.querySelectorAll("[help]").forEach((el) => {
-<<<<<<< HEAD
-    $(el).append(`
-      <button class="icon-button" type="button">
-        <span class="glyphicon glyphicon-info-sign"></span>
-      </button>
-    `);
-    $(el).on("click", function() {
-=======
     const button = $(`
       <button class="icon-button" type="button">
         <span class="glyphicon glyphicon-info-sign"></span>
       </button>
     `).on("click", function() {
->>>>>>> 95c05003
       openPanel({
         name: `help-${$(el).attr("for")}`,
         title: $(el).attr("for"),
@@ -397,10 +388,7 @@
         },
       });
     });
-<<<<<<< HEAD
-=======
     $(el).append(button);
->>>>>>> 95c05003
   });
 }
 
