--- conflicted
+++ resolved
@@ -284,13 +284,7 @@
       processNetwork(network);
       network.devices.map(createNode);
       network.links.map(createLink);
-<<<<<<< HEAD
-      if (dimension == "2D") {
-        map[clustered ? "addLayer" : "removeLayer"](markerGroup);
-      }
-=======
       map[clustered ? "addLayer" : "removeLayer"](markerGroup);
->>>>>>> 9fc971bb
       if (!noAlert) notify("Filter applied.", "success", 5);
     },
   });
