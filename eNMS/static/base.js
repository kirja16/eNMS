/*
global
alertify: false
csrf_token: false
documentationUrl: false
filteringPanel: false
filteringProperties: false
formProperties: false
job: false
jsPanel: false
NProgress: false
page: false
panelCode: false
Promise: false
properties: false
relations: false
saveService: false
saveWorkflow: false
saveWorkflowEdge: false
table: false
type: false
workflowRunMode: false
*/

const currentUrl = window.location.href.split("#")[0].split("?")[0];
let tables = {};
let userIsActive = true;
let topZ = 1000;

const panelSize = {
  add_jobs: "800 500",
  changelog: "700 300",
  changelog_filtering: "700 300",
  cluster: "700 200",
  connection: "400 500",
  configuration: "1200 700",
  configuration_filtering: "700 600",
  database_deletion: "700 400",
  database_migration: "700 300",
  device: "700 500",
  device_filtering: "700 600",
  device_results: "1200 700",
  event_filtering: "700 400",
  excel_import: "400 150",
  excel_export: "400 150",
  git: "900 200",
  google_earth_export: "700 200",
  import_jobs: "500 400",
  instance_deletion: "400 130",
  librenms: "700 250",
  link: "700 400",
  link_filtering: "700 600",
  log_filtering: "700 350",
  notifications: "1100 400",
  netbox: "700 250",
  opennms: "700 300",
  pool: "800 600",
  pool_filtering: "700 500",
  pool_objects: "700 550",
  service_results: "1200 700",
  server: "600 250",
  server_filtering: "700 450",
  service: "1000 600",
  service_filtering: "1000 600",
  ssh: "700 200",
  task: "900 500",
  task_filtering: "900 650",
  user: "600 300",
  user_filtering: "700 250",
  view: "700 300",
  workflow: "1000 600",
  workflow_filtering: "1000 600",
  workflow_results: "1200 700",
};

const panelName = {
  add_jobs: "Add jobs",
  configuration: "Configuration",
  configuration_filtering: "Configuration Filtering",
  connection: "Connect to device",
  database_deletion: "Database Deletion",
  database_migration: "Database Migration",
  device_filtering: "Device Filtering",
  event_filtering: "Event Filtering",
  excel_export: "Export Topology as an Excel file",
  import_jobs: "Import Jobs",
  server_filtering: "Server Filtering",
  link_filtering: "Link Filtering",
  changelog_filtering: "Changelog Filtering",
  pool_filtering: "Pool Filtering",
  service_filtering: "Service Filtering",
  syslog_filtering: "Syslog Filtering",
  task_filtering: "Task Filtering",
  user_filtering: "User Filtering",
  workflow_filtering: "Workflow Filtering",
};

// eslint-disable-next-line
function doc(page) {
  let endpoint = {
    administration: "administration/index.html",
    calendar: "events/tasks.html",
    dashboard: "base/introduction.html",
    "table/configuration": "inventory/configuration_management.html",
    "table/device": "inventory/objects.html",
    "table/event": "events/index.html",
    "table/link": "inventory/objects.html",
    "table/syslog": "events/logs.html",
    "table/changelog": "events/logs.html",
    "table/pool": "inventory/pool_management.html",
    "table/run": "services/index.html",
    "table/server": "administration/index.html",
    "table/service": "services/index.html",
    "table/task": "events/tasks.html",
    "table/user": "administration/index.html",
    "table/workflow": "workflows/index.html",
    view: "views/geographical_view.html",
    workflow_builder: "workflows/index.html",
  }[page];
  $("#doc-link").attr("href", `${documentationUrl}${endpoint}`);
}

$.ajaxSetup({
  beforeSend: function(xhr, settings) {
    if (
      !/^(GET|HEAD|OPTIONS|TRACE)$/i.test(settings.type) &&
      !this.crossDomain
    ) {
      xhr.setRequestHeader("X-CSRFToken", csrf_token);
    }
    if (!settings.url.includes("filtering")) {
      document.body.style.cursor = "progress";
    }
  },
  complete: function() {
    document.body.style.cursor = "default";
  },
});

const loadScript = (source, beforeEl, async = true, defer = true) => {
  return new Promise((resolve, reject) => {
    let script = document.createElement("script");
    const prior = beforeEl || document.getElementsByTagName("script")[0];

    script.async = async;
    script.defer = defer;

    function onloadHander(_, isAbort) {
      if (
        isAbort ||
        !script.readyState ||
        /loaded|complete/.test(script.readyState)
      ) {
        script.onload = null;
        script.onreadystatechange = null;
        script = undefined;

        if (isAbort) {
          reject();
        } else {
          resolve();
        }
      }
    }

    script.onload = onloadHander;
    script.onreadystatechange = onloadHander;

    script.src = source;
    prior.parentNode.insertBefore(script, prior);
  });
};

function detectUserInactivity() {
  let timer;
  window.onload = resetTimer;
  window.onmousemove = resetTimer;
  window.onmousedown = resetTimer;
  window.ontouchstart = resetTimer;
  window.onclick = resetTimer;
  window.onkeypress = resetTimer;
  window.addEventListener("scroll", resetTimer, true);

  function setUserInactive() {
    userIsActive = false;
  }

  function resetTimer() {
    clearTimeout(timer);
    userIsActive = true;
    timer = setTimeout(setUserInactive, 180000);
  }
}

// eslint-disable-next-line
function openUrl(url) {
  let win = window.open(url, "_blank");
  win.focus();
}

function processResults(callback, results) {
  if (results === false) {
    alertify.notify("HTTP Error 403 – Forbidden", "error", 5);
  } else if (results && results.error) {
    alertify.notify(results.error, "error", 5);
  } else if (results && results.invalid_form) {
    for (const [field, error] of Object.entries(results.errors)) {
      alertify.notify(`Wrong input for "${field}": ${error}`, "error", 20);
    }
  } else {
    callback(results);
  }
}

function call(url, callback) {
  $.ajax({
    type: "POST",
    url: url,
    success: function(results) {
      processResults(callback, results);
    },
  });
}

function fCall(url, form, callback) {
  $.ajax({
    type: "POST",
    url: url,
    data: $(form).serialize(),
    success: function(results) {
      processResults(callback, results);
    },
  });
}

function serializeForm(form) {
  const data = JSON.parse(JSON.stringify($(form).serializeArray()));
  let result = {};
  data.forEach((property) => {
    if (relations.includes(property.name)) {
      if (!(property.name in result)) result[property.name] = [];
      result[property.name].push(property.value);
    } else {
      if (property.value) result[property.name] = property.value;
    }
  });
  return result;
}

// eslint-disable-next-line
function deleteInstance(type, id) {
  call(`/delete_instance/${type}/${id}`, function(result) {
    const tableType = type.includes("service") ? "service" : type;
    $(`#instance_deletion-${id}`).remove();
    tables[tableType]
      .row($(`#${id}`))
      .remove()
      .draw(false);
    alertify.notify(
      `${type.toUpperCase()} '${result.name}' deleted.`,
      "error",
      5
    );
  });
}

// eslint-disable-next-line
function createPanel(name, title, id, processing, type, duplicate) {
  const panelId = id ? `${name}-${id}` : name;
  if ($(`#${panelId}`).length) {
    $(`#${panelId}`).css("zIndex", ++topZ);
    return;
  }
  return jsPanel.create({
    id: panelId,
    border: "2px solid #2A3F52",
    theme: "light filledlight",
    headerLogo: "../static/images/logo.png",
    contentOverflow: "hidden scroll",
    contentSize: panelSize[name] || "1000 600",
    position: "center-top 0 10",
    headerTitle: title,
    contentAjax: {
      url: `../form/${name}`,
      done: function(panel) {
        panel.content.innerHTML = this.responseText;
        preprocessForm(panel, id, type, duplicate);
        configureForm(name, id);
        if (processing) processing(panel);
      },
    },
    dragit: {
      opacity: 0.6,
      containment: 0,
    },
    resizeit: {
      containment: 0,
    },
  });
}

// eslint-disable-next-line
function showPanel(type, id, processing) {
  return createPanel(type, panelName[type] || type, id, processing);
}

// eslint-disable-next-line
function showFilteringPanel(panelType) {
  showPanel(panelType);
}

// eslint-disable-next-line
function showDeletionPanel(job) {
  createPanel("instance_deletion", `Delete ${job.name}`, job.id, () => {}, job.type);
}

function preprocessForm(panel, id, type, duplicate) {
  panel.querySelectorAll(".add-id").forEach((el) => {
    if (duplicate && ["name", "id"].includes(el.name)) return;
    if (id) $(el).prop("id", `${$(el).attr("id")}-${id}`);
  });
  panel.querySelectorAll(".btn-id").forEach((el) => {
    if (id) {
      $(el).attr(
        "onclick",
        type ? `${el.value}("${type}", ${id})` : `${el.value}(${id})`
      );
    } else {
      $(el).attr("onclick", type ? `${el.value}("${type}")` : `${el.value}()`);
    }
  });
}

function configureForm(form, id) {
  if (!formProperties[form]) return;
  for (const [property, type] of Object.entries(formProperties[form])) {
    let el = $(id ? `#${form}-${property}-${id}` : `#${form}-${property}`);
    if (!el.length) el = $(`#${property}`);
    if (type == "date") {
      el.datetimepicker({
        format: "DD/MM/YYYY HH:mm:ss",
        widgetPositioning: {
          horizontal: "left",
          vertical: "bottom",
        },
        useCurrent: false,
      });
    } else if (["list", "multiselect"].includes(type)) {
      const elClass = el.attr("class");
      el.selectpicker({
        liveSearch: elClass ? !elClass.includes("no-search") : false,
        actionsBox: true,
        selectedTextFormat: "count > 3",
      });
    } else if (["object", "object-list"].includes(type)) {
      el.select2({closeOnSelect: false})
      el.on('select2:close', function (evt) {
        console.log("test");
        var uldiv = $(this).siblings('span.select2').find('ul')
        var count = $(this).select2('data').length
        if(count==0){
          uldiv.html("")
        }
        else{
          uldiv.html("<li>"+count+" items selected</li>")
        };
      });
    }
  }
}

// eslint-disable-next-line
function showTypePanel(type, id, mode) {
  createPanel(
    type,
    "",
    id,
    function(panel) {
      if (type == "workflow" || type.includes("service")) {
        panelCode(type, id, mode);
      }
      if (id) {
        const properties = type === "pool" ? "_properties" : "";
        call(`/get${properties}/${type}/${id}`, function(instance) {
          const title = mode == "duplicate" ? "Duplicate" : "Edit";
          panel.setHeaderTitle(`${title} ${type} - ${instance.name}`);
          processInstance(type, instance);
          if (type == "workflow" && mode == "duplicate") {
            $(`#workflow-btn-${id}`).attr(
              "onclick",
              `duplicateWorkflow(${id})`
            );
          }
          if (type === "workflow") {
            $(`#workflow-use_workflow_devices-${id}`).change(function() {
              let isChecked = $(this).is(":checked");
              if (!isChecked) {
                $(`#workflow-traversal_mode-${id}`).val("service");
              }
              $(`#workflow-traversal_mode-${id}`).prop("disabled", !isChecked);
              $(`#workflow-traversal_mode-${id}`).selectpicker("refresh");
            });
            $(`#workflow-use_workflow_devices-${id}`).trigger("change");
          }
          if (type == "workflow" && mode == "run") {
            workflowRunMode(instance);
          }
        });
      } else {
        panel.setHeaderTitle(`Create a New ${type}`);
      }
      if (type.includes("service")) {
        loadScript(`../static/services/${type}.js`).then(() => {
          try {
            job(id);
          } catch (e) {
            alertify.notify("Failed to load script", "error", 5);
          }
        });
      }
    },
    type,
    mode == "duplicate"
  );
}

function updateProperty(el, property, value, type) {
  const propertyType = formProperties[type][property] || "str";
  if (propertyType.includes("bool") || property.includes("regex")) {
    el.prop("checked", value);
  } else if (propertyType.includes("dict") || propertyType == "json") {
    el.val(value ? JSON.stringify(value) : "{}");
  } else if (
    ["list", "multiselect"].includes(propertyType)
  ) {
    try {
      el.selectpicker("deselectAll");
    } catch (e) {
      // ignore
    }
    el.selectpicker("val", value);
    el.selectpicker("render");
  } else if (["object", "object-list"].includes(propertyType)) {
    el.val(value.map((p) => p.id));
    if (value.length > 4) {
      const label = `<li>${value.length} ${property} selected</li>`;
      el.siblings('span.select2').find('ul').html(label);
    } else {
      el.trigger("change");
    }
  } else {
    el.val(value);
  }
}

function processInstance(type, instance) {
  for (const [property, value] of Object.entries(instance)) {
    const el = $(
      instance ? `#${type}-${property}-${instance.id}` : `#${type}-${property}`
    );
    updateProperty(el, property, value, type);
  }
}

// eslint-disable-next-line
function processData(type, id) {
<<<<<<< HEAD
  if (type.includes("service") || type === "workflow") {
    $(`#${type}-workflows-${id} option`).prop("disabled", false);
=======
  if (type.includes("Service") || type === "workflow") {
>>>>>>> 843b3a1e
    $(`#workflow-traversal_mode-${id}`).prop("disabled", false);
  }
  fCall(
    `/update/${type}`,
    id ? `#edit-${type}-form-${id}` : `#edit-${type}-form`,
    (instance) => {
      if (typeof table != "undefined") table.ajax.reload(null, false);
      $(id ? `#${type}-${id}` : `#${type}`).remove();
      if (type.includes("service")) saveService(instance, id);
      if (type == "workflow_edge" && page == "workflow_builder") {
        saveWorkflowEdge(instance);
      }
      if (type === "workflow" && !id) saveWorkflow(instance);
      alertify.notify(
        `${type.toUpperCase()} ${instance.name ? `'${instance.name}' ` : ""}${
          id ? "updated" : "created"
        }.`,
        "success",
        5
      );
    }
  );
}

// eslint-disable-next-line
function createSearchHeaders(type, table) {
  tableProperties[type || "result"].forEach((property) => {
    if (!filteringProperties[type || "result"].includes(property)) return;
    $(`#${type}_filtering-${property}`).on("keyup change", function() {
      table.ajax.reload(null, false);
    });
  });
}

// eslint-disable-next-line
function initTable(type) {
  // eslint-disable-next-line new-cap
  const table = $(`#${type}-table`).DataTable({
    serverSide: true,
    orderCellsTop: true,
    autoWidth: false,
    scrollX: true,
    fnDrawCallback: () => {
      $(".paginate_button > a").on("focus", function() {
        $(this).blur();
      });
    },
    sDom: "<'top'i>rt<'bottom'lp><'clear'>",
    ajax: {
      url: `/table_filtering/${type}`,
      type: "POST",
      data: (d) => {
        form = $(`#${type}_filtering`).length
          ? `#${type}_filtering-form`
          : `#search-${type}-form`;
        d.form = serializeForm(form);
      },
    },
  });
  createSearchHeaders(type, table);
  if (["changelog", "syslog", "run"].includes(type)) {
    table.order([0, "desc"]).draw();
  }
  if (["run", "service", "task", "workflow"].includes(type))
    refreshTable(table, 3000);
  tables[type] = table;
}

// eslint-disable-next-line
function filter(formType) {
  tables[formType].ajax.reload(null, false);
  alertify.notify("Filter applied.", "success", 5);
}

// eslint-disable-next-line
function undoFilter(formType) {
  $(`#${formType}`).remove();
  tables[formType].ajax.reload(null, false);
  alertify.notify("Filter removed.", "success", 5);
}

// eslint-disable-next-line
function refreshTable(table, interval) {
  if (userIsActive) table.ajax.reload(null, false);
  setTimeout(() => refreshTable(table, interval), interval);
}

function initSidebar() {
  let setContentHeight = function() {
    $(".right_col").css("min-height", $(window).height());
    let bodyHeight = $("body").outerHeight();
    let footerHeight = $("body").hasClass("footer_fixed")
      ? -10
      : $("footer").height();
    let leftColHeight =
      $(".left_col")
        .eq(1)
        .height() + $(".sidebar-footer").height();
    let contentHeight = bodyHeight < leftColHeight ? leftColHeight : bodyHeight;
    contentHeight -= $(".nav_menu").height() + footerHeight;
    $(".right_col").css("min-height", contentHeight);
  };

  $("#sidebar-menu")
    .find("a")
    .on("click", function(ev) {
      let $li = $(this).parent();
      if ($li.is(".active")) {
        $li.removeClass("active active-sm");
        $("ul:first", $li).slideUp(function() {
          setContentHeight();
        });
      } else {
        if (!$li.parent().is(".child_menu")) {
          $("#sidebar-menu")
            .find("li")
            .removeClass("active active-sm");
          $("#sidebar-menu")
            .find("li ul")
            .slideUp();
        } else {
          if ($("body").is(".nav-sm")) {
            $("#sidebar-menu")
              .find("li")
              .removeClass("active active-sm");
            $("#sidebar-menu")
              .find("li ul")
              .slideUp();
          }
        }
        $li.addClass("active");
        $("ul:first", $li).slideDown(function() {
          setContentHeight();
        });
      }
    });

  $("#menu_toggle").on("click", function() {
    if ($("body").hasClass("nav-md")) {
      $("#sidebar-menu")
        .find("li.active ul")
        .hide();
      $("#sidebar-menu")
        .find("li.active")
        .addClass("active-sm");
      $("#sidebar-menu")
        .find("li.active")
        .removeClass("active");
    } else {
      $("#sidebar-menu")
        .find("li.active-sm ul")
        .show();
      $("#sidebar-menu")
        .find("li.active-sm")
        .addClass("active");
      $("#sidebar-menu")
        .find("li.active-sm")
        .removeClass("active-sm");
    }
    $("body").toggleClass("nav-md nav-sm");
    setContentHeight();
    $(".dataTable").each(function() {
      $(this)
        .dataTable()
        .fnDraw();
    });
  });

  // check active menu
  const url = "a[href='" + currentUrl + "']";
  $("#sidebar-menu")
    .find(url)
    .parent("li")
    .addClass("current-page");
  $("#sidebar-menu")
    .find("a")
    .filter(function() {
      return this.href == currentUrl;
    })
    .parent("li")
    .addClass("current-page")
    .parents("ul")
    .slideDown(function() {
      setContentHeight();
    })
    .parent()
    .addClass("active");

  setContentHeight();
  if ($.fn.mCustomScrollbar) {
    $(".menu_fixed").mCustomScrollbar({
      autoHideScrollbar: true,
      theme: "minimal",
      mouseWheel: { preventDefault: true },
    });
  }
}

(function($, window) {
  $.fn.contextMenu = function(settings) {
    return this.each(function() {
      $(this).on("contextmenu", function(e) {
        if (e.ctrlKey) {
          return;
        }
        const $menu = $(settings.menuSelector)
          .data("invokedOn", $(e.target))
          .show()
          .css({
            position: "absolute",
            left: getMenuPosition(e.clientX, "width", "scrollLeft"),
            top: getMenuPosition(e.clientY, "height", "scrollTop"),
          })
          .off("click")
          .on("click", "a", function(e) {
            $menu.hide();
            const $invokedOn = $menu.data("invokedOn");
            const $selectedMenu = $(e.target);
            settings.menuSelected.call(this, $invokedOn, $selectedMenu);
          });
        return false;
      });
      $("body").click(function() {
        $(settings.menuSelector).hide();
      });
    });

    function getMenuPosition(mouse, direction, scrollDir) {
      const win = $(window)[direction]();
      const scroll = $(window)[scrollDir]();
      const menu = $(settings.menuSelector)[direction]();
      let position = mouse + scroll;
      if (mouse + menu > win && menu < mouse) {
        position -= menu;
      }
      return position;
    }
  };
})(jQuery, window);

$(".dropdown-submenu a.menu-submenu").on("click", function(e) {
  $(this)
    .next("ul")
    .toggle();
  e.stopPropagation();
  e.preventDefault();
});

if (typeof NProgress != "undefined") {
  $(document).ready(function() {
    NProgress.start();
  });
  $(window).load(function() {
    NProgress.done();
  });
}

$(document).ready(function() {
  initSidebar();
  if (page.includes("table")) table = initTable(page.split("/")[1]);
  configureForm(page);
  doc(page);
  detectUserInactivity();
});<|MERGE_RESOLUTION|>--- conflicted
+++ resolved
@@ -464,12 +464,7 @@
 
 // eslint-disable-next-line
 function processData(type, id) {
-<<<<<<< HEAD
   if (type.includes("service") || type === "workflow") {
-    $(`#${type}-workflows-${id} option`).prop("disabled", false);
-=======
-  if (type.includes("Service") || type === "workflow") {
->>>>>>> 843b3a1e
     $(`#workflow-traversal_mode-${id}`).prop("disabled", false);
   }
   fCall(
