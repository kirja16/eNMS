- authentication: database
  email: admin@enms.io
<<<<<<< HEAD
  get_requests: [/form/swiss_army_knife_service, /form/database_migration, /table/user,
    /view/network, /form/unix_shell_script_service, /form/payload_extraction_service,
    /form/settings_panel, /form/device_filtering, /table/task, /form/administration,
    /form/event_relation_filtering, /login, /form/database_deletion, /form/task_relation_filtering,
    /form/device_connection, /table/group, /form/ping_service, /form/import_service,
    /form/run_filtering, /form/data_backup_service, /form/workflow_label, /form/mattermost_notification_service,
    /form/task, /workflow_builder, /form/excel_import, /form/napalm_rollback_service,
    /form/mail_notification_service, /form/napalm_configuration_service, /form/run,
    /form/generic_file_transfer_service, /table/run, /form/server, /form/service_filtering,
    /form/netmiko_configuration_service, /form/netmiko_file_transfer_service, /form/event,
    /form/pool_relation_filtering, /form/device_relation_filtering, /logout, /form/upload_files,
    /form/configure_bgp_service, /form/napalm_getters_service, /table/device, /table/pool,
    /table/session, /form/group, /form/workflow, /form/device, /form/file, /form/service_relation_filtering,
    /form/napalm_backup_service, /form/run_relation_filtering, /form/pool, /form/workflow_edge,
    /form/unix_command_service, /table/service, /form/link, /download_file, /table/configuration,
    /form/ansible_playbook_service, /table/event, /form/files, /form/user, /form/napalm_ping_service,
    /form/changelog, /table/changelog, /form/task_filtering, /table/link, /form/netmiko_validation_service,
    /dashboard, /form/pool_objects, /form/excel_export, /form/add_services, /form/topology_import_service,
    /form/link_relation_filtering, /form/link_filtering, /form/example_service, /form/result_log_deletion,
    /form/restart_workflow, /view/site, /form/pool_filtering, /form/python_snippet_service,
    /form/event_filtering, /view_service_results, /form/netmiko_prompts_service, /form/rest_call_service,
    /form/slack_notification_service, /table/server, /form/napalm_traceroute_service]
  is_admin: true
  manual_rbac: false
  menu: [Scheduling, Inventory, Plugins, Automation, Home, Visualization, Admin]
  name: admin
  pages: [Plugin 2, Links, Sessions, Users, Pools, Network, Workflow Builder, Events,
    Results, Plugin 1, Submenu, Groups, Devices, Tasks, Dashboard, Changelog, Sites,
    Services, Servers, Configurations]
  post_requests: [/skip_services, /search_workflow_services, /connection, /get_service_state,
    /reset_status, /save_positions, /result_log_deletion, /scheduler_action, /upload_files,
    /save_settings, /get_top_level_workflows, /save_file, /copy_service_in_workflow,
    /delete_label, /get_all, /handoffssh, /counters, /update_pool, /get_runtimes,
    /create_label, /update, /delete_instance, /edit_file, /get_view_topology, /get_session_log,
    /compare, /get_cluster_status, /scan_playbook_folder, /switch_theme, /get_migration_folders,
    /get_tree_files, /run_service, /get_git_content, /get_git_history, /import_service,
    /get, /count_models, /save_parameters, /scan_cluster, /get_git_network_data, /get_result,
    /task_action, /topology_import, /clear_configurations, /multiselect_filtering,
    /save_pool_objects, /stop_workflow, /clear_results, /duplicate_workflow, /migration_export,
    /get_workflow_services, /add_edge, /database_deletion, /delete_edge, /delete_corrupted_edges,
    /switch_menu, /delete_file, /get_device_network_data, /migration_import, /get_exported_services,
    /get_workflow_results, /get_service_logs, /get_properties, /filtering, /delete_node,
    /process_form_data, /export_topology, /update_all_pools, /import_topology, /export_service,
    /get_device_logs, /view_filtering, /calendar_init, /add_service_to_workflow]
  small_menu: false
  theme: default
  type: user
  upper_menu: [Files, Settings, Admin]
- authentication: database
  email: read-only@enms.io
  get_requests: [/form/file, /form/add_services, /form/napalm_backup_service, /form/napalm_configuration_service,
    /form/swiss_army_knife_service, /view/network, /form/run, /form/topology_import_service,
    /form/payload_extraction_service, /form/settings_panel, /form/device_filtering,
    /form/unix_shell_script_service, /table/task, /form/netmiko_validation_service,
    /form/pool, /login, /form/generic_file_transfer_service, /table/run, /form/workflow_edge,
    /form/unix_command_service, /table/service, /form/link, /download_file, /form/device_connection,
    /form/example_service, /form/link_filtering, /form/ping_service, /form/result_log_deletion,
    /form/import_service, /table/configuration, /form/restart_workflow, /form/ansible_playbook_service,
    /form/netmiko_configuration_service, /form/netmiko_file_transfer_service, /form/event,
    /form/run_filtering, /table/event, /form/data_backup_service, /form/pool_filtering,
    /view/site, /form/python_snippet_service, /logout, /form/workflow_label, /form/mattermost_notification_service,
    /form/configure_bgp_service, /form/task, /view_service_results, /form/napalm_getters_service,
    /form/napalm_ping_service, /form/netmiko_prompts_service, /form/rest_call_service,
    /form/changelog, /workflow_builder, /table/changelog, /form/napalm_rollback_service,
    /table/device, /form/slack_notification_service, /table/pool, /table/session,
    /form/workflow, /form/task_filtering, /form/device, /form/mail_notification_service,
    /table/link, /dashboard, /form/napalm_traceroute_service, /form/pool_objects]
  is_admin: false
  manual_rbac: false
  menu: [Scheduling, Inventory, Plugins, Automation, Home, Visualization]
  name: read-only
  pages: [Plugin 1, Submenu, Plugin 2, Links, Sessions, Services, Devices, Pools,
    Dashboard, Changelog, Tasks, Sites, Configurations, Events, Network, Workflow
      Builder, Results]
  post_requests: [/search_workflow_services, /get_service_state, /get_top_level_workflows,
    /get_all, /counters, /get_runtimes, /get_view_topology, /get_session_log, /compare,
    /switch_theme, /scan_playbook_folder, /get_git_history, /get, /count_models, /get_result,
    /multiselect_filtering, /get_workflow_services, /switch_menu, /get_device_network_data,
    /get_workflow_results, /get_service_logs, /get_properties, /filtering, /get_device_logs,
    /view_filtering, /calendar_init]
=======
  get_requests: [/view_service_results, /form/unix_command_service, /login, /table/session,
    /form/pool_filtering, /table/changelog, /form/workflow_label, /table/configuration,
    /form/swiss_army_knife_service, /form/run_filtering, /form/event_relation_filtering,
    /form/pool_relation_filtering, /form/excel_export, /form/database_deletion, /form/group,
    /form/server, /form/napalm_backup_service, /form/napalm_configuration_service,
    /view/network, /form/file, /form/link_relation_filtering, /table/event, /form/netmiko_validation_service,
    /form/service_filtering, /form/import_service, /form/link_filtering, /download_file,
    /form/python_snippet_service, /form/result_log_deletion, /form/upload_files, /form/run_relation_filtering,
    /form/administration, /table/user, /form/napalm_traceroute_service, /form/ping_service,
    /form/netmiko_backup_service, /form/event_filtering, /form/netmiko_prompts_service,
    /form/example_service, /form/netmiko_file_transfer_service, /form/napalm_ping_service,
    /form/topology_import_service, /logout, /table/run, /form/excel_import, /form/slack_notification_service,
    /form/generic_file_transfer_service, /form/settings_panel, /table/service, /form/napalm_getters_service,
    /form/run, /form/changelog, /table/task, /form/task_relation_filtering, /form/unix_shell_script_service,
    /form/link, /form/mail_notification_service, /form/netmiko_configuration_service,
    /table/device, /table/group, /form/files, /form/pool, /view/site, /form/payload_extraction_service,
    /form/task_filtering, /form/device_filtering, /form/rest_call_service, /form/event,
    /form/device, /form/task, /form/configure_bgp_service, /form/ansible_playbook_service,
    /form/napalm_rollback_service, /table/pool, /form/device_relation_filtering, /form/workflow_edge,
    /form/user, /dashboard, /form/add_services, /form/pool_objects, /form/service_relation_filtering,
    /table/link, /workflow_builder, /form/database_migration, /table/server, /form/restart_workflow,
    /form/mattermost_notification_service, /form/workflow, /form/device_connection]
  is_admin: true
  menu: [Scheduling, Home, Automation, Plugins, Visualization, Admin, Inventory]
  name: admin
  pages: [Dashboard, Configurations, Tasks, Plugin 1, Events, Changelog, Services,
    Sites, Devices, Submenu, Groups, Network, Results, Pools, Links, Workflow Builder,
    Servers, Sessions, Users, Plugin 2]
  post_requests: [/process_form_data, /get_workflow_services, /get_service_state,
    /get_workflow_results, /get_cluster_status, /clear_results, /create_label, /get_migration_folders,
    /handoffssh, /delete_instance, /get_exported_services, /view_filtering, /migration_export,
    /get_git_content, /stop_workflow, /switch_menu, /add_service_to_workflow, /delete_corrupted_edges,
    /import_service, /task_action, /get_device_network_data, /connection, /add_edge,
    /edit_file, /export_service, /multiselect_filtering, /save_settings, /migration_import,
    /get_git_network_data, /import_topology, /run_service, /save_pool_objects, /switch_theme,
    /scheduler_action, /scan_cluster, /get_device_logs, /skip_services, /get_all,
    /counters, /delete_file, /search_workflow_services, /get_runtimes, /clear_configurations,
    /get_top_level_workflows, /get_tree_files, /scan_playbook_folder, /duplicate_workflow,
    /get_properties, /save_parameters, /update_all_pools, /get_view_topology, /compare,
    /delete_label, /export_topology, /get_service_logs, /save_positions, /update,
    /get_result, /reset_status, /database_deletion, /count_models, /copy_service_in_workflow,
    /get_git_history, /save_file, /result_log_deletion, /upload_files, /topology_import,
    /filtering, /get, /get_session_log, /calendar_init, /update_pool, /delete_node,
    /delete_edge]
  small_menu: false
  theme: default
  type: user
  upper_menu: [Settings, Files, Admin]
- authentication: database
  email: read-only@enms.io
  get_requests: [/form/import_service, /form/device, /form/task, /form/configure_bgp_service,
    /form/ansible_playbook_service, /form/link_filtering, /form/napalm_rollback_service,
    /form/changelog, /table/pool, /table/task, /view_service_results, /download_file,
    /form/unix_command_service, /form/python_snippet_service, /login, /form/result_log_deletion,
    /table/session, /form/run, /form/link, /form/unix_shell_script_service, /form/workflow_edge,
    /form/pool_filtering, /table/changelog, /form/mail_notification_service, /form/workflow_label,
    /form/netmiko_configuration_service, /table/configuration, /form/swiss_army_knife_service,
    /table/device, /form/napalm_traceroute_service, /form/run_filtering, /form/pool,
    /form/napalm_getters_service, /form/ping_service, /view/site, /dashboard, /form/add_services,
    /form/netmiko_backup_service, /form/payload_extraction_service, /form/pool_objects,
    /table/link, /form/netmiko_prompts_service, /workflow_builder, /form/example_service,
    /form/napalm_backup_service, /form/netmiko_file_transfer_service, /form/restart_workflow,
    /form/napalm_ping_service, /form/topology_import_service, /form/mattermost_notification_service,
    /logout, /form/napalm_configuration_service, /form/task_filtering, /form/device_filtering,
    /form/rest_call_service, /form/file, /form/workflow, /table/run, /view/network,
    /form/slack_notification_service, /table/event, /form/netmiko_validation_service,
    /form/generic_file_transfer_service, /form/settings_panel, /table/service, /form/event,
    /form/device_connection]
  is_admin: false
  menu: [Scheduling, Home, Automation, Plugins, Visualization, Inventory]
  name: read-only
  pages: [Sessions, Tasks, Devices, Network, Results, Plugin 1, Dashboard, Pools,
    Events, Changelog, Links, Services, Workflow Builder, Sites, Plugin 2, Configurations,
    Submenu]
  post_requests: [/get_workflow_services, /get_service_state, /get_workflow_results,
    /view_filtering, /switch_menu, /get_device_network_data, /multiselect_filtering,
    /switch_theme, /get_device_logs, /get_all, /counters, /search_workflow_services,
    /get_runtimes, /get_top_level_workflows, /scan_playbook_folder, /get_properties,
    /get_view_topology, /compare, /get_service_logs, /get_result, /count_models, /get_git_history,
    /filtering, /get, /get_session_log, /calendar_init]
>>>>>>> 96dd5b52
  small_menu: false
  theme: default
  type: user
  upper_menu: []
- authentication: database
  email: chicago@enms.io
<<<<<<< HEAD
  get_requests: [/form/file, /form/add_services, /form/napalm_backup_service, /form/napalm_configuration_service,
    /form/service_relation_filtering, /form/swiss_army_knife_service, /view/network,
    /form/run, /form/topology_import_service, /form/payload_extraction_service, /form/settings_panel,
    /form/device_filtering, /form/run_relation_filtering, /form/unix_shell_script_service,
    /table/task, /form/netmiko_validation_service, /form/event_relation_filtering,
    /form/pool, /login, /form/generic_file_transfer_service, /table/run, /form/link_relation_filtering,
    /form/workflow_edge, /form/unix_command_service, /table/service, /form/task_relation_filtering,
    /form/link, /form/service_filtering, /download_file, /form/device_connection,
    /form/example_service, /form/link_filtering, /form/ping_service, /table/configuration,
    /form/restart_workflow, /form/ansible_playbook_service, /form/netmiko_configuration_service,
    /form/netmiko_file_transfer_service, /form/event, /form/pool_relation_filtering,
    /form/run_filtering, /form/data_backup_service, /form/device_relation_filtering,
    /form/pool_filtering, /table/event, /view/site, /form/python_snippet_service,
    /logout, /form/event_filtering, /form/workflow_label, /form/mattermost_notification_service,
    /form/configure_bgp_service, /form/task, /view_service_results, /form/napalm_getters_service,
    /form/napalm_ping_service, /form/netmiko_prompts_service, /form/rest_call_service,
    /form/changelog, /workflow_builder, /table/changelog, /form/napalm_rollback_service,
    /table/device, /form/slack_notification_service, /table/pool, /table/session,
    /form/workflow, /form/task_filtering, /form/device, /form/mail_notification_service,
    /table/link, /dashboard, /form/napalm_traceroute_service, /form/pool_objects]
  is_admin: false
  manual_rbac: false
  menu: [Scheduling, Inventory, Plugins, Automation, Home, Visualization]
  name: chicago
  pages: [Plugin 1, Submenu, Plugin 2, Links, Sessions, Services, Devices, Pools,
    Dashboard, Changelog, Tasks, Sites, Configurations, Events, Network, Workflow
      Builder, Results]
  post_requests: [/skip_services, /search_workflow_services, /connection, /get_service_state,
    /reset_status, /save_positions, /get_top_level_workflows, /copy_service_in_workflow,
    /delete_label, /get_all, /handoffssh, /counters, /update_pool, /get_runtimes,
    /create_label, /update, /delete_instance, /get_view_topology, /get_session_log,
    /compare, /get_cluster_status, /scan_playbook_folder, /switch_theme, /get_migration_folders,
    /get_tree_files, /run_service, /get_git_content, /get_git_history, /import_service,
    /get, /count_models, /scan_cluster, /task_action, /get_git_network_data, /get_result,
    /clear_configurations, /multiselect_filtering, /save_pool_objects, /stop_workflow,
    /duplicate_workflow, /get_workflow_services, /add_edge, /delete_edge, /switch_menu,
    /get_device_network_data, /get_exported_services, /get_workflow_results, /get_service_logs,
    /get_properties, /filtering, /delete_node, /process_form_data, /update_all_pools,
    /import_topology, /export_service, /get_device_logs, /view_filtering, /calendar_init,
    /add_service_to_workflow]
=======
  get_requests: [/form/device, /form/task, /form/configure_bgp_service, /form/ansible_playbook_service,
    /form/link_filtering, /form/napalm_rollback_service, /form/changelog, /table/pool,
    /table/task, /view_service_results, /download_file, /form/unix_command_service,
    /form/python_snippet_service, /login, /table/session, /form/task_relation_filtering,
    /form/run, /form/link, /form/run_relation_filtering, /form/device_relation_filtering,
    /form/unix_shell_script_service, /form/workflow_edge, /form/pool_filtering, /table/changelog,
    /form/mail_notification_service, /form/workflow_label, /form/netmiko_configuration_service,
    /table/configuration, /form/swiss_army_knife_service, /table/device, /form/napalm_traceroute_service,
    /form/run_filtering, /form/event_relation_filtering, /form/pool, /form/napalm_getters_service,
    /form/ping_service, /form/pool_relation_filtering, /view/site, /dashboard, /form/add_services,
    /form/netmiko_backup_service, /form/event_filtering, /form/payload_extraction_service,
    /form/pool_objects, /form/service_relation_filtering, /form/netmiko_prompts_service,
    /table/link, /workflow_builder, /form/example_service, /form/napalm_backup_service,
    /form/netmiko_file_transfer_service, /form/restart_workflow, /form/napalm_ping_service,
    /form/topology_import_service, /form/mattermost_notification_service, /logout,
    /form/napalm_configuration_service, /form/task_filtering, /form/device_filtering,
    /form/rest_call_service, /form/file, /form/workflow, /table/run, /view/network,
    /form/slack_notification_service, /form/link_relation_filtering, /table/event,
    /form/netmiko_validation_service, /form/generic_file_transfer_service, /form/service_filtering,
    /form/settings_panel, /table/service, /form/event, /form/device_connection]
  is_admin: false
  menu: [Scheduling, Home, Automation, Plugins, Visualization, Inventory]
  name: chicago
  pages: [Sessions, Tasks, Devices, Network, Results, Plugin 1, Dashboard, Pools,
    Events, Changelog, Links, Services, Workflow Builder, Sites, Plugin 2, Configurations,
    Submenu]
  post_requests: [/process_form_data, /get_workflow_services, /get_service_state,
    /get_workflow_results, /get_cluster_status, /create_label, /get_migration_folders,
    /handoffssh, /delete_instance, /get_exported_services, /view_filtering, /get_git_content,
    /stop_workflow, /switch_menu, /add_service_to_workflow, /import_service, /task_action,
    /get_device_network_data, /connection, /add_edge, /multiselect_filtering, /export_service,
    /run_service, /get_git_network_data, /import_topology, /switch_theme, /save_pool_objects,
    /scan_cluster, /get_device_logs, /skip_services, /get_all, /counters, /search_workflow_services,
    /get_runtimes, /clear_configurations, /get_top_level_workflows, /get_tree_files,
    /scan_playbook_folder, /duplicate_workflow, /get_properties, /update_all_pools,
    /get_view_topology, /compare, /delete_label, /get_service_logs, /save_positions,
    /update, /get_result, /reset_status, /count_models, /copy_service_in_workflow,
    /get_git_history, /filtering, /get, /get_session_log, /calendar_init, /update_pool,
    /delete_node, /delete_edge]
>>>>>>> 96dd5b52
  small_menu: false
  theme: default
  type: user
  upper_menu: []
- authentication: database
  email: sf@enms.io
<<<<<<< HEAD
  get_requests: [/form/file, /form/add_services, /form/napalm_backup_service, /form/napalm_configuration_service,
    /form/service_relation_filtering, /form/swiss_army_knife_service, /view/network,
    /form/run, /form/topology_import_service, /form/payload_extraction_service, /form/settings_panel,
    /form/device_filtering, /form/run_relation_filtering, /form/unix_shell_script_service,
    /table/task, /form/netmiko_validation_service, /form/event_relation_filtering,
    /form/pool, /login, /form/generic_file_transfer_service, /table/run, /form/link_relation_filtering,
    /form/workflow_edge, /form/unix_command_service, /table/service, /form/task_relation_filtering,
    /form/link, /form/service_filtering, /download_file, /form/device_connection,
    /form/example_service, /form/link_filtering, /form/ping_service, /table/configuration,
    /form/restart_workflow, /form/ansible_playbook_service, /form/netmiko_configuration_service,
    /form/netmiko_file_transfer_service, /form/event, /form/pool_relation_filtering,
    /form/run_filtering, /form/data_backup_service, /form/device_relation_filtering,
    /form/pool_filtering, /table/event, /view/site, /form/python_snippet_service,
    /logout, /form/event_filtering, /form/workflow_label, /form/mattermost_notification_service,
    /form/configure_bgp_service, /form/task, /view_service_results, /form/napalm_getters_service,
    /form/napalm_ping_service, /form/netmiko_prompts_service, /form/rest_call_service,
    /form/changelog, /workflow_builder, /table/changelog, /form/napalm_rollback_service,
    /table/device, /form/slack_notification_service, /table/pool, /table/session,
    /form/workflow, /form/task_filtering, /form/device, /form/mail_notification_service,
    /table/link, /dashboard, /form/napalm_traceroute_service, /form/pool_objects]
  is_admin: false
  manual_rbac: false
  menu: [Scheduling, Inventory, Plugins, Automation, Home, Visualization]
  name: sf
  pages: [Plugin 1, Submenu, Plugin 2, Links, Sessions, Services, Devices, Pools,
    Dashboard, Changelog, Tasks, Sites, Configurations, Events, Network, Workflow
      Builder, Results]
  post_requests: [/skip_services, /search_workflow_services, /connection, /get_service_state,
    /reset_status, /save_positions, /get_top_level_workflows, /copy_service_in_workflow,
    /delete_label, /get_all, /handoffssh, /counters, /update_pool, /get_runtimes,
    /create_label, /update, /delete_instance, /get_view_topology, /get_session_log,
    /compare, /get_cluster_status, /scan_playbook_folder, /switch_theme, /get_migration_folders,
    /get_tree_files, /run_service, /get_git_content, /get_git_history, /import_service,
    /get, /count_models, /scan_cluster, /task_action, /get_git_network_data, /get_result,
    /clear_configurations, /multiselect_filtering, /save_pool_objects, /stop_workflow,
    /duplicate_workflow, /get_workflow_services, /add_edge, /delete_edge, /switch_menu,
    /get_device_network_data, /get_exported_services, /get_workflow_results, /get_service_logs,
    /get_properties, /filtering, /delete_node, /process_form_data, /update_all_pools,
    /import_topology, /export_service, /get_device_logs, /view_filtering, /calendar_init,
    /add_service_to_workflow]
=======
  get_requests: [/form/device, /form/task, /form/configure_bgp_service, /form/ansible_playbook_service,
    /form/link_filtering, /form/napalm_rollback_service, /form/changelog, /table/pool,
    /table/task, /view_service_results, /download_file, /form/unix_command_service,
    /form/python_snippet_service, /login, /table/session, /form/task_relation_filtering,
    /form/run, /form/link, /form/run_relation_filtering, /form/device_relation_filtering,
    /form/unix_shell_script_service, /form/workflow_edge, /form/pool_filtering, /table/changelog,
    /form/mail_notification_service, /form/workflow_label, /form/netmiko_configuration_service,
    /table/configuration, /form/swiss_army_knife_service, /table/device, /form/napalm_traceroute_service,
    /form/run_filtering, /form/event_relation_filtering, /form/pool, /form/napalm_getters_service,
    /form/ping_service, /form/pool_relation_filtering, /view/site, /dashboard, /form/add_services,
    /form/netmiko_backup_service, /form/event_filtering, /form/payload_extraction_service,
    /form/pool_objects, /form/service_relation_filtering, /form/netmiko_prompts_service,
    /table/link, /workflow_builder, /form/example_service, /form/napalm_backup_service,
    /form/netmiko_file_transfer_service, /form/restart_workflow, /form/napalm_ping_service,
    /form/topology_import_service, /form/mattermost_notification_service, /logout,
    /form/napalm_configuration_service, /form/task_filtering, /form/device_filtering,
    /form/rest_call_service, /form/file, /form/workflow, /table/run, /view/network,
    /form/slack_notification_service, /form/link_relation_filtering, /table/event,
    /form/netmiko_validation_service, /form/generic_file_transfer_service, /form/service_filtering,
    /form/settings_panel, /table/service, /form/event, /form/device_connection]
  is_admin: false
  menu: [Scheduling, Home, Automation, Plugins, Visualization, Inventory]
  name: sf
  pages: [Sessions, Tasks, Devices, Network, Results, Plugin 1, Dashboard, Pools,
    Events, Changelog, Links, Services, Workflow Builder, Sites, Plugin 2, Configurations,
    Submenu]
  post_requests: [/process_form_data, /get_workflow_services, /get_service_state,
    /get_workflow_results, /get_cluster_status, /create_label, /get_migration_folders,
    /handoffssh, /delete_instance, /get_exported_services, /view_filtering, /get_git_content,
    /stop_workflow, /switch_menu, /add_service_to_workflow, /import_service, /task_action,
    /get_device_network_data, /connection, /add_edge, /multiselect_filtering, /export_service,
    /run_service, /get_git_network_data, /import_topology, /switch_theme, /save_pool_objects,
    /scan_cluster, /get_device_logs, /skip_services, /get_all, /counters, /search_workflow_services,
    /get_runtimes, /clear_configurations, /get_top_level_workflows, /get_tree_files,
    /scan_playbook_folder, /duplicate_workflow, /get_properties, /update_all_pools,
    /get_view_topology, /compare, /delete_label, /get_service_logs, /save_positions,
    /update, /get_result, /reset_status, /count_models, /copy_service_in_workflow,
    /get_git_history, /filtering, /get, /get_session_log, /calendar_init, /update_pool,
    /delete_node, /delete_edge]
>>>>>>> 96dd5b52
  small_menu: false
  theme: default
  type: user
  upper_menu: []
- authentication: database
  email: ny@enms.io
<<<<<<< HEAD
  get_requests: [/form/file, /form/add_services, /form/napalm_backup_service, /form/napalm_configuration_service,
    /form/service_relation_filtering, /form/swiss_army_knife_service, /view/network,
    /form/run, /form/topology_import_service, /form/payload_extraction_service, /form/settings_panel,
    /form/device_filtering, /form/run_relation_filtering, /form/unix_shell_script_service,
    /table/task, /form/netmiko_validation_service, /form/event_relation_filtering,
    /form/pool, /login, /form/generic_file_transfer_service, /table/run, /form/link_relation_filtering,
    /form/workflow_edge, /form/unix_command_service, /table/service, /form/task_relation_filtering,
    /form/link, /form/service_filtering, /download_file, /form/device_connection,
    /form/example_service, /form/link_filtering, /form/ping_service, /table/configuration,
    /form/restart_workflow, /form/ansible_playbook_service, /form/netmiko_configuration_service,
    /form/netmiko_file_transfer_service, /form/event, /form/pool_relation_filtering,
    /form/run_filtering, /form/data_backup_service, /form/device_relation_filtering,
    /form/pool_filtering, /table/event, /view/site, /form/python_snippet_service,
    /logout, /form/event_filtering, /form/workflow_label, /form/mattermost_notification_service,
    /form/configure_bgp_service, /form/task, /view_service_results, /form/napalm_getters_service,
    /form/napalm_ping_service, /form/netmiko_prompts_service, /form/rest_call_service,
    /form/changelog, /workflow_builder, /table/changelog, /form/napalm_rollback_service,
    /table/device, /form/slack_notification_service, /table/pool, /table/session,
    /form/workflow, /form/task_filtering, /form/device, /form/mail_notification_service,
    /table/link, /dashboard, /form/napalm_traceroute_service, /form/pool_objects]
  is_admin: false
  manual_rbac: false
  menu: [Scheduling, Inventory, Plugins, Automation, Home, Visualization]
  name: ny
  pages: [Plugin 1, Submenu, Plugin 2, Links, Sessions, Services, Devices, Pools,
    Dashboard, Changelog, Tasks, Sites, Configurations, Events, Network, Workflow
      Builder, Results]
  post_requests: [/skip_services, /search_workflow_services, /connection, /get_service_state,
    /reset_status, /save_positions, /get_top_level_workflows, /copy_service_in_workflow,
    /delete_label, /get_all, /handoffssh, /counters, /update_pool, /get_runtimes,
    /create_label, /update, /delete_instance, /get_view_topology, /get_session_log,
    /compare, /get_cluster_status, /scan_playbook_folder, /switch_theme, /get_migration_folders,
    /get_tree_files, /run_service, /get_git_content, /get_git_history, /import_service,
    /get, /count_models, /scan_cluster, /task_action, /get_git_network_data, /get_result,
    /clear_configurations, /multiselect_filtering, /save_pool_objects, /stop_workflow,
    /duplicate_workflow, /get_workflow_services, /add_edge, /delete_edge, /switch_menu,
    /get_device_network_data, /get_exported_services, /get_workflow_results, /get_service_logs,
    /get_properties, /filtering, /delete_node, /process_form_data, /update_all_pools,
    /import_topology, /export_service, /get_device_logs, /view_filtering, /calendar_init,
    /add_service_to_workflow]
=======
  get_requests: [/form/device, /form/task, /form/configure_bgp_service, /form/ansible_playbook_service,
    /form/link_filtering, /form/napalm_rollback_service, /form/changelog, /table/pool,
    /table/task, /view_service_results, /download_file, /form/unix_command_service,
    /form/python_snippet_service, /login, /table/session, /form/task_relation_filtering,
    /form/run, /form/link, /form/run_relation_filtering, /form/device_relation_filtering,
    /form/unix_shell_script_service, /form/workflow_edge, /form/pool_filtering, /table/changelog,
    /form/mail_notification_service, /form/workflow_label, /form/netmiko_configuration_service,
    /table/configuration, /form/swiss_army_knife_service, /table/device, /form/napalm_traceroute_service,
    /form/run_filtering, /form/event_relation_filtering, /form/pool, /form/napalm_getters_service,
    /form/ping_service, /form/pool_relation_filtering, /view/site, /dashboard, /form/add_services,
    /form/netmiko_backup_service, /form/event_filtering, /form/payload_extraction_service,
    /form/pool_objects, /form/service_relation_filtering, /form/netmiko_prompts_service,
    /table/link, /workflow_builder, /form/example_service, /form/napalm_backup_service,
    /form/netmiko_file_transfer_service, /form/restart_workflow, /form/napalm_ping_service,
    /form/topology_import_service, /form/mattermost_notification_service, /logout,
    /form/napalm_configuration_service, /form/task_filtering, /form/device_filtering,
    /form/rest_call_service, /form/file, /form/workflow, /table/run, /view/network,
    /form/slack_notification_service, /form/link_relation_filtering, /table/event,
    /form/netmiko_validation_service, /form/generic_file_transfer_service, /form/service_filtering,
    /form/settings_panel, /table/service, /form/event, /form/device_connection]
  is_admin: false
  menu: [Scheduling, Home, Automation, Plugins, Visualization, Inventory]
  name: ny
  pages: [Sessions, Tasks, Devices, Network, Results, Plugin 1, Dashboard, Pools,
    Events, Changelog, Links, Services, Workflow Builder, Sites, Plugin 2, Configurations,
    Submenu]
  post_requests: [/process_form_data, /get_workflow_services, /get_service_state,
    /get_workflow_results, /get_cluster_status, /create_label, /get_migration_folders,
    /handoffssh, /delete_instance, /get_exported_services, /view_filtering, /get_git_content,
    /stop_workflow, /switch_menu, /add_service_to_workflow, /import_service, /task_action,
    /get_device_network_data, /connection, /add_edge, /multiselect_filtering, /export_service,
    /run_service, /get_git_network_data, /import_topology, /switch_theme, /save_pool_objects,
    /scan_cluster, /get_device_logs, /skip_services, /get_all, /counters, /search_workflow_services,
    /get_runtimes, /clear_configurations, /get_top_level_workflows, /get_tree_files,
    /scan_playbook_folder, /duplicate_workflow, /get_properties, /update_all_pools,
    /get_view_topology, /compare, /delete_label, /get_service_logs, /save_positions,
    /update, /get_result, /reset_status, /count_models, /copy_service_in_workflow,
    /get_git_history, /filtering, /get, /get_session_log, /calendar_init, /update_pool,
    /delete_node, /delete_edge]
>>>>>>> 96dd5b52
  small_menu: false
  theme: default
  type: user
  upper_menu: []<|MERGE_RESOLUTION|>--- conflicted
+++ resolved
@@ -1,87 +1,5 @@
 - authentication: database
   email: admin@enms.io
-<<<<<<< HEAD
-  get_requests: [/form/swiss_army_knife_service, /form/database_migration, /table/user,
-    /view/network, /form/unix_shell_script_service, /form/payload_extraction_service,
-    /form/settings_panel, /form/device_filtering, /table/task, /form/administration,
-    /form/event_relation_filtering, /login, /form/database_deletion, /form/task_relation_filtering,
-    /form/device_connection, /table/group, /form/ping_service, /form/import_service,
-    /form/run_filtering, /form/data_backup_service, /form/workflow_label, /form/mattermost_notification_service,
-    /form/task, /workflow_builder, /form/excel_import, /form/napalm_rollback_service,
-    /form/mail_notification_service, /form/napalm_configuration_service, /form/run,
-    /form/generic_file_transfer_service, /table/run, /form/server, /form/service_filtering,
-    /form/netmiko_configuration_service, /form/netmiko_file_transfer_service, /form/event,
-    /form/pool_relation_filtering, /form/device_relation_filtering, /logout, /form/upload_files,
-    /form/configure_bgp_service, /form/napalm_getters_service, /table/device, /table/pool,
-    /table/session, /form/group, /form/workflow, /form/device, /form/file, /form/service_relation_filtering,
-    /form/napalm_backup_service, /form/run_relation_filtering, /form/pool, /form/workflow_edge,
-    /form/unix_command_service, /table/service, /form/link, /download_file, /table/configuration,
-    /form/ansible_playbook_service, /table/event, /form/files, /form/user, /form/napalm_ping_service,
-    /form/changelog, /table/changelog, /form/task_filtering, /table/link, /form/netmiko_validation_service,
-    /dashboard, /form/pool_objects, /form/excel_export, /form/add_services, /form/topology_import_service,
-    /form/link_relation_filtering, /form/link_filtering, /form/example_service, /form/result_log_deletion,
-    /form/restart_workflow, /view/site, /form/pool_filtering, /form/python_snippet_service,
-    /form/event_filtering, /view_service_results, /form/netmiko_prompts_service, /form/rest_call_service,
-    /form/slack_notification_service, /table/server, /form/napalm_traceroute_service]
-  is_admin: true
-  manual_rbac: false
-  menu: [Scheduling, Inventory, Plugins, Automation, Home, Visualization, Admin]
-  name: admin
-  pages: [Plugin 2, Links, Sessions, Users, Pools, Network, Workflow Builder, Events,
-    Results, Plugin 1, Submenu, Groups, Devices, Tasks, Dashboard, Changelog, Sites,
-    Services, Servers, Configurations]
-  post_requests: [/skip_services, /search_workflow_services, /connection, /get_service_state,
-    /reset_status, /save_positions, /result_log_deletion, /scheduler_action, /upload_files,
-    /save_settings, /get_top_level_workflows, /save_file, /copy_service_in_workflow,
-    /delete_label, /get_all, /handoffssh, /counters, /update_pool, /get_runtimes,
-    /create_label, /update, /delete_instance, /edit_file, /get_view_topology, /get_session_log,
-    /compare, /get_cluster_status, /scan_playbook_folder, /switch_theme, /get_migration_folders,
-    /get_tree_files, /run_service, /get_git_content, /get_git_history, /import_service,
-    /get, /count_models, /save_parameters, /scan_cluster, /get_git_network_data, /get_result,
-    /task_action, /topology_import, /clear_configurations, /multiselect_filtering,
-    /save_pool_objects, /stop_workflow, /clear_results, /duplicate_workflow, /migration_export,
-    /get_workflow_services, /add_edge, /database_deletion, /delete_edge, /delete_corrupted_edges,
-    /switch_menu, /delete_file, /get_device_network_data, /migration_import, /get_exported_services,
-    /get_workflow_results, /get_service_logs, /get_properties, /filtering, /delete_node,
-    /process_form_data, /export_topology, /update_all_pools, /import_topology, /export_service,
-    /get_device_logs, /view_filtering, /calendar_init, /add_service_to_workflow]
-  small_menu: false
-  theme: default
-  type: user
-  upper_menu: [Files, Settings, Admin]
-- authentication: database
-  email: read-only@enms.io
-  get_requests: [/form/file, /form/add_services, /form/napalm_backup_service, /form/napalm_configuration_service,
-    /form/swiss_army_knife_service, /view/network, /form/run, /form/topology_import_service,
-    /form/payload_extraction_service, /form/settings_panel, /form/device_filtering,
-    /form/unix_shell_script_service, /table/task, /form/netmiko_validation_service,
-    /form/pool, /login, /form/generic_file_transfer_service, /table/run, /form/workflow_edge,
-    /form/unix_command_service, /table/service, /form/link, /download_file, /form/device_connection,
-    /form/example_service, /form/link_filtering, /form/ping_service, /form/result_log_deletion,
-    /form/import_service, /table/configuration, /form/restart_workflow, /form/ansible_playbook_service,
-    /form/netmiko_configuration_service, /form/netmiko_file_transfer_service, /form/event,
-    /form/run_filtering, /table/event, /form/data_backup_service, /form/pool_filtering,
-    /view/site, /form/python_snippet_service, /logout, /form/workflow_label, /form/mattermost_notification_service,
-    /form/configure_bgp_service, /form/task, /view_service_results, /form/napalm_getters_service,
-    /form/napalm_ping_service, /form/netmiko_prompts_service, /form/rest_call_service,
-    /form/changelog, /workflow_builder, /table/changelog, /form/napalm_rollback_service,
-    /table/device, /form/slack_notification_service, /table/pool, /table/session,
-    /form/workflow, /form/task_filtering, /form/device, /form/mail_notification_service,
-    /table/link, /dashboard, /form/napalm_traceroute_service, /form/pool_objects]
-  is_admin: false
-  manual_rbac: false
-  menu: [Scheduling, Inventory, Plugins, Automation, Home, Visualization]
-  name: read-only
-  pages: [Plugin 1, Submenu, Plugin 2, Links, Sessions, Services, Devices, Pools,
-    Dashboard, Changelog, Tasks, Sites, Configurations, Events, Network, Workflow
-      Builder, Results]
-  post_requests: [/search_workflow_services, /get_service_state, /get_top_level_workflows,
-    /get_all, /counters, /get_runtimes, /get_view_topology, /get_session_log, /compare,
-    /switch_theme, /scan_playbook_folder, /get_git_history, /get, /count_models, /get_result,
-    /multiselect_filtering, /get_workflow_services, /switch_menu, /get_device_network_data,
-    /get_workflow_results, /get_service_logs, /get_properties, /filtering, /get_device_logs,
-    /view_filtering, /calendar_init]
-=======
   get_requests: [/view_service_results, /form/unix_command_service, /login, /table/session,
     /form/pool_filtering, /table/changelog, /form/workflow_label, /table/configuration,
     /form/swiss_army_knife_service, /form/run_filtering, /form/event_relation_filtering,
@@ -162,55 +80,12 @@
     /get_runtimes, /get_top_level_workflows, /scan_playbook_folder, /get_properties,
     /get_view_topology, /compare, /get_service_logs, /get_result, /count_models, /get_git_history,
     /filtering, /get, /get_session_log, /calendar_init]
->>>>>>> 96dd5b52
   small_menu: false
   theme: default
   type: user
   upper_menu: []
 - authentication: database
   email: chicago@enms.io
-<<<<<<< HEAD
-  get_requests: [/form/file, /form/add_services, /form/napalm_backup_service, /form/napalm_configuration_service,
-    /form/service_relation_filtering, /form/swiss_army_knife_service, /view/network,
-    /form/run, /form/topology_import_service, /form/payload_extraction_service, /form/settings_panel,
-    /form/device_filtering, /form/run_relation_filtering, /form/unix_shell_script_service,
-    /table/task, /form/netmiko_validation_service, /form/event_relation_filtering,
-    /form/pool, /login, /form/generic_file_transfer_service, /table/run, /form/link_relation_filtering,
-    /form/workflow_edge, /form/unix_command_service, /table/service, /form/task_relation_filtering,
-    /form/link, /form/service_filtering, /download_file, /form/device_connection,
-    /form/example_service, /form/link_filtering, /form/ping_service, /table/configuration,
-    /form/restart_workflow, /form/ansible_playbook_service, /form/netmiko_configuration_service,
-    /form/netmiko_file_transfer_service, /form/event, /form/pool_relation_filtering,
-    /form/run_filtering, /form/data_backup_service, /form/device_relation_filtering,
-    /form/pool_filtering, /table/event, /view/site, /form/python_snippet_service,
-    /logout, /form/event_filtering, /form/workflow_label, /form/mattermost_notification_service,
-    /form/configure_bgp_service, /form/task, /view_service_results, /form/napalm_getters_service,
-    /form/napalm_ping_service, /form/netmiko_prompts_service, /form/rest_call_service,
-    /form/changelog, /workflow_builder, /table/changelog, /form/napalm_rollback_service,
-    /table/device, /form/slack_notification_service, /table/pool, /table/session,
-    /form/workflow, /form/task_filtering, /form/device, /form/mail_notification_service,
-    /table/link, /dashboard, /form/napalm_traceroute_service, /form/pool_objects]
-  is_admin: false
-  manual_rbac: false
-  menu: [Scheduling, Inventory, Plugins, Automation, Home, Visualization]
-  name: chicago
-  pages: [Plugin 1, Submenu, Plugin 2, Links, Sessions, Services, Devices, Pools,
-    Dashboard, Changelog, Tasks, Sites, Configurations, Events, Network, Workflow
-      Builder, Results]
-  post_requests: [/skip_services, /search_workflow_services, /connection, /get_service_state,
-    /reset_status, /save_positions, /get_top_level_workflows, /copy_service_in_workflow,
-    /delete_label, /get_all, /handoffssh, /counters, /update_pool, /get_runtimes,
-    /create_label, /update, /delete_instance, /get_view_topology, /get_session_log,
-    /compare, /get_cluster_status, /scan_playbook_folder, /switch_theme, /get_migration_folders,
-    /get_tree_files, /run_service, /get_git_content, /get_git_history, /import_service,
-    /get, /count_models, /scan_cluster, /task_action, /get_git_network_data, /get_result,
-    /clear_configurations, /multiselect_filtering, /save_pool_objects, /stop_workflow,
-    /duplicate_workflow, /get_workflow_services, /add_edge, /delete_edge, /switch_menu,
-    /get_device_network_data, /get_exported_services, /get_workflow_results, /get_service_logs,
-    /get_properties, /filtering, /delete_node, /process_form_data, /update_all_pools,
-    /import_topology, /export_service, /get_device_logs, /view_filtering, /calendar_init,
-    /add_service_to_workflow]
-=======
   get_requests: [/form/device, /form/task, /form/configure_bgp_service, /form/ansible_playbook_service,
     /form/link_filtering, /form/napalm_rollback_service, /form/changelog, /table/pool,
     /table/task, /view_service_results, /download_file, /form/unix_command_service,
@@ -250,55 +125,12 @@
     /update, /get_result, /reset_status, /count_models, /copy_service_in_workflow,
     /get_git_history, /filtering, /get, /get_session_log, /calendar_init, /update_pool,
     /delete_node, /delete_edge]
->>>>>>> 96dd5b52
   small_menu: false
   theme: default
   type: user
   upper_menu: []
 - authentication: database
   email: sf@enms.io
-<<<<<<< HEAD
-  get_requests: [/form/file, /form/add_services, /form/napalm_backup_service, /form/napalm_configuration_service,
-    /form/service_relation_filtering, /form/swiss_army_knife_service, /view/network,
-    /form/run, /form/topology_import_service, /form/payload_extraction_service, /form/settings_panel,
-    /form/device_filtering, /form/run_relation_filtering, /form/unix_shell_script_service,
-    /table/task, /form/netmiko_validation_service, /form/event_relation_filtering,
-    /form/pool, /login, /form/generic_file_transfer_service, /table/run, /form/link_relation_filtering,
-    /form/workflow_edge, /form/unix_command_service, /table/service, /form/task_relation_filtering,
-    /form/link, /form/service_filtering, /download_file, /form/device_connection,
-    /form/example_service, /form/link_filtering, /form/ping_service, /table/configuration,
-    /form/restart_workflow, /form/ansible_playbook_service, /form/netmiko_configuration_service,
-    /form/netmiko_file_transfer_service, /form/event, /form/pool_relation_filtering,
-    /form/run_filtering, /form/data_backup_service, /form/device_relation_filtering,
-    /form/pool_filtering, /table/event, /view/site, /form/python_snippet_service,
-    /logout, /form/event_filtering, /form/workflow_label, /form/mattermost_notification_service,
-    /form/configure_bgp_service, /form/task, /view_service_results, /form/napalm_getters_service,
-    /form/napalm_ping_service, /form/netmiko_prompts_service, /form/rest_call_service,
-    /form/changelog, /workflow_builder, /table/changelog, /form/napalm_rollback_service,
-    /table/device, /form/slack_notification_service, /table/pool, /table/session,
-    /form/workflow, /form/task_filtering, /form/device, /form/mail_notification_service,
-    /table/link, /dashboard, /form/napalm_traceroute_service, /form/pool_objects]
-  is_admin: false
-  manual_rbac: false
-  menu: [Scheduling, Inventory, Plugins, Automation, Home, Visualization]
-  name: sf
-  pages: [Plugin 1, Submenu, Plugin 2, Links, Sessions, Services, Devices, Pools,
-    Dashboard, Changelog, Tasks, Sites, Configurations, Events, Network, Workflow
-      Builder, Results]
-  post_requests: [/skip_services, /search_workflow_services, /connection, /get_service_state,
-    /reset_status, /save_positions, /get_top_level_workflows, /copy_service_in_workflow,
-    /delete_label, /get_all, /handoffssh, /counters, /update_pool, /get_runtimes,
-    /create_label, /update, /delete_instance, /get_view_topology, /get_session_log,
-    /compare, /get_cluster_status, /scan_playbook_folder, /switch_theme, /get_migration_folders,
-    /get_tree_files, /run_service, /get_git_content, /get_git_history, /import_service,
-    /get, /count_models, /scan_cluster, /task_action, /get_git_network_data, /get_result,
-    /clear_configurations, /multiselect_filtering, /save_pool_objects, /stop_workflow,
-    /duplicate_workflow, /get_workflow_services, /add_edge, /delete_edge, /switch_menu,
-    /get_device_network_data, /get_exported_services, /get_workflow_results, /get_service_logs,
-    /get_properties, /filtering, /delete_node, /process_form_data, /update_all_pools,
-    /import_topology, /export_service, /get_device_logs, /view_filtering, /calendar_init,
-    /add_service_to_workflow]
-=======
   get_requests: [/form/device, /form/task, /form/configure_bgp_service, /form/ansible_playbook_service,
     /form/link_filtering, /form/napalm_rollback_service, /form/changelog, /table/pool,
     /table/task, /view_service_results, /download_file, /form/unix_command_service,
@@ -338,55 +170,12 @@
     /update, /get_result, /reset_status, /count_models, /copy_service_in_workflow,
     /get_git_history, /filtering, /get, /get_session_log, /calendar_init, /update_pool,
     /delete_node, /delete_edge]
->>>>>>> 96dd5b52
   small_menu: false
   theme: default
   type: user
   upper_menu: []
 - authentication: database
   email: ny@enms.io
-<<<<<<< HEAD
-  get_requests: [/form/file, /form/add_services, /form/napalm_backup_service, /form/napalm_configuration_service,
-    /form/service_relation_filtering, /form/swiss_army_knife_service, /view/network,
-    /form/run, /form/topology_import_service, /form/payload_extraction_service, /form/settings_panel,
-    /form/device_filtering, /form/run_relation_filtering, /form/unix_shell_script_service,
-    /table/task, /form/netmiko_validation_service, /form/event_relation_filtering,
-    /form/pool, /login, /form/generic_file_transfer_service, /table/run, /form/link_relation_filtering,
-    /form/workflow_edge, /form/unix_command_service, /table/service, /form/task_relation_filtering,
-    /form/link, /form/service_filtering, /download_file, /form/device_connection,
-    /form/example_service, /form/link_filtering, /form/ping_service, /table/configuration,
-    /form/restart_workflow, /form/ansible_playbook_service, /form/netmiko_configuration_service,
-    /form/netmiko_file_transfer_service, /form/event, /form/pool_relation_filtering,
-    /form/run_filtering, /form/data_backup_service, /form/device_relation_filtering,
-    /form/pool_filtering, /table/event, /view/site, /form/python_snippet_service,
-    /logout, /form/event_filtering, /form/workflow_label, /form/mattermost_notification_service,
-    /form/configure_bgp_service, /form/task, /view_service_results, /form/napalm_getters_service,
-    /form/napalm_ping_service, /form/netmiko_prompts_service, /form/rest_call_service,
-    /form/changelog, /workflow_builder, /table/changelog, /form/napalm_rollback_service,
-    /table/device, /form/slack_notification_service, /table/pool, /table/session,
-    /form/workflow, /form/task_filtering, /form/device, /form/mail_notification_service,
-    /table/link, /dashboard, /form/napalm_traceroute_service, /form/pool_objects]
-  is_admin: false
-  manual_rbac: false
-  menu: [Scheduling, Inventory, Plugins, Automation, Home, Visualization]
-  name: ny
-  pages: [Plugin 1, Submenu, Plugin 2, Links, Sessions, Services, Devices, Pools,
-    Dashboard, Changelog, Tasks, Sites, Configurations, Events, Network, Workflow
-      Builder, Results]
-  post_requests: [/skip_services, /search_workflow_services, /connection, /get_service_state,
-    /reset_status, /save_positions, /get_top_level_workflows, /copy_service_in_workflow,
-    /delete_label, /get_all, /handoffssh, /counters, /update_pool, /get_runtimes,
-    /create_label, /update, /delete_instance, /get_view_topology, /get_session_log,
-    /compare, /get_cluster_status, /scan_playbook_folder, /switch_theme, /get_migration_folders,
-    /get_tree_files, /run_service, /get_git_content, /get_git_history, /import_service,
-    /get, /count_models, /scan_cluster, /task_action, /get_git_network_data, /get_result,
-    /clear_configurations, /multiselect_filtering, /save_pool_objects, /stop_workflow,
-    /duplicate_workflow, /get_workflow_services, /add_edge, /delete_edge, /switch_menu,
-    /get_device_network_data, /get_exported_services, /get_workflow_results, /get_service_logs,
-    /get_properties, /filtering, /delete_node, /process_form_data, /update_all_pools,
-    /import_topology, /export_service, /get_device_logs, /view_filtering, /calendar_init,
-    /add_service_to_workflow]
-=======
   get_requests: [/form/device, /form/task, /form/configure_bgp_service, /form/ansible_playbook_service,
     /form/link_filtering, /form/napalm_rollback_service, /form/changelog, /table/pool,
     /table/task, /view_service_results, /download_file, /form/unix_command_service,
@@ -426,7 +215,6 @@
     /update, /get_result, /reset_status, /count_models, /copy_service_in_workflow,
     /get_git_history, /filtering, /get, /get_session_log, /calendar_init, /update_pool,
     /delete_node, /delete_edge]
->>>>>>> 96dd5b52
   small_menu: false
   theme: default
   type: user
