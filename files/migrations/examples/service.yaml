--- conflicted
+++ resolved
@@ -3276,11 +3276,7 @@
       content: "This workflow calls netmiko and napalm backup services.\r\nThe devices\
         \ must be defined in the service, not in the workflow."
       positions: [-280, 128]
-<<<<<<< HEAD
   last_modified: '2019-12-17 09:30:36.173471'
-=======
-  last_modified: '2020-01-03 07:39:23.734442'
->>>>>>> 1553506c
   mail_recipient: ''
   max_processes: 5
   maximum_runs: 1
