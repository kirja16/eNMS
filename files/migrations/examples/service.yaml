--- conflicted
+++ resolved
@@ -3745,11 +3745,6 @@
   skip_query: ''
   skip_value: 'True'
   superworkflow: 'Regression Workflow L: superworkflow'
-<<<<<<< HEAD
-  superworkflow_targets: placeholder
-=======
-  superworkflow_id: 101
->>>>>>> 43f46832
   time_between_retries: 10
   type: workflow
   update_pools: false
@@ -6998,11 +6993,6 @@
   skip_query: ''
   skip_value: 'True'
   superworkflow: 'Regression Workflow L: superworkflow'
-<<<<<<< HEAD
-  superworkflow_targets: superworkflow
-=======
-  superworkflow_id: 101
->>>>>>> 43f46832
   time_between_retries: 10
   type: workflow
   update_pools: false
