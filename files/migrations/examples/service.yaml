- access_groups: ''
  completion_time: 1
  content_match: ''
  content_match_regex: false
  conversion_method: none
  creator: admin
  credential_type: any
  default_access: creator
  definition: Definition
  delete_spaces_before_matching: false
  description: Start point of a workflow
  device_query: ''
  device_query_property: ip_address
  dict_match: {}
  disable_result_creation: false
  display_only_failed_nodes: true
  impacting: true
  include_device_results: true
  include_link_in_summary: true
  initial_payload: {}
  iteration_devices: ''
  iteration_devices_property: ip_address
  iteration_values: ''
  iteration_variable_name: iteration_value
  last_modified: '2019-10-01 01:36:02.097383'
  log_level: 1
  mail_recipient: ''
  max_number_of_retries: 100
  max_processes: 5
  maximum_runs: 1
  multiprocessing: false
  name: '[Shared] Start'
  negative_logic: false
  notification_header: ''
  number_of_retries: 0
  operating_system: ''
  pools: []
  positions:
    Iteration Services Test Workflow: ['-359', '-163']
    'Regression Workflow 1: Netmiko with validation and retries': [-385, 11]
    'Regression Workflow 1: VRF creation and deletion with Netmiko': &id002 [-383,
      -95]
    'Regression Workflow 1: link neighbors mechanism': &id001 [-273, -126]
    'Regression Workflow 2: Separate Failure - Success paths': &id019 [-327, -20]
    'Regression Workflow 3: Napalm getters (postprocessing)': &id014 [-316, 80]
    'Regression Workflow 4: Link Neighbors Mechanism (public)': *id001
    'Regression Workflow 4: VRF creation and deletion with Netmiko': *id002
    'Regression Workflow 4: link neighbors mechanism': *id001
    'Regression Workflow 4: link neighbors mechanism (public)': *id001
    'Regression Workflow 5: VRF creation and deletion with Napalm': !!python/tuple [
      0, 0]
    'Regression Workflow 6: Ansible with Validation': &id008 [-557, -5]
    'Regression Workflow 7: Payload Extraction & Validation': !!python/tuple [0, 0]
    'Regression Workflow 8: Payload Extraction with Operations': !!python/tuple [
      0, 0]
    'Regression Workflow 9: Operational Data Backup': &id003 [-648, 121]
    'Regression Workflow 9: Operational Data Backup (admin)': *id003
    'Regression Workflow A: get_var, set_var, get_result': &id026 [-506, -55]
    'Regression Workflow B: Napalm getters validation': !!python/tuple [0, 0]
    'Regression Workflow C: Advanced multiprocessing': &id004 [-492, -39]
    'Regression Workflow C: Advanced multiprocessing (admin)': *id004
    'Regression Workflow D: Prompts': &id015 [-397, 136]
    'Regression Workflow E: Iteration Targets': &id013 [-342, -252]
    'Regression Workflow F S1: Subworkflow of Workflow': !!python/tuple [0, 0]
    'Regression Workflow F S2: Access Variables from Parent Workflow': !!python/tuple [
      0, 0]
    'Regression Workflow F: Workflow of Workflows': &id027 [-965, 194]
    'Regression Workflow G: run methods (BFS)': &id009 [-404, 147]
    'Regression Workflow H: shared service in multiple subworkflows': &id020 [55,
      266]
    'Regression Workflow I: Iteration Targets Advanced': &id007 [-131, -24]
    'Regression Workflow J: Workflow and Subworkflow Iteration': [0, 0]
    'Regression Workflow K: preprocessing and postprocessing': &id016 [-197, -37]
    'Regression Workflow L: superworkflow': &id023 [-179, 6]
    'Regression Workflow M: Unix command & shell, ping, - jump on connect - mechanism': &id025 [
      -382, 39]
    'Regression Workflow M: Unix command & shell, ping, jump server': [-341, 17]
    'Regression Workflow N: Topology Import (netbox, librenms, opennms)': &id024 [
      -141, 21]
    'Regression Workflow O: Scrapli': &id018 [-192, 31]
    'Regression Workflow P: large workflow (scalability)': &id017 [-437, -191]
    'Regression Workflow Q: File transfer': &id010 [-479, -89]
    'Regression Workflow R: Skip Services in SxS mode': &id005 [-336, -35]
    'Regression Workflow R: skip services in service by service mode': *id005
    'Regression Workflow S: conditional skip query in failed and discard mode': &id006 [
      -205, -81]
    'Regression Workflow S: conditional skip query with skip value set to False': *id006
    'Regression Workflow T: global variables': [-277, -147]
    'Regression Workflow T: global variables and post-run pool update': &id012 [-277,
      -147]
    'Regression Workflow T: link neighbors mechanism': *id001
    'Regression Workflow U: fork based on value with skip discard mode': &id011 [
      -477, 154]
    'Regression Workflow V: skip query with device in run once mode': &id021 [-412,
      -72]
    'Regression Workflow V: skip query with device in subworkflow SxS': [-71, -2]
    'Regression Workflow W: disable result creation mode': [-295, -141]
    'Regression Workflow W: skip, discard and disable result creation mechanism': &id022 [
      -295, -141]
    'Regression Workflow X: Credentials (password & key, priority)': [-157, 96]
    'Regression Workflow: Advanced Iteration Targets': *id007
    'Regression Workflow: Advanced Multiprocessing (admin)': *id004
    'Regression Workflow: Ansible with Validation': *id008
    'Regression Workflow: Conditional Skip Query in Failed and Discard Modes': *id006
    'Regression Workflow: Credentials (Password & Key, Priority Mechanism)': [-157,
      96]
    'Regression Workflow: Device Iteration': [-235, -81]
    'Regression Workflow: DxD and SxS Run Methods': *id009
    'Regression Workflow: File Transfer Mechanism': *id010
    'Regression Workflow: Fork based on value with Skip Discard Mechanism': *id011
    'Regression Workflow: Global Variables and post-run Pool Update Mechanism': *id012
    'Regression Workflow: Iteration Targets Mechanism': *id013
    'Regression Workflow: Link Neighbors Mechanism (public)': *id001
    'Regression Workflow: Napalm Getters and Postprocessing': *id014
    'Regression Workflow: Netmiko Prompts': *id015
    'Regression Workflow: Operational Data Backup (admin)': *id003
    'Regression Workflow: Optional Prerequisite Services': [-356, 121]
    'Regression Workflow: Preprocessing and Postprocessing': *id016
    'Regression Workflow: Result content in memory (scalability)': [0, 0]
    'Regression Workflow: Scalability Test (large workflow)': *id017
    'Regression Workflow: Scrapli': *id018
    'Regression Workflow: Separate Failure - Success Paths': *id019
    'Regression Workflow: Service Priorities, Napalm Getters, Postprocessing': [-316,
      80]
    'Regression Workflow: Shared Service in Multiple Subworkflows': *id020
    'Regression Workflow: Skip Query with device in Run Once Mode': *id021
    'Regression Workflow: Skip Services in SxS mode': *id005
    'Regression Workflow: Skip, Discard and Disable Result Creation Mechanism': *id022
    'Regression Workflow: Superworkflow': *id023
    'Regression Workflow: Topology Import (netbox, librenms, opennms)': *id024
    'Regression Workflow: Unix Command & Chell, Ping Service, Jump on Connect mechanism': *id025
    'Regression Workflow: Using get_var, set_var, get_result functions': *id026
    'Regression Workflow: VRF Creation and Deletion with Netmiko': *id002
    'Regression Workflow: Workflow and Subworkflow Iteration': [-313, 364]
    'Regression Workflow: Workflow of Workflows': *id027
    'Regression workflow P: large workflow (scalability)': *id017
    Subworkflow 1: !!python/tuple [0, 0]
    Subworkflow 2: !!python/tuple [0, 0]
    Workflow  in device by device mode: !!python/tuple [0, 0]
    'Workflow Regression R: skip services in service by service mode': *id005
    'Workflow Regression S: conditional skip query with skip value set to False': [
      -183, -152]
    Workflow in service by service mode (workflow targets): !!python/tuple [0, 0]
    Workflow in service targets mode: !!python/tuple [0, 0]
    Workflow with device and value iteration: [0, 0]
    Workflow with iteration target subworkflows: [-118, 4]
    Workflow with iteration targets: [0, 0]
    '[Regression Workflow F: Workflow of Workflows] Regression Workflow 5: VRF creation and deletion with Napalm': &id030 [
      -684, -34]
    '[Regression Workflow F: Workflow of Workflows] Regression Workflow F S1: Subworkflow of Workflow': &id029 [
      -418, -147]
    '[Regression Workflow F: Workflow of Workflows] Regression Workflow F S2: Access Variables from Parent Workflow': &id028 [
      -253, -110]
    '[Regression Workflow F: Workflow of Workflows] Regression Workflow: Access Variables from Parent Workflow': *id028
    '[Regression Workflow F: Workflow of Workflows] Regression Workflow: Subworkflow of Workflows': *id029
    '[Regression Workflow F: Workflow of Workflows] Regression Workflow: VRF Creation and Deletion with Napalm': *id030
    '[Regression Workflow G: run methods (BFS)] Workflow  in device by device mode': &id032 [
      0, 0]
    '[Regression Workflow G: run methods (BFS)] Workflow in service by service mode (workflow targets)': &id033 [
      -2, 14]
    '[Regression Workflow G: run methods (BFS)] Workflow in service targets mode': &id034 [
      0, 0]
    '[Regression Workflow H: shared service in multiple subworkflows] Subworkflow 1': &id035 [
      -118, 0]
    '[Regression Workflow H: shared service in multiple subworkflows] Subworkflow 2': &id036 [
      0, 0]
    '[Regression Workflow J: Workflow and Subworkflow Iteration] Subworkflow Iteration': &id039 [
      0, 0]
    '[Regression Workflow V: skip query with device in run once mode] Subworkflow in SxS mode - workflow targets': &id037 [
      -77, -17]
    '[Regression Workflow W: disable result creation mode] Workflow in DxD mode': &id031 [
      0, 0]
    '[Regression Workflow W: skip, discard and disable result creation mechanism] Workflow in DxD mode': *id031
    '[Regression Workflow W: skip, discard and disable result creation mechanism] Workflow in SxS mode': &id038 [
      0, 0]
    '[Regression Workflow: DxD and SxS Run Methods] Workflow  in device by device mode': *id032
    '[Regression Workflow: DxD and SxS Run Methods] Workflow in service by service mode (workflow targets)': *id033
    '[Regression Workflow: DxD and SxS Run Methods] Workflow in service targets mode': *id034
    '[Regression Workflow: Shared Service in Multiple Subworkflows] Subworkflow 1': *id035
    '[Regression Workflow: Shared Service in Multiple Subworkflows] Subworkflow 2': *id036
    '[Regression Workflow: Skip Query with device in Run Once Mode] Subworkflow in SxS mode - workflow targets': *id037
    '[Regression Workflow: Skip, Discard and Disable Result Creation Mechanism] Workflow in DxD mode': *id031
    '[Regression Workflow: Skip, Discard and Disable Result Creation Mechanism] Workflow in SxS mode': *id038
    '[Regression Workflow: Workflow and Subworkflow Iteration] Subworkflow Device Iteration': [
      0, 0]
    '[Regression Workflow: Workflow and Subworkflow Iteration] Subworkflow Device Iteration 2': [
      0, 0]
    '[Regression Workflow: Workflow and Subworkflow Iteration] Subworkflow Iteration': *id039
    '[Regression Workflow: Workflow and Subworkflow Iteration] Subworkflow Value Iteration': *id039
    '[Regression Workflow: Workflow of Workflows] Regression Workflow: Access Variables from Parent Workflow': *id028
    '[Regression Workflow: Workflow of Workflows] Regression Workflow: Subworkflow of Workflows': *id029
    '[Regression Workflow: Workflow of Workflows] Regression Workflow: VRF Creation and Deletion with Napalm': *id030
    ? '[[Regression Workflow F: Workflow of Workflows] Regression Workflow F S1: Subworkflow
      of Workflow] Regression Workflow 7: Payload Extraction & Validation'
    : &id040 [-115, -305]
    ? '[[Regression Workflow F: Workflow of Workflows] Regression Workflow F S1: Subworkflow
      of Workflow] Regression Workflow 8: Payload Extraction with Operations'
    : &id041 [-661, -226]
    ? '[[Regression Workflow F: Workflow of Workflows] Regression Workflow F S1: Subworkflow
      of Workflow] Regression Workflow B: Napalm getters validation'
    : &id042 [-604, 9]
    ? '[[Regression Workflow F: Workflow of Workflows] Regression Workflow: Subworkflow
      of Workflows] Regression Workflow 7: Payload Extraction & Validation'
    : *id040
    ? '[[Regression Workflow F: Workflow of Workflows] Regression Workflow: Subworkflow
      of Workflows] Regression Workflow 8: Payload Extraction with Operations'
    : *id041
    ? '[[Regression Workflow F: Workflow of Workflows] Regression Workflow: Subworkflow
      of Workflows] Regression Workflow B: Napalm getters validation'
    : *id042
    ? '[[Regression Workflow F: Workflow of Workflows] Regression Workflow: Subworkflow
      of Workflows] Regression Workflow: Napalm Getters Validation'
    : *id042
    ? '[[Regression Workflow F: Workflow of Workflows] Regression Workflow: Subworkflow
      of Workflows] Regression Workflow: Payload Extraction & Validation'
    : *id040
    ? '[[Regression Workflow F: Workflow of Workflows] Regression Workflow: Subworkflow
      of Workflows] Regression Workflow: Payload Extraction with Operations'
    : *id041
    ? '[[Regression Workflow: Workflow of Workflows] Regression Workflow: Subworkflow
      of Workflows] Regression Workflow: Napalm Getters Validation'
    : *id042
    ? '[[Regression Workflow: Workflow of Workflows] Regression Workflow: Subworkflow
      of Workflows] Regression Workflow: Payload Extraction & Validation'
    : *id040
    ? '[[Regression Workflow: Workflow of Workflows] Regression Workflow: Subworkflow
      of Workflows] Regression Workflow: Payload Extraction with Operations'
    : *id041
    iteration_devices_workflow: ['-164', '15']
  postprocessing: ''
  postprocessing_mode: always
  preprocessing: ''
  priority: 1
  reply_to: ''
  reserved: false
  run_method: per_device
  scoped_name: Start
  send_notification: false
  send_notification_method: mail
  shared: true
  skip: {}
  skip_query: ''
  skip_value: success
  target_devices: []
  target_pools: []
  time_between_retries: 10
  type: swiss_army_knife_service
  update_pools_after_running: false
  update_target_pools: false
  validation_condition: none
  validation_method: text
  vendor: ''
  waiting_time: 0
- access_groups: ''
  completion_time: 1
  content_match: ''
  content_match_regex: false
  conversion_method: none
  creator: admin
  credential_type: any
  default_access: creator
  definition: Definition
  delete_spaces_before_matching: false
  description: End point of a workflow
  device_query: ''
  device_query_property: ip_address
  dict_match: {}
  disable_result_creation: false
  display_only_failed_nodes: true
  impacting: true
  include_device_results: true
  include_link_in_summary: true
  initial_payload: {}
  iteration_devices: ''
  iteration_devices_property: ip_address
  iteration_values: ''
  iteration_variable_name: iteration_value
  last_modified: '2019-08-01 11:40:22.000682'
  log_level: 1
  mail_recipient: ''
  max_number_of_retries: 100
  max_processes: 5
  maximum_runs: 1
  multiprocessing: false
  name: '[Shared] End'
  negative_logic: false
  notification_header: ''
  number_of_retries: 0
  operating_system: ''
  pools: []
  positions:
    Iteration Services Test Workflow: ['-9', '294']
    'Regression Workflow 1: Netmiko with validation and retries': [115, 3]
    'Regression Workflow 1: VRF creation and deletion with Netmiko': &id044 [-383,
      167]
    'Regression Workflow 1: link neighbors mechanism': &id043 [713, 86]
    'Regression Workflow 2: Separate Failure - Success paths': &id061 [737, 276]
    'Regression Workflow 3: Napalm getters (postprocessing)': &id056 [703, 150]
    'Regression Workflow 4: Link Neighbors Mechanism (public)': *id043
    'Regression Workflow 4: VRF creation and deletion with Netmiko': *id044
    'Regression Workflow 4: link neighbors mechanism': *id043
    'Regression Workflow 4: link neighbors mechanism (public)': *id043
    'Regression Workflow 5: VRF creation and deletion with Napalm': !!python/tuple [
      0, 0]
    'Regression Workflow 6: Ansible with Validation': &id050 [567, -24]
    'Regression Workflow 7: Payload Extraction & Validation': !!python/tuple [0, 0]
    'Regression Workflow 8: Payload Extraction with Operations': !!python/tuple [
      0, 0]
    'Regression Workflow 9: Operational Data Backup': &id045 [290, 314]
    'Regression Workflow 9: Operational Data Backup (admin)': *id045
    'Regression Workflow A: get_var, set_var, get_result': &id068 [-528, 25]
    'Regression Workflow B: Napalm getters validation': !!python/tuple [0, 0]
    'Regression Workflow C: Advanced multiprocessing': &id046 [505, -10]
    'Regression Workflow C: Advanced multiprocessing (admin)': *id046
    'Regression Workflow D: Prompts': &id057 [608, 90]
    'Regression Workflow E: Iteration Targets': &id055 [-334, 29]
    'Regression Workflow F S1: Subworkflow of Workflow': !!python/tuple [0, 0]
    'Regression Workflow F S2: Access Variables from Parent Workflow': !!python/tuple [
      0, 0]
    'Regression Workflow F: Workflow of Workflows': &id069 [-934, 289]
    'Regression Workflow G: run methods (BFS)': &id051 [638, 130]
    'Regression Workflow H: shared service in multiple subworkflows': &id062 [688,
      -88]
    'Regression Workflow I: Iteration Targets Advanced': &id049 [350, -6]
    'Regression Workflow J: Workflow and Subworkflow Iteration': [500, 0]
    'Regression Workflow K: preprocessing and postprocessing': &id058 [619, 353]
    'Regression Workflow L: superworkflow': &id065 [730, 218]
    'Regression Workflow M: Unix command & shell, ping, - jump on connect - mechanism': &id067 [
      560, 9]
    'Regression Workflow M: Unix command & shell, ping, jump server': [560, 9]
    'Regression Workflow N: Topology Import (netbox, librenms, opennms)': &id066 [
      636, 24]
    'Regression Workflow O: Scrapli': &id060 [628, 113]
    'Regression Workflow P: large workflow (scalability)': &id059 [483, -268]
    'Regression Workflow Q: File transfer': &id052 [576, 135]
    'Regression Workflow R: Skip Services in SxS mode': &id047 [500, 0]
    'Regression Workflow R: skip services in service by service mode': *id047
    'Regression Workflow S: conditional skip query in failed and discard mode': &id048 [
      640, -155]
    'Regression Workflow S: conditional skip query with skip value set to False': *id048
    'Regression Workflow T: global variables': [569, -66]
    'Regression Workflow T: global variables and post-run pool update': &id054 [569,
      -66]
    'Regression Workflow T: link neighbors mechanism': *id043
    'Regression Workflow U: fork based on value with skip discard mode': &id053 [
      645, 270]
    'Regression Workflow V: skip query with device in run once mode': &id063 [670,
      159]
    'Regression Workflow V: skip query with device in subworkflow SxS': [572, -3]
    'Regression Workflow W: disable result creation mode': [529, -52]
    'Regression Workflow W: skip, discard and disable result creation mechanism': &id064 [
      547, -96]
    'Regression Workflow X: Credentials (password & key, priority)': [590, 124]
    'Regression Workflow: Advanced Iteration Targets': *id049
    'Regression Workflow: Advanced Multiprocessing (admin)': *id046
    'Regression Workflow: Ansible with Validation': *id050
    'Regression Workflow: Conditional Skip Query in Failed and Discard Modes': *id048
    'Regression Workflow: Credentials (Password & Key, Priority Mechanism)': [590,
      124]
    'Regression Workflow: Device Iteration': [699, 125]
    'Regression Workflow: DxD and SxS Run Methods': *id051
    'Regression Workflow: File Transfer Mechanism': *id052
    'Regression Workflow: Fork based on value with Skip Discard Mechanism': *id053
    'Regression Workflow: Global Variables and post-run Pool Update Mechanism': *id054
    'Regression Workflow: Iteration Targets Mechanism': *id055
    'Regression Workflow: Link Neighbors Mechanism (public)': *id043
    'Regression Workflow: Napalm Getters and Postprocessing': *id056
    'Regression Workflow: Netmiko Prompts': *id057
    'Regression Workflow: Operational Data Backup (admin)': *id045
    'Regression Workflow: Optional Prerequisite Services': [734, 171]
<<<<<<< HEAD
    'Regression Workflow: Preprocessing and Postprocessing': *id058
    'Regression Workflow: Scalability Test (large workflow)': *id059
    'Regression Workflow: Scrapli': *id060
    'Regression Workflow: Separate Failure - Success Paths': *id061
    'Regression Workflow: Service Priorities, Napalm Getters, Postprocessing': [703,
      150]
    'Regression Workflow: Shared Service in Multiple Subworkflows': *id062
    'Regression Workflow: Skip Query with device in Run Once Mode': *id063
    'Regression Workflow: Skip Services in SxS mode': *id047
    'Regression Workflow: Skip, Discard and Disable Result Creation Mechanism': *id064
    'Regression Workflow: Superworkflow': *id065
    'Regression Workflow: Topology Import (netbox, librenms, opennms)': *id066
    'Regression Workflow: Unix Command & Chell, Ping Service, Jump on Connect mechanism': *id067
    'Regression Workflow: Using get_var, set_var, get_result functions': *id068
    'Regression Workflow: VRF Creation and Deletion with Netmiko': *id044
    'Regression Workflow: Workflow and Subworkflow Iteration': [644, 233]
    'Regression Workflow: Workflow of Workflows': *id069
    'Regression workflow P: large workflow (scalability)': *id059
=======
    'Regression Workflow: Preprocessing and Postprocessing': *id059
    'Regression Workflow: Result content in memory (scalability)': [500, 0]
    'Regression Workflow: Scalability Test (large workflow)': *id060
    'Regression Workflow: Scrapli': *id061
    'Regression Workflow: Separate Failure - Success Paths': *id062
    'Regression Workflow: Shared Service in Multiple Subworkflows': *id063
    'Regression Workflow: Skip Query with device in Run Once Mode': *id064
    'Regression Workflow: Skip Services in SxS mode': *id048
    'Regression Workflow: Skip, Discard and Disable Result Creation Mechanism': *id065
    'Regression Workflow: Superworkflow': *id066
    'Regression Workflow: Topology Import (netbox, librenms, opennms)': *id067
    'Regression Workflow: Unix Command & Chell, Ping Service, Jump on Connect mechanism': *id068
    'Regression Workflow: Using get_var, set_var, get_result functions': *id069
    'Regression Workflow: VRF Creation and Deletion with Netmiko': *id045
    'Regression Workflow: Workflow and Subworkflow Iteration': *id070
    'Regression Workflow: Workflow of Workflows': *id071
    'Regression workflow P: large workflow (scalability)': *id060
>>>>>>> 6fcdef0f
    Subworkflow 1: !!python/tuple [0, 0]
    Subworkflow 2: !!python/tuple [0, 0]
    T: !!python/tuple [500, 0]
    TEST: !!python/tuple [500, 0]
    TEST2: !!python/tuple [500, 0]
    Workflow  in device by device mode: !!python/tuple [0, 0]
    'Workflow Regression R: skip services in service by service mode': *id047
    'Workflow Regression S: conditional skip query with skip value set to False': [
      640, -155]
    Workflow in service by service mode (workflow targets): !!python/tuple [0, 0]
    Workflow in service targets mode: !!python/tuple [0, 0]
    Workflow with device and value iteration: [500, 0]
    Workflow with iteration target subworkflows: [617, 0]
    Workflow with iteration targets: [500, 0]
    '[Regression Workflow F: Workflow of Workflows] Regression Workflow 5: VRF creation and deletion with Napalm': &id072 [
      -696, 47]
    '[Regression Workflow F: Workflow of Workflows] Regression Workflow F S1: Subworkflow of Workflow': &id071 [
      -447, 191]
    '[Regression Workflow F: Workflow of Workflows] Regression Workflow F S2: Access Variables from Parent Workflow': &id070 [
      -274, 112]
    '[Regression Workflow F: Workflow of Workflows] Regression Workflow: Access Variables from Parent Workflow': *id070
    '[Regression Workflow F: Workflow of Workflows] Regression Workflow: Subworkflow of Workflows': *id071
    '[Regression Workflow F: Workflow of Workflows] Regression Workflow: VRF Creation and Deletion with Napalm': *id072
    '[Regression Workflow G: run methods (BFS)] Workflow  in device by device mode': &id074 [
      500, 0]
    '[Regression Workflow G: run methods (BFS)] Workflow in service by service mode (workflow targets)': &id075 [
      500, 0]
    '[Regression Workflow G: run methods (BFS)] Workflow in service targets mode': &id076 [
      500, 0]
    '[Regression Workflow H: shared service in multiple subworkflows] Subworkflow 1': &id077 [
      610, 4]
    '[Regression Workflow H: shared service in multiple subworkflows] Subworkflow 2': &id078 [
      500, 0]
    '[Regression Workflow J: Workflow and Subworkflow Iteration] Subworkflow Iteration': &id082 [
      500, 0]
    '[Regression Workflow V: skip query with device in run once mode] Subworkflow in SxS mode': !!python/tuple [
      500, 0]
    '[Regression Workflow V: skip query with device in run once mode] Subworkflow in SxS mode - service targets': &id079 !!python/tuple [
      500, 0]
    '[Regression Workflow V: skip query with device in run once mode] Subworkflow in SxS mode - workflow targets': &id080 [
      521, -13]
    '[Regression Workflow W: disable result creation mode] Workflow in DxD mode': &id073 [
      500, 0]
    '[Regression Workflow W: disable result creation mode] Workflow in SxS mode': !!python/tuple [
      500, 0]
    '[Regression Workflow W: skip, discard and disable result creation mechanism] Workflow in DxD mode': *id073
    '[Regression Workflow W: skip, discard and disable result creation mechanism] Workflow in SxS mode': &id081 [
      500, 0]
    '[Regression Workflow: DxD and SxS Run Methods] Workflow  in device by device mode': *id074
    '[Regression Workflow: DxD and SxS Run Methods] Workflow in service by service mode (workflow targets)': *id075
    '[Regression Workflow: DxD and SxS Run Methods] Workflow in service targets mode': *id076
    '[Regression Workflow: Shared Service in Multiple Subworkflows] Subworkflow 1': *id077
    '[Regression Workflow: Shared Service in Multiple Subworkflows] Subworkflow 2': *id078
    '[Regression Workflow: Skip Query with device in Run Once Mode] Subworkflow in SxS mode - service targets': *id079
    '[Regression Workflow: Skip Query with device in Run Once Mode] Subworkflow in SxS mode - workflow targets': *id080
    '[Regression Workflow: Skip, Discard and Disable Result Creation Mechanism] Workflow in DxD mode': *id073
    '[Regression Workflow: Skip, Discard and Disable Result Creation Mechanism] Workflow in SxS mode': *id081
    '[Regression Workflow: Workflow and Subworkflow Iteration] Subworkflow Device Iteration': [
      500, 0]
    '[Regression Workflow: Workflow and Subworkflow Iteration] Subworkflow Device Iteration 2': [
      500, 0]
    '[Regression Workflow: Workflow and Subworkflow Iteration] Subworkflow Iteration': *id082
    '[Regression Workflow: Workflow and Subworkflow Iteration] Subworkflow Value Iteration': *id082
    '[Regression Workflow: Workflow of Workflows] Regression Workflow: Access Variables from Parent Workflow': *id070
    '[Regression Workflow: Workflow of Workflows] Regression Workflow: Subworkflow of Workflows': *id071
    '[Regression Workflow: Workflow of Workflows] Regression Workflow: VRF Creation and Deletion with Napalm': *id072
    ? '[[Regression Workflow F: Workflow of Workflows] Regression Workflow F S1: Subworkflow
      of Workflow] Regression Workflow 7: Payload Extraction & Validation'
    : &id083 [279, 262]
    ? '[[Regression Workflow F: Workflow of Workflows] Regression Workflow F S1: Subworkflow
      of Workflow] Regression Workflow 8: Payload Extraction with Operations'
    : &id084 [-688, -153]
    ? '[[Regression Workflow F: Workflow of Workflows] Regression Workflow F S1: Subworkflow
      of Workflow] Regression Workflow B: Napalm getters validation'
    : &id085 [-600, 63]
    ? '[[Regression Workflow F: Workflow of Workflows] Regression Workflow: Subworkflow
      of Workflows] Regression Workflow 7: Payload Extraction & Validation'
    : *id083
    ? '[[Regression Workflow F: Workflow of Workflows] Regression Workflow: Subworkflow
      of Workflows] Regression Workflow 8: Payload Extraction with Operations'
    : *id084
    ? '[[Regression Workflow F: Workflow of Workflows] Regression Workflow: Subworkflow
      of Workflows] Regression Workflow B: Napalm getters validation'
    : *id085
    ? '[[Regression Workflow F: Workflow of Workflows] Regression Workflow: Subworkflow
      of Workflows] Regression Workflow: Napalm Getters Validation'
    : *id085
    ? '[[Regression Workflow F: Workflow of Workflows] Regression Workflow: Subworkflow
      of Workflows] Regression Workflow: Payload Extraction & Validation'
    : *id083
    ? '[[Regression Workflow F: Workflow of Workflows] Regression Workflow: Subworkflow
      of Workflows] Regression Workflow: Payload Extraction with Operations'
    : *id084
    ? '[[Regression Workflow: Workflow of Workflows] Regression Workflow: Subworkflow
      of Workflows] Regression Workflow: Napalm Getters Validation'
    : *id085
    ? '[[Regression Workflow: Workflow of Workflows] Regression Workflow: Subworkflow
      of Workflows] Regression Workflow: Payload Extraction & Validation'
    : *id083
    ? '[[Regression Workflow: Workflow of Workflows] Regression Workflow: Subworkflow
      of Workflows] Regression Workflow: Payload Extraction with Operations'
    : *id084
    iteration_devices_workflow: ['651', '20']
  postprocessing: ''
  postprocessing_mode: always
  preprocessing: ''
  priority: 1
  reply_to: ''
  reserved: false
  run_method: per_device
  scoped_name: End
  send_notification: false
  send_notification_method: mail
  shared: true
  skip: {}
  skip_query: ''
  skip_value: success
  target_devices: []
  target_pools: []
  time_between_retries: 10
  type: swiss_army_knife_service
  update_pools_after_running: false
  update_target_pools: false
  validation_condition: none
  validation_method: text
  vendor: ''
  waiting_time: 0
- access_groups: ''
  completion_time: 1
  content_match: ''
  content_match_regex: false
  conversion_method: none
  creator: admin
  credential_type: any
  default_access: creator
  definition: Definition
  delete_spaces_before_matching: false
  description: Monitor eNMS cluster
  device_query: ''
  device_query_property: ip_address
  dict_match: {}
  disable_result_creation: false
  display_only_failed_nodes: true
  impacting: true
  include_device_results: true
  include_link_in_summary: true
  initial_payload: {}
  iteration_devices: ''
  iteration_devices_property: ip_address
  iteration_values: ''
  iteration_variable_name: iteration_value
  last_modified: '2019-07-11 13:51:13.461232'
  log_level: 1
  mail_recipient: ''
  max_number_of_retries: 100
  max_processes: 5
  maximum_runs: 1
  multiprocessing: false
  name: cluster_monitoring
  negative_logic: false
  notification_header: ''
  number_of_retries: 0
  operating_system: ''
  pools: ['All instances (devices, links, services and users)']
  positions: {}
  postprocessing: ''
  postprocessing_mode: always
  preprocessing: ''
  priority: 1
  reply_to: ''
  reserved: false
  run_method: per_device
  scoped_name: cluster_monitoring
  send_notification: false
  send_notification_method: mail
  shared: false
  skip: {}
  skip_query: ''
  skip_value: success
  target_devices: []
  target_pools: []
  time_between_retries: 10
  type: swiss_army_knife_service
  update_pools_after_running: false
  update_target_pools: false
  validation_condition: none
  validation_method: text
  vendor: ''
  waiting_time: 0
- a_dict: {}
  a_float: 5.0
  a_list: []
  access_groups: ''
  an_integer: 10
  boolean1: true
  boolean2: false
  completion_time: 1
  content_match: ''
  content_match_regex: false
  conversion_method: none
  creator: admin
  credential_type: any
  custom_integer: 0
  default_access: creator
  definition: Definition
  delete_spaces_before_matching: false
  description: Example
  device_query: ''
  device_query_property: ip_address
  dict_match: {}
  disable_result_creation: false
  display_only_failed_nodes: true
  exclusion_field: d
  impacting: true
  include_device_results: true
  include_link_in_summary: true
  initial_payload: {}
  ip_address: 10.1.1.1
  iteration_devices: ''
  iteration_devices_property: ip_address
  iteration_values: ''
  iteration_variable_name: iteration_value
  last_modified: '2019-10-02 10:16:48.005751'
  log_level: 1
  mac_address: FF:FF:FF:FF:FF:FF
  mail_address: aaa@gmail.com
  mail_recipient: ''
  max_number_of_retries: 100
  max_processes: 5
  maximum_runs: 1
  multiprocessing: false
  name: '[Shared] Example Service (does nothing)'
  negative_logic: false
  notification_header: ''
  number_in_range: 7
  number_of_retries: 0
  operating_system: ''
  pools: []
  positions:
    'Regression Workflow 2: Separate Failure - Success paths': &id087 [741, 106]
    'Regression Workflow C: Advanced multiprocessing': &id086 [-266, -204]
    'Regression Workflow C: Advanced multiprocessing (admin)': *id086
    'Regression Workflow: Advanced Multiprocessing (admin)': *id086
    'Regression Workflow: Separate Failure - Success Paths': *id087
  postprocessing: ''
  postprocessing_mode: always
  preprocessing: ''
  priority: 1
  regex: ''
  reply_to: ''
  reserved: false
  run_method: per_device
  scoped_name: Example Service (does nothing)
  send_notification: false
  send_notification_method: mail
  shared: true
  skip: {}
  skip_query: ''
  skip_value: success
  string1: cisco
  string2: s2
  target_devices: [Washington]
  target_pools: []
  time_between_retries: 10
  type: example_service
  update_pools_after_running: false
  update_target_pools: false
  url: https://www.google.fr/
  validation_condition: none
  validation_method: text
  vendor: ''
  waiting_time: 0
- access_groups: ''
  close_connection: false
  completion_time: 1
  content_match: ''
  content_match_regex: false
  conversion_method: none
  creator: admin
  credential_type: any
  credentials: device
  custom_password: ''
  custom_username: ''
  default_access: creator
  definition: Definition
  delete_spaces_before_matching: false
  description: Configure BGP Peering with Napalm
  device_query: ''
  device_query_property: ip_address
  dict_match: {}
  disable_result_creation: false
  display_only_failed_nodes: true
  impacting: true
  include_device_results: true
  include_link_in_summary: true
  initial_payload: {}
  iteration_devices: ''
  iteration_devices_property: ip_address
  iteration_values: ''
  iteration_variable_name: iteration_value
  last_modified: '2019-08-13 20:54:58.539660'
  local_as: 100
  log_level: 1
  loopback: Lo100
  loopback_ip: 100.1.1.1
  mail_recipient: ''
  max_number_of_retries: 100
  max_processes: 5
  maximum_runs: 1
  multiprocessing: false
  name: '[Regression Workflow: Advanced Multiprocessing (admin)] napalm_configure_bgp_1'
  negative_logic: false
  neighbor_ip: 100.1.2.1
  notification_header: ''
  number_of_retries: 0
  operating_system: ''
  optional_args: {}
  pools: []
  positions:
    'Regression Workflow C: Advanced multiprocessing': &id088 [299, -170]
    'Regression Workflow C: Advanced multiprocessing (admin)': *id088
    'Regression Workflow: Advanced Multiprocessing (admin)': *id088
  postprocessing: ''
  postprocessing_mode: always
  preprocessing: ''
  priority: 1
  remote_as: 200
  reply_to: ''
  reserved: false
  run_method: per_device
  scoped_name: napalm_configure_bgp_1
  send_notification: false
  send_notification_method: mail
  shared: false
  skip: {'Regression Workflow C: Advanced multiprocessing': true}
  skip_query: ''
  skip_value: success
  start_new_connection: false
  target_devices: [Washington]
  target_pools: []
  time_between_retries: 10
  type: configure_bgp_service
  update_pools_after_running: false
  update_target_pools: false
  validation_condition: none
  validation_method: text
  vendor: ''
  vrf_name: configure_BGP_test
  waiting_time: 0
- access_groups: ''
  close_connection: false
  completion_time: 1
  content_match: ''
  content_match_regex: false
  conversion_method: none
  creator: admin
  credential_type: any
  credentials: device
  custom_password: ''
  custom_username: ''
  default_access: creator
  definition: Definition
  delete_spaces_before_matching: false
  description: Configuration Backup using NAPALM
  device_query: ''
  device_query_property: ip_address
  dict_match: {}
  disable_result_creation: false
  display_only_failed_nodes: true
  driver: eos
  getters: [get_arp_table, get_interfaces]
  impacting: true
  include_device_results: true
  include_link_in_summary: true
  initial_payload: {}
  iteration_devices: ''
  iteration_devices_property: ip_address
  iteration_values: ''
  iteration_variable_name: iteration_value
  last_modified: '2020-05-31 03:59:15.060637'
  log_level: 1
  mail_recipient: ''
  max_number_of_retries: 100
  max_processes: 5
  maximum_runs: 1
  multiprocessing: true
  name: '[Regression Workflow: Operational Data Backup (admin)] Configuration Backup
    (NAPALM)'
  negative_logic: false
  notification_header: ''
  number_of_retries: 0
  operating_system: ''
  optional_args: {}
  pools: []
  positions:
    'Regression Workflow 9: Operational Data Backup': &id089 [-259, 351]
    'Regression Workflow 9: Operational Data Backup (admin)': *id089
    'Regression Workflow: Operational Data Backup (admin)': *id089
  postprocessing: ''
  postprocessing_mode: always
  preprocessing: ''
  priority: 1
  property: operational_data
  replacements:
  - {pattern: '', replace_with: ''}
  - {pattern: '', replace_with: ''}
  - {pattern: '', replace_with: ''}
  reply_to: ''
  reserved: false
  run_method: per_device
  scoped_name: Configuration Backup (NAPALM)
  send_notification: false
  send_notification_method: mail
  shared: false
  skip: {'Regression Workflow 9: Operational Data Backup': true, 'Regression Workflow: Operational Data Backup (admin)': true}
  skip_query: ''
  skip_value: success
  start_new_connection: false
  target_devices: []
  target_pools: []
  time_between_retries: 10
  timeout: 60
  type: napalm_backup_service
  update_pools_after_running: false
  update_target_pools: false
  use_device_driver: true
  validation_condition: none
  validation_method: text
  vendor: ''
  waiting_time: 0
- access_groups: ''
  close_connection: false
  commit_configuration: false
  completion_time: 1
  config_mode: false
  config_mode_command: ''
  content: vrf instance test
  content_match: ''
  content_match_regex: false
  conversion_method: none
  creator: admin
  credential_type: any
  credentials: device
  custom_password: ''
  custom_username: ''
  default_access: creator
  definition: Definition
  delay_factor: 1.0
  delete_spaces_before_matching: false
  description: Create a VRF "test" with Netmiko
  device_query: ''
  device_query_property: ip_address
  dict_match: {}
  disable_result_creation: false
  display_only_failed_nodes: true
  driver: arista_eos
  enable_mode: true
  exit_config_mode: true
  fast_cli: true
  global_delay_factor: 1.0
  impacting: true
  include_device_results: true
  include_link_in_summary: true
  initial_payload: {}
  iteration_devices: ''
  iteration_devices_property: ip_address
  iteration_values: ''
  iteration_variable_name: iteration_value
  last_modified: '2019-08-04 11:01:33.553474'
  log_level: 1
  mail_recipient: ''
  max_number_of_retries: 100
  max_processes: 5
  maximum_runs: 1
  multiprocessing: false
  name: '[Regression Workflow: VRF Creation and Deletion with Netmiko] netmiko_create_vrf_test'
  negative_logic: false
  notification_header: ''
  number_of_retries: 0
  operating_system: eos
  pools: []
  positions:
    'Regression Workflow 1: VRF creation and deletion with Netmiko': &id090 [-38,
      -86]
    'Regression Workflow 4: VRF creation and deletion with Netmiko': *id090
    'Regression Workflow: VRF Creation and Deletion with Netmiko': *id090
  postprocessing: ''
  postprocessing_mode: always
  preprocessing: ''
  priority: 1
  reply_to: ''
  reserved: false
  run_method: per_device
  scoped_name: netmiko_create_vrf_test
  send_notification: false
  send_notification_method: mail
  shared: false
  skip: {}
  skip_query: ''
  skip_value: success
  start_new_connection: false
  strip_command: false
  strip_prompt: false
  target_devices: [Austin, Washington]
  target_pools: []
  time_between_retries: 10
  timeout: 3
  type: netmiko_configuration_service
  update_pools_after_running: false
  update_target_pools: false
  use_device_driver: true
  validation_condition: none
  validation_method: text
  vendor: Arista
  waiting_time: 0
- access_groups: ''
  auto_find_prompt: true
  close_connection: true
  command: show vrf
  completion_time: 1
  config_mode: false
  content_match: test
  content_match_regex: false
  conversion_method: text
  creator: admin
  credential_type: any
  credentials: device
  custom_password: ''
  custom_username: ''
  default_access: creator
  definition: Definition
  delay_factor: 1.0
  delete_spaces_before_matching: false
  description: Check that the vrf "test" is configured
  device_query: ''
  device_query_property: ip_address
  dict_match: {}
  disable_result_creation: false
  display_only_failed_nodes: true
  driver: arista_eos
  enable_mode: true
  exit_command: ''
  expect_password_prompt: ''
  expect_prompt: ''
  expect_string: ''
  expect_username_prompt: ''
  fast_cli: true
  global_delay_factor: 1.0
  impacting: true
  include_device_results: true
  include_link_in_summary: true
  initial_payload: {}
  iteration_devices: ''
  iteration_devices_property: ip_address
  iteration_values: ''
  iteration_variable_name: iteration_value
  jump_command: ''
  jump_on_connect: false
  jump_password: ''
  jump_username: ''
  last_modified: '2019-10-10 09:46:36.865576'
  log_level: 1
  mail_recipient: ''
  max_number_of_retries: 100
  max_processes: 5
  maximum_runs: 1
  multiprocessing: false
  name: '[Regression Workflow: VRF Creation and Deletion with Netmiko] netmiko_check_vrf_test'
  negative_logic: false
  notification_header: ''
  number_of_retries: 0
  operating_system: eos
  pools: []
  positions:
    Iteration Services Test Workflow: ['147', '-14']
    'Regression Workflow 1: VRF creation and deletion with Netmiko': &id091 [445,
      -37]
    'Regression Workflow 2: Separate Failure - Success paths': ['84', '-3']
    'Regression Workflow 4: VRF creation and deletion with Netmiko': *id091
    'Regression Workflow 5: VRF creation and deletion with Napalm': ['0', '-50']
    'Regression Workflow A: get_var, set_var, get_result': ['355', '-25']
    'Regression Workflow: VRF Creation and Deletion with Netmiko': *id091
    iteration_devices_workflow: ['414', '-154']
  postprocessing: ''
  postprocessing_mode: always
  preprocessing: ''
  priority: 1
  reply_to: ''
  reserved: false
  run_method: per_device
  scoped_name: netmiko_check_vrf_test
  send_notification: false
  send_notification_method: mail
  shared: false
  skip: {}
  skip_query: ''
  skip_value: success
  start_new_connection: false
  strip_command: true
  strip_prompt: true
  target_devices: [Austin, Washington]
  target_pools: []
  time_between_retries: 10
  timeout: 3.0
  type: netmiko_validation_service
  update_pools_after_running: false
  update_target_pools: false
  use_device_driver: true
  use_genie: false
  validation_condition: success
  validation_method: text
  vendor: Arista
  waiting_time: 0
- access_groups: ''
  close_connection: false
  commit_configuration: false
  completion_time: 1
  config_mode: false
  config_mode_command: ''
  content: no vrf instance test
  content_match: ''
  content_match_regex: false
  conversion_method: none
  creator: admin
  credential_type: any
  credentials: device
  custom_password: ''
  custom_username: ''
  default_access: creator
  definition: Definition
  delay_factor: 1.0
  delete_spaces_before_matching: false
  description: Delete VRF "test"
  device_query: ''
  device_query_property: ip_address
  dict_match: {}
  disable_result_creation: false
  display_only_failed_nodes: true
  driver: arista_eos
  enable_mode: true
  exit_config_mode: true
  fast_cli: true
  global_delay_factor: 1.0
  impacting: true
  include_device_results: true
  include_link_in_summary: true
  initial_payload: {}
  iteration_devices: ''
  iteration_devices_property: ip_address
  iteration_values: ''
  iteration_variable_name: iteration_value
  last_modified: '2019-08-01 11:40:18.423301'
  log_level: 1
  mail_recipient: ''
  max_number_of_retries: 100
  max_processes: 5
  maximum_runs: 1
  multiprocessing: false
  name: '[Regression Workflow: VRF Creation and Deletion with Netmiko] netmiko_delete_vrf_test'
  negative_logic: false
  notification_header: ''
  number_of_retries: 0
  operating_system: eos
  pools: []
  positions:
    'Regression Workflow 1: VRF creation and deletion with Netmiko': &id092 [476,
      119]
    'Regression Workflow 4: VRF creation and deletion with Netmiko': *id092
    'Regression Workflow 5: VRF creation and deletion with Napalm': ['0', '50']
    'Regression Workflow: VRF Creation and Deletion with Netmiko': *id092
  postprocessing: ''
  postprocessing_mode: always
  preprocessing: ''
  priority: 1
  reply_to: ''
  reserved: false
  run_method: per_device
  scoped_name: netmiko_delete_vrf_test
  send_notification: false
  send_notification_method: mail
  shared: false
  skip: {}
  skip_query: ''
  skip_value: success
  start_new_connection: false
  strip_command: false
  strip_prompt: false
  target_devices: [Austin, Washington]
  target_pools: []
  time_between_retries: 10
  timeout: 3
  type: netmiko_configuration_service
  update_pools_after_running: false
  update_target_pools: false
  use_device_driver: true
  validation_condition: none
  validation_method: text
  vendor: Arista
  waiting_time: 1
- access_groups: ''
  auto_find_prompt: true
  close_connection: false
  command: show vrf
  completion_time: 1
  config_mode: false
  content_match: test
  content_match_regex: true
  conversion_method: text
  creator: admin
  credential_type: any
  credentials: device
  custom_password: ''
  custom_username: ''
  default_access: creator
  definition: Definition
  delay_factor: 1.0
  delete_spaces_before_matching: false
  description: Check that the vrf "test" is NOT configured
  device_query: ''
  device_query_property: ip_address
  dict_match: {}
  disable_result_creation: false
  display_only_failed_nodes: true
  driver: arista_eos
  enable_mode: true
  exit_command: ''
  expect_password_prompt: ''
  expect_prompt: ''
  expect_string: ''
  expect_username_prompt: ''
  fast_cli: true
  global_delay_factor: 1.0
  impacting: true
  include_device_results: true
  include_link_in_summary: true
  initial_payload: {}
  iteration_devices: ''
  iteration_devices_property: ip_address
  iteration_values: ''
  iteration_variable_name: iteration_value
  jump_command: ''
  jump_on_connect: false
  jump_password: ''
  jump_username: ''
  last_modified: '2020-05-29 06:44:11.874459'
  log_level: 1
  mail_recipient: ''
  max_number_of_retries: 100
  max_processes: 5
  maximum_runs: 1
  multiprocessing: false
  name: '[Shared] Netmiko: Check VRF (test) does not exist'
  negative_logic: true
  notification_header: ''
  number_of_retries: 2
  operating_system: eos
  pools: []
  positions:
    'Regression Workflow 1: VRF creation and deletion with Netmiko': &id093 [-10,
      157]
    'Regression Workflow 2: Separate Failure - Success paths': &id094 [-194, 225]
    'Regression Workflow 4: VRF creation and deletion with Netmiko': *id093
    'Regression Workflow 5: VRF creation and deletion with Napalm': ['0', '150']
    'Regression Workflow: Separate Failure - Success Paths': *id094
    'Regression Workflow: VRF Creation and Deletion with Netmiko': *id093
    iteration_devices_workflow: ['337', '-145']
  postprocessing: ''
  postprocessing_mode: always
  preprocessing: ''
  priority: 1
  reply_to: ''
  reserved: false
  run_method: per_device
  scoped_name: 'Netmiko: Check VRF (test) does not exist'
  send_notification: false
  send_notification_method: mail
  shared: true
  skip: {}
  skip_query: ''
  skip_value: success
  start_new_connection: true
  strip_command: true
  strip_prompt: true
  target_devices: [Austin, Washington, Philadelphia]
  target_pools: []
  time_between_retries: 1
  timeout: 3.0
  type: netmiko_validation_service
  update_pools_after_running: false
  update_target_pools: false
  use_device_driver: true
  use_genie: false
  validation_condition: success
  validation_method: text
  vendor: Arista
  waiting_time: 0
- access_groups: ''
  action: load_merge_candidate
  close_connection: false
  completion_time: 1
  content: "vrf instance napalm\r\n"
  content_match: ''
  content_match_regex: false
  conversion_method: none
  creator: admin
  credential_type: any
  credentials: device
  custom_password: ''
  custom_username: ''
  default_access: creator
  definition: Definition
  delete_spaces_before_matching: false
  description: Create a VRF "test" with Napalm
  device_query: ''
  device_query_property: ip_address
  dict_match: {}
  disable_result_creation: false
  display_only_failed_nodes: true
  driver: eos
  impacting: true
  include_device_results: true
  include_link_in_summary: true
  initial_payload: {}
  iteration_devices: ''
  iteration_devices_property: ip_address
  iteration_values: ''
  iteration_variable_name: iteration_value
  last_modified: '2019-11-18 08:25:59.346737'
  log_level: 1
  mail_recipient: ''
  max_number_of_retries: 100
  max_processes: 5
  maximum_runs: 1
  multiprocessing: false
  name: '[[Regression Workflow: Workflow of Workflows] Regression Workflow: VRF Creation
    and Deletion with Napalm] Create a VRF with NAPALM'
  negative_logic: false
  notification_header: ''
  number_of_retries: 0
  operating_system: eos
  optional_args: {}
  pools: []
  positions:
    '[Regression Workflow F: Workflow of Workflows] Regression Workflow 5: VRF creation and deletion with Napalm': &id095 [
      -374, -164]
    '[Regression Workflow F: Workflow of Workflows] Regression Workflow: VRF Creation and Deletion with Napalm': *id095
    '[Regression Workflow: Workflow of Workflows] Regression Workflow: VRF Creation and Deletion with Napalm': *id095
  postprocessing: ''
  postprocessing_mode: always
  preprocessing: ''
  priority: 1
  reply_to: ''
  reserved: false
  run_method: per_device
  scoped_name: Create a VRF with NAPALM
  send_notification: false
  send_notification_method: mail
  shared: false
  skip: {}
  skip_query: ''
  skip_value: success
  start_new_connection: false
  target_devices: [Austin, Washington]
  target_pools: []
  time_between_retries: 10
  timeout: 10
  type: napalm_configuration_service
  update_pools_after_running: false
  update_target_pools: false
  use_device_driver: true
  validation_condition: none
  validation_method: text
  vendor: Arista
  waiting_time: 0
- access_groups: ''
  call_type: GET
  completion_time: 1
  content_match: ''
  content_match_regex: false
  conversion_method: text
  creator: admin
  credential_type: any
  default_access: creator
  definition: Definition
  delete_spaces_before_matching: false
  description: Use REST call is_alive
  device_query: ''
  device_query_property: ip_address
  dict_match: {}
  disable_result_creation: false
  display_only_failed_nodes: true
  headers: {}
  impacting: true
  include_device_results: true
  include_link_in_summary: true
  initial_payload: {}
  iteration_devices: ''
  iteration_devices_property: ip_address
  iteration_values: ''
  iteration_variable_name: iteration_value
  last_modified: '2020-05-28 10:36:02.393623'
  log_level: 1
  mail_recipient: ''
  max_number_of_retries: 100
  max_processes: 5
  maximum_runs: 1
  multiprocessing: true
  name: '[Shared] REST API: call *is_alive* endpoint'
  negative_logic: false
  notification_header: ''
  number_of_retries: 0
  operating_system: ''
  params: {verify: 'false'}
  password: ''
  payload:
    a: b
    c: ['1', '2', '3']
  pools: []
  positions:
    'Regression Workflow 2: Separate Failure - Success paths': &id099 [374, 278]
    'Regression Workflow 3: Napalm getters (postprocessing)': ['-50', '0']
    'Regression Workflow A: get_var, set_var, get_result': &id101 [-10, 157]
    'Regression Workflow C: Advanced multiprocessing': &id096 [386, 124]
    'Regression Workflow C: Advanced multiprocessing (admin)': *id096
    'Regression Workflow D: Prompts': &id097 [405, -103]
    'Regression Workflow L: superworkflow': &id100 [162, -126]
    'Regression Workflow P: large workflow (scalability)': &id098 [-415, -115]
    'Regression Workflow: Advanced Multiprocessing (admin)': *id096
    'Regression Workflow: Netmiko Prompts': *id097
    'Regression Workflow: Scalability Test (large workflow)': *id098
    'Regression Workflow: Separate Failure - Success Paths': *id099
    'Regression Workflow: Superworkflow': *id100
    'Regression Workflow: Using get_var, set_var, get_result functions': *id101
    'Regression workflow P: large workflow (scalability)': *id098
  postprocessing: ''
  postprocessing_mode: always
  preprocessing: ''
  priority: 1
  reply_to: ''
  reserved: false
  rest_url: http://127.0.0.1:5000/rest/is_alive
  run_method: per_device
  scoped_name: 'REST API: call *is_alive* endpoint'
  send_notification: false
  send_notification_method: mail
  shared: true
  skip: {}
  skip_query: ''
  skip_value: success
  target_devices: [Columbus]
  target_pools: []
  time_between_retries: 10
  timeout: 15
  type: rest_call_service
  update_pools_after_running: false
  update_target_pools: false
  username: admin
  validation_condition: none
  validation_method: text
  vendor: ''
  verify_ssl_certificate: true
  waiting_time: 0
- access_groups: ''
  close_connection: false
  completion_time: 1
  content_match: ''
  content_match_regex: false
  conversion_method: none
  creator: admin
  credential_type: any
  credentials: device
  custom_password: ''
  custom_username: ''
  default_access: creator
  definition: Definition
  delete_spaces_before_matching: false
  description: 'Getter: get_facts'
  device_query: ''
  device_query_property: ip_address
  dict_match: {}
  disable_result_creation: false
  display_only_failed_nodes: true
  driver: eos
  getters: [get_facts]
  impacting: true
  include_device_results: true
  include_link_in_summary: true
  initial_payload: {}
  iteration_devices: ''
  iteration_devices_property: ip_address
  iteration_values: ''
  iteration_variable_name: iteration_value
  last_modified: '2021-03-07 12:58:14.647164'
  log_level: 1
  mail_recipient: ''
  max_number_of_retries: 100
  max_processes: 5
  maximum_runs: 1
  multiprocessing: false
  name: '[Shared] NAPALM: Get Facts'
  negative_logic: false
  notification_header: ''
  number_of_retries: 0
  operating_system: ''
  optional_args: {}
  pools: []
  positions:
    'Regression Workflow 2: Separate Failure - Success paths': &id103 [-102, -130]
    'Regression Workflow 3: Napalm getters (postprocessing)': &id102 [-154, -70]
    'Regression Workflow A: get_var, set_var, get_result': ['39', '-32']
    'Regression Workflow F: Workflow of Workflows': [3, -51]
    'Regression Workflow: Napalm Getters and Postprocessing': *id102
    'Regression Workflow: Separate Failure - Success Paths': *id103
    'Regression Workflow: Service Priorities, Napalm Getters, Postprocessing': [-154,
      -70]
  postprocessing: ''
  postprocessing_mode: always
  preprocessing: ''
  priority: 2
  reply_to: ''
  reserved: false
  run_method: per_device
  scoped_name: 'NAPALM: Get Facts'
  send_notification: false
  send_notification_method: mail
  shared: true
  skip: {}
  skip_query: ''
  skip_value: success
  start_new_connection: false
  target_devices: [Austin, Washington]
  target_pools: []
  time_between_retries: 10
  timeout: 1
  type: napalm_getters_service
  update_pools_after_running: false
  update_target_pools: false
  use_device_driver: true
  validation_condition: none
  validation_method: dict_included
  vendor: ''
  waiting_time: 0
- access_groups: ''
  close_connection: false
  completion_time: 1
  content_match: ''
  content_match_regex: false
  conversion_method: none
  creator: admin
  credential_type: any
  credentials: device
  custom_password: ''
  custom_username: ''
  default_access: creator
  definition: Definition
  delete_spaces_before_matching: false
  description: 'Getter: get_interfaces'
  device_query: ''
  device_query_property: ip_address
  dict_match: {}
  disable_result_creation: false
  display_only_failed_nodes: true
  driver: eos
  getters: [get_interfaces]
  impacting: true
  include_device_results: true
  include_link_in_summary: true
  initial_payload: {}
  iteration_devices: ''
  iteration_devices_property: ip_address
  iteration_values: ''
  iteration_variable_name: iteration_value
  last_modified: '2021-03-07 13:27:53.699477'
  log_level: 1
  mail_recipient: ''
  max_number_of_retries: 100
  max_processes: 5
  maximum_runs: 1
  multiprocessing: false
  name: '[Shared] NAPALM: Get interfaces'
  negative_logic: false
  notification_header: ''
  number_of_retries: 0
  operating_system: ''
  optional_args: {}
  pools: []
  positions:
    'Regression Workflow 2: Separate Failure - Success paths': &id105 [611, -72]
    'Regression Workflow 3: Napalm getters (postprocessing)': &id104 [-166, 303]
    'Regression Workflow F: Workflow of Workflows': &id106 [-336, 217]
    'Regression Workflow: Napalm Getters and Postprocessing': *id104
    'Regression Workflow: Separate Failure - Success Paths': *id105
    'Regression Workflow: Service Priorities, Napalm Getters, Postprocessing': [-183,
      311]
    'Regression Workflow: Workflow of Workflows': *id106
  postprocessing: ''
  postprocessing_mode: always
  preprocessing: ''
  priority: 2
  reply_to: ''
  reserved: false
  run_method: per_device
  scoped_name: 'NAPALM: Get interfaces'
  send_notification: false
  send_notification_method: mail
  shared: true
  skip: {}
  skip_query: ''
  skip_value: success
  start_new_connection: false
  target_devices: [Austin, Washington]
  target_pools: []
  time_between_retries: 10
  timeout: 1
  type: napalm_getters_service
  update_pools_after_running: false
  update_target_pools: false
  use_device_driver: true
  validation_condition: none
  validation_method: dict_included
  vendor: ''
  waiting_time: 0
- access_groups: ''
  close_connection: false
  completion_time: 1
  content_match: ''
  content_match_regex: false
  conversion_method: none
  creator: admin
  credential_type: any
  credentials: device
  custom_password: ''
  custom_username: ''
  default_access: creator
  definition: Definition
  delete_spaces_before_matching: false
  description: 'Getter: get_interfaces_ip'
  device_query: ''
  device_query_property: ip_address
  dict_match: {}
  disable_result_creation: false
  display_only_failed_nodes: true
  driver: eos
  getters: [get_interfaces_ip]
  impacting: true
  include_device_results: true
  include_link_in_summary: true
  initial_payload: {}
  iteration_devices: ''
  iteration_devices_property: ip_address
  iteration_values: ''
  iteration_variable_name: iteration_value
  last_modified: '2021-03-07 12:58:18.420473'
  log_level: 1
  mail_recipient: ''
  max_number_of_retries: 100
  max_processes: 5
  maximum_runs: 1
  multiprocessing: false
  name: '[Regression Workflow: Service Priorities, Napalm Getters, Postprocessing]
    get_interfaces_ip'
  negative_logic: false
  notification_header: ''
  number_of_retries: 0
  operating_system: ''
  optional_args: {}
  pools: []
  positions:
    'Regression Workflow 3: Napalm getters (postprocessing)': &id107 [303, 43]
    'Regression Workflow F: Workflow of Workflows': [3, -51]
    'Regression Workflow: Napalm Getters and Postprocessing': *id107
    'Regression Workflow: Service Priorities, Napalm Getters, Postprocessing': [303,
      43]
  postprocessing: "# Will change the IPv6 of the Management Interface to ::1\r\nip_address\
    \ = get_var(\"value that does not exist\", default=\"::1\")\r\nresults[\"result\"\
    ][\"get_interfaces_ip\"][\"Management1\"][\"ipv6\"] = ip_address"
  postprocessing_mode: always
  preprocessing: ''
  priority: 2
  reply_to: ''
  reserved: false
  run_method: per_device
  scoped_name: get_interfaces_ip
  send_notification: false
  send_notification_method: mail
  shared: false
  skip: {}
  skip_query: ''
  skip_value: success
  start_new_connection: false
  target_devices: [Austin, Washington]
  target_pools: []
  time_between_retries: 10
  timeout: 60
  type: napalm_getters_service
  update_pools_after_running: false
  update_target_pools: false
  use_device_driver: true
  validation_condition: none
  validation_method: dict_included
  vendor: ''
  waiting_time: 0
- access_groups: ''
  close_connection: false
  completion_time: 1
  content_match: ''
  content_match_regex: false
  conversion_method: none
  creator: admin
  credential_type: any
  credentials: device
  custom_password: ''
  custom_username: ''
  default_access: creator
  definition: Definition
  delete_spaces_before_matching: false
  description: 'Getter: get_config'
  device_query: ''
  device_query_property: ip_address
  dict_match: {}
  disable_result_creation: false
  display_only_failed_nodes: true
  driver: eos
  getters: [get_config]
  impacting: true
  include_device_results: true
  include_link_in_summary: true
  initial_payload: {}
  iteration_devices: ''
  iteration_devices_property: ip_address
  iteration_values: ''
  iteration_variable_name: iteration_value
  last_modified: '2021-03-07 12:58:22.599189'
  log_level: 1
  mail_recipient: ''
  max_number_of_retries: 100
  max_processes: 5
  maximum_runs: 1
  multiprocessing: false
  name: '[Regression Workflow: Service Priorities, Napalm Getters, Postprocessing]
    get_config'
  negative_logic: false
  notification_header: ''
  number_of_retries: 0
  operating_system: ''
  optional_args: {}
  pools: []
  positions:
    'Regression Workflow 3: Napalm getters (postprocessing)': &id108 [652, -22]
    'Regression Workflow F: Workflow of Workflows': [3, -51]
    'Regression Workflow: Napalm Getters and Postprocessing': *id108
    'Regression Workflow: Service Priorities, Napalm Getters, Postprocessing': [652,
      -22]
  postprocessing: ''
  postprocessing_mode: always
  preprocessing: ''
  priority: 2
  reply_to: ''
  reserved: false
  run_method: per_device
  scoped_name: get_config
  send_notification: false
  send_notification_method: mail
  shared: false
  skip: {}
  skip_query: ''
  skip_value: success
  start_new_connection: false
  target_devices: [Austin, Washington]
  target_pools: []
  time_between_retries: 10
  timeout: 60
  type: napalm_getters_service
  update_pools_after_running: false
  update_target_pools: false
  use_device_driver: true
  validation_condition: none
  validation_method: dict_included
  vendor: ''
  waiting_time: 0
- access_groups: ''
  completion_time: 1
  content_match: ''
  content_match_regex: false
  conversion_method: none
  creator: admin
  credential_type: any
  default_access: creator
  definition: Definition
  delete_spaces_before_matching: false
  description: Process Payload in example workflow
  device_query: ''
  device_query_property: ip_address
  dict_match: {}
  disable_result_creation: false
  display_only_failed_nodes: true
  impacting: true
  include_device_results: true
  include_link_in_summary: true
  initial_payload: {}
  iteration_devices: ''
  iteration_devices_property: ip_address
  iteration_values: ''
  iteration_variable_name: iteration_value
  last_modified: '2019-07-24 14:38:04.818329'
  log_level: 1
  mail_recipient: ''
  max_number_of_retries: 100
  max_processes: 5
  maximum_runs: 1
  multiprocessing: false
  name: '[Regression Workflow: Service Priorities, Napalm Getters, Postprocessing]
    process_payload1'
  negative_logic: false
  notification_header: ''
  number_of_retries: 0
  operating_system: ''
  pools: []
  positions:
    'Regression Workflow 3: Napalm getters (postprocessing)': &id109 [424, 229]
    'Regression Workflow F: Workflow of Workflows': [3, -51]
    'Regression Workflow: Napalm Getters and Postprocessing': *id109
    'Regression Workflow: Service Priorities, Napalm Getters, Postprocessing': [424,
      229]
  postprocessing: ''
  postprocessing_mode: always
  preprocessing: ''
  priority: 1
  reply_to: ''
  reserved: false
  run_method: per_device
  scoped_name: process_payload1
  send_notification: false
  send_notification_method: mail
  shared: false
  skip: {}
  skip_query: ''
  skip_value: success
  target_devices: [Austin, Washington]
  target_pools: []
  time_between_retries: 10
  type: swiss_army_knife_service
  update_pools_after_running: false
  update_target_pools: false
  validation_condition: none
  validation_method: text
  vendor: ''
  waiting_time: 0
- access_groups: ''
  completion_time: 1
  content_match: ''
  content_match_regex: false
  conversion_method: none
  creator: admin
  credential_type: any
  default_access: creator
  definition: Definition
  delete_spaces_before_matching: false
  description: Add devices to the payload
  device_query: ''
  device_query_property: ip_address
  dict_match: {}
  disable_result_creation: false
  display_only_failed_nodes: true
  impacting: true
  include_device_results: true
  include_link_in_summary: true
  initial_payload: {}
  iteration_devices: ''
  iteration_devices_property: ip_address
  iteration_values: ''
  iteration_variable_name: iteration_value
  last_modified: '2019-12-09 12:30:00.373117'
  log_level: 1
  mail_recipient: ''
  max_number_of_retries: 100
  max_processes: 5
  maximum_runs: 1
  multiprocessing: false
  name: '[Shared] Modify Payload for Iteration'
  negative_logic: false
  notification_header: ''
  number_of_retries: 0
  operating_system: ''
  pools: []
  positions:
    Iteration Services Test Workflow: ['3', '-144']
    'Regression Workflow E: Iteration Targets': &id110 [-195, -168]
    'Regression Workflow F: Workflow of Workflows': &id111 [-790, 110]
    'Regression Workflow: Iteration Targets Mechanism': *id110
    'Regression Workflow: Workflow of Workflows': *id111
    Workflow with iteration target subworkflows: [283, -152]
  postprocessing: ''
  postprocessing_mode: always
  preprocessing: ''
  priority: 1
  reply_to: ''
  reserved: false
  run_method: per_device
  scoped_name: Modify Payload for Iteration
  send_notification: false
  send_notification_method: mail
  shared: true
  skip: {}
  skip_query: ''
  skip_value: success
  source_code: "# Interfaces 1\r\ntargets = ['Loopback101', 'Loopback15'] if device.name\
    \ == \"Washington\" else ['Loopback9', 'Loopback1000']\r\nset_var('Interfaces\
    \ 1', targets, device=device.name)\r\n\r\n# Derived Devices\r\nset_var(\"Derived\
    \ Devices\", [\"Atlanta\", \"Austin\"] if device.name == \"Austin\" else [\"Washington\"\
    ], device=device.name)\r\n\r\n# Interfaces 2\r\nset_var('Interfaces 2', ['Loopback333',\
    \ 'Loopback334'])\r\nsave_result(True, {})"
  target_devices: []
  target_pools: []
  time_between_retries: 10
  type: python_snippet_service
  update_pools_after_running: false
  update_target_pools: false
  validation_condition: none
  validation_method: text
  vendor: ''
  waiting_time: 0
- access_groups: ''
  auto_find_prompt: true
  close_connection: true
  command: show ip route
  completion_time: 1
  config_mode: false
  content_match: ''
  content_match_regex: false
  conversion_method: text
  creator: admin
  credential_type: any
  credentials: device
  custom_password: ''
  custom_username: ''
  default_access: creator
  definition: Definition
  delay_factor: 1.0
  delete_spaces_before_matching: false
  description: Show IP route
  device_query: ''
  device_query_property: ip_address
  dict_match: {}
  disable_result_creation: false
  display_only_failed_nodes: true
  driver: arista_eos
  enable_mode: true
  exit_command: ''
  expect_password_prompt: ''
  expect_prompt: ''
  expect_string: ''
  expect_username_prompt: ''
  fast_cli: true
  global_delay_factor: 1.0
  impacting: true
  include_device_results: true
  include_link_in_summary: true
  initial_payload: {}
  iteration_devices: ''
  iteration_devices_property: ip_address
  iteration_values: ''
  iteration_variable_name: iteration_value
  jump_command: ''
  jump_on_connect: false
  jump_password: ''
  jump_username: ''
  last_modified: '2019-10-10 13:42:39.673781'
  log_level: 1
  mail_recipient: antoine.fourmy@gmail.com
  max_number_of_retries: 100
  max_processes: 5
  maximum_runs: 1
  multiprocessing: false
  name: '[[[Regression Workflow: Workflow of Workflows] Regression Workflow: Subworkflow
    of Workflows] Regression Workflow: Payload Extraction & Validation] netmiko_show_ip_route'
  negative_logic: false
  notification_header: ''
  number_of_retries: 0
  operating_system: eos
  pools: []
  positions:
    ? '[[Regression Workflow F: Workflow of Workflows] Regression Workflow F S1: Subworkflow
      of Workflow] Regression Workflow 7: Payload Extraction & Validation'
    : &id112 [49, -207]
    ? '[[Regression Workflow F: Workflow of Workflows] Regression Workflow: Subworkflow
      of Workflows] Regression Workflow 7: Payload Extraction & Validation'
    : *id112
    ? '[[Regression Workflow F: Workflow of Workflows] Regression Workflow: Subworkflow
      of Workflows] Regression Workflow: Payload Extraction & Validation'
    : *id112
    ? '[[Regression Workflow: Workflow of Workflows] Regression Workflow: Subworkflow
      of Workflows] Regression Workflow: Payload Extraction & Validation'
    : *id112
  postprocessing: ''
  postprocessing_mode: always
  preprocessing: ''
  priority: 1
  reply_to: ''
  reserved: false
  run_method: per_device
  scoped_name: netmiko_show_ip_route
  send_notification: true
  send_notification_method: mail
  shared: false
  skip: {}
  skip_query: ''
  skip_value: success
  start_new_connection: false
  strip_command: true
  strip_prompt: true
  target_devices: []
  target_pools: []
  time_between_retries: 10
  timeout: 3.0
  type: netmiko_validation_service
  update_pools_after_running: false
  update_target_pools: false
  use_device_driver: true
  use_genie: false
  validation_condition: none
  validation_method: text
  vendor: Arista
  waiting_time: 0
- access_groups: ''
  completion_time: 1
  content_match: ''
  content_match_regex: false
  conversion_method: none
  creator: admin
  credential_type: any
  default_access: creator
  definition: Definition
  delete_spaces_before_matching: false
  description: Payload Variables Extraction with Regex/TextFSM
  device_query: ''
  device_query_property: ip_address
  dict_match: {}
  disable_result_creation: false
  display_only_failed_nodes: true
  impacting: true
  include_device_results: true
  include_link_in_summary: true
  initial_payload: {}
  iteration_devices: ''
  iteration_devices_property: ip_address
  iteration_values: ''
  iteration_variable_name: iteration_value
  last_modified: '2019-08-14 19:12:55.870709'
  log_level: 1
  mail_recipient: ''
  match1: ''
  match2: (\d.*)/32
  match3: "Value Filldown PROTOCOL (\\S+\\s\\S+?|\\w?)\r\nValue Filldown NETWORK (\\\
    d+.\\d+.\\d+.\\d+)\r\nValue Filldown MASK (\\d+)\r\nValue DISTANCE (\\d+)\r\n\
    Value METRIC (\\d+)\r\nValue DIRECT (directly)\r\nValue Required NEXT_HOP (connected|\\\
    d+\\.\\d+\\.\\d+\\.\\d+)\r\nValue INTERFACE (\\S+)\r\n\r\nStart\r\n  ^\\s+${PROTOCOL}\\\
    s+${NETWORK}/${MASK}\\s+(?:\\[${DISTANCE}/${METRIC}\\]|is\\s+${DIRECT})(?:.+?)${NEXT_HOP},\\\
    s+${INTERFACE}$$ -> Next.Record"
  match_type1: none
  match_type2: regex
  match_type3: textfsm
  max_number_of_retries: 100
  max_processes: 5
  maximum_runs: 1
  multiprocessing: true
  name: '[[[Regression Workflow: Workflow of Workflows] Regression Workflow: Subworkflow
    of Workflows] Regression Workflow: Payload Extraction & Validation] Payload Extraction'
  negative_logic: false
  notification_header: ''
  number_of_retries: 0
  operating_system: ''
  operation1: __setitem__
  operation2: __setitem__
  operation3: __setitem__
  pools: []
  positions:
    ? '[[Regression Workflow F: Workflow of Workflows] Regression Workflow F S1: Subworkflow
      of Workflow] Regression Workflow 7: Payload Extraction & Validation'
    : &id113 [130, -95]
    ? '[[Regression Workflow F: Workflow of Workflows] Regression Workflow: Subworkflow
      of Workflows] Regression Workflow 7: Payload Extraction & Validation'
    : *id113
    ? '[[Regression Workflow F: Workflow of Workflows] Regression Workflow: Subworkflow
      of Workflows] Regression Workflow: Payload Extraction & Validation'
    : *id113
    ? '[[Regression Workflow: Workflow of Workflows] Regression Workflow: Subworkflow
      of Workflows] Regression Workflow: Payload Extraction & Validation'
    : *id113
  postprocessing: ''
  postprocessing_mode: always
  preprocessing: ''
  priority: 1
  query1: get_result("netmiko_show_ip_route", device.name)["success"]
  query2: get_result("netmiko_show_ip_route", device.name)["result"]
  query3: get_result("netmiko_show_ip_route", device=device.name)["result"]
  reply_to: ''
  reserved: false
  run_method: per_device
  scoped_name: Payload Extraction
  send_notification: false
  send_notification_method: mail
  shared: false
  skip: {}
  skip_query: ''
  skip_value: success
  target_devices: []
  target_pools: []
  time_between_retries: 10
  type: data_extraction_service
  update_pools_after_running: false
  update_target_pools: false
  validation_condition: none
  validation_method: text
  variable1: simple_variable
  variable2: regex_variable
  variable3: textfsm_variable
  vendor: ''
  waiting_time: 0
- access_groups: ''
  close_connection: false
  completion_time: 1
  content_match: ''
  content_match_regex: false
  conversion_method: none
  creator: admin
  credential_type: any
  credentials: device
  custom_password: ''
  custom_username: ''
  default_access: creator
  definition: Definition
  delete_spaces_before_matching: false
  description: ''
  device_query: ''
  device_query_property: ip_address
  dict_match: {}
  disable_result_creation: false
  display_only_failed_nodes: false
  driver: eos
  impacting: true
  include_device_results: true
  include_link_in_summary: true
  initial_payload: {}
  iteration_devices: ''
  iteration_devices_property: name
  iteration_values: ''
  iteration_variable_name: iteration_value
  last_modified: '2019-11-18 08:26:18.990107'
  log_level: 1
  mail_recipient: ''
  max_number_of_retries: 100
  max_processes: 15
  maximum_runs: 1
  multiprocessing: false
  name: '[[Regression Workflow: Workflow of Workflows] Regression Workflow: VRF Creation
    and Deletion with Napalm] Rollback Configuration with NAPALM'
  negative_logic: false
  notification_header: ''
  number_of_retries: 0
  operating_system: ''
  optional_args: {}
  pools: []
  positions:
    '[Regression Workflow F: Workflow of Workflows] Regression Workflow 5: VRF creation and deletion with Napalm': &id114 [
      287, 136]
    '[Regression Workflow F: Workflow of Workflows] Regression Workflow: VRF Creation and Deletion with Napalm': *id114
    '[Regression Workflow: Workflow of Workflows] Regression Workflow: VRF Creation and Deletion with Napalm': *id114
  postprocessing: ''
  postprocessing_mode: always
  preprocessing: ''
  priority: 1
  reply_to: ''
  reserved: false
  run_method: per_device
  scoped_name: Rollback Configuration with NAPALM
  send_notification: false
  send_notification_method: mail
  shared: false
  skip: {}
  skip_query: ''
  skip_value: success
  start_new_connection: false
  target_devices: []
  target_pools: []
  time_between_retries: 10
  timeout: 60
  type: napalm_rollback_service
  update_pools_after_running: false
  update_target_pools: false
  use_device_driver: true
  validation_condition: none
  validation_method: text
  vendor: ''
  waiting_time: 0
- access_groups: ''
  auto_find_prompt: true
  close_connection: false
  command: show vrf
  completion_time: 1
  config_mode: false
  content_match: napalm
  content_match_regex: false
  conversion_method: text
  creator: admin
  credential_type: any
  credentials: device
  custom_password: ''
  custom_username: ''
  default_access: creator
  definition: Definition
  delay_factor: 1.0
  delete_spaces_before_matching: false
  description: ''
  device_query: ''
  device_query_property: ip_address
  dict_match: {}
  disable_result_creation: false
  display_only_failed_nodes: false
  driver: arista_eos
  enable_mode: true
  exit_command: ''
  expect_password_prompt: ''
  expect_prompt: ''
  expect_string: ''
  expect_username_prompt: ''
  fast_cli: true
  global_delay_factor: 1.0
  impacting: true
  include_device_results: true
  include_link_in_summary: true
  initial_payload: {}
  iteration_devices: ''
  iteration_devices_property: name
  iteration_values: ''
  iteration_variable_name: iteration_value
  jump_command: ''
  jump_on_connect: false
  jump_password: ''
  jump_username: ''
  last_modified: '2019-11-18 08:26:08.788541'
  log_level: 1
  mail_recipient: ''
  max_number_of_retries: 100
  max_processes: 15
  maximum_runs: 1
  multiprocessing: false
  name: '[[Regression Workflow: Workflow of Workflows] Regression Workflow: VRF Creation
    and Deletion with Napalm] Check VRF exists with Netmiko'
  negative_logic: false
  notification_header: ''
  number_of_retries: 0
  operating_system: ''
  pools: []
  positions:
    'Regression Workflow A: get_var, set_var, get_result': ['266', '161']
    'Regression Workflow C: Advanced multiprocessing': [123, -187]
    '[Regression Workflow F: Workflow of Workflows] Regression Workflow 5: VRF creation and deletion with Napalm': &id115 [
      267, -146]
    '[Regression Workflow F: Workflow of Workflows] Regression Workflow: VRF Creation and Deletion with Napalm': *id115
    '[Regression Workflow: Workflow of Workflows] Regression Workflow: VRF Creation and Deletion with Napalm': *id115
  postprocessing: ''
  postprocessing_mode: always
  preprocessing: ''
  priority: 1
  reply_to: ''
  reserved: false
  run_method: per_device
  scoped_name: Check VRF exists with Netmiko
  send_notification: false
  send_notification_method: mail
  shared: false
  skip: {}
  skip_query: ''
  skip_value: success
  start_new_connection: false
  strip_command: true
  strip_prompt: true
  target_devices: []
  target_pools: []
  time_between_retries: 10
  timeout: 10.0
  type: netmiko_validation_service
  update_pools_after_running: false
  update_target_pools: false
  use_device_driver: true
  use_genie: false
  validation_condition: success
  validation_method: text
  vendor: ''
  waiting_time: 0
- access_groups: ''
  auto_find_prompt: true
  close_connection: false
  command: show vrf
  completion_time: 1
  config_mode: false
  content_match: napalm
  content_match_regex: false
  conversion_method: text
  creator: admin
  credential_type: any
  credentials: device
  custom_password: ''
  custom_username: ''
  default_access: creator
  definition: Definition
  delay_factor: 1.0
  delete_spaces_before_matching: false
  description: ''
  device_query: ''
  device_query_property: ip_address
  dict_match: {}
  disable_result_creation: false
  display_only_failed_nodes: false
  driver: arista_eos
  enable_mode: true
  exit_command: ''
  expect_password_prompt: ''
  expect_prompt: ''
  expect_string: ''
  expect_username_prompt: ''
  fast_cli: true
  global_delay_factor: 1.0
  impacting: true
  include_device_results: true
  include_link_in_summary: true
  initial_payload: {}
  iteration_devices: ''
  iteration_devices_property: name
  iteration_values: ''
  iteration_variable_name: iteration_value
  jump_command: ''
  jump_on_connect: false
  jump_password: ''
  jump_username: ''
  last_modified: '2019-11-18 08:26:31.713881'
  log_level: 1
  mail_recipient: ''
  max_number_of_retries: 100
  max_processes: 15
  maximum_runs: 1
  multiprocessing: false
  name: '[[Regression Workflow: Workflow of Workflows] Regression Workflow: VRF Creation
    and Deletion with Napalm] Check VRF is not configured with Netmiko'
  negative_logic: true
  notification_header: ''
  number_of_retries: 0
  operating_system: ''
  pools: []
  positions:
    '[Regression Workflow F: Workflow of Workflows] Regression Workflow 5: VRF creation and deletion with Napalm': &id116 [
      -348, 160]
    '[Regression Workflow F: Workflow of Workflows] Regression Workflow: VRF Creation and Deletion with Napalm': *id116
    '[Regression Workflow: Workflow of Workflows] Regression Workflow: VRF Creation and Deletion with Napalm': *id116
    iteration_devices_workflow: ['245', '32']
  postprocessing: ''
  postprocessing_mode: always
  preprocessing: ''
  priority: 1
  reply_to: ''
  reserved: false
  run_method: per_device
  scoped_name: Check VRF is not configured with Netmiko
  send_notification: false
  send_notification_method: mail
  shared: false
  skip: {}
  skip_query: ''
  skip_value: success
  start_new_connection: false
  strip_command: true
  strip_prompt: true
  target_devices: []
  target_pools: []
  time_between_retries: 10
  timeout: 10.0
  type: netmiko_validation_service
  update_pools_after_running: false
  update_target_pools: false
  use_device_driver: true
  use_genie: false
  validation_condition: success
  validation_method: text
  vendor: ''
  waiting_time: 0
- access_groups: ''
  close_connection: false
  command: show vrf a
  completion_time: 1
  config_mode: false
  confirmation1: Protocols
  confirmation2: Interfaces
  confirmation3: bipbipbop
  content_match: ''
  content_match_regex: false
  conversion_method: text
  creator: admin
  credential_type: any
  credentials: device
  custom_password: ''
  custom_username: ''
  default_access: creator
  definition: Definition
  delay_factor: 1.0
  delete_spaces_before_matching: false
  description: ''
  device_query: ''
  device_query_property: ip_address
  dict_match: {}
  disable_result_creation: false
  display_only_failed_nodes: false
  driver: a10
  enable_mode: true
  exit_command: ''
  expect_password_prompt: ''
  expect_prompt: ''
  expect_string: ''
  expect_username_prompt: ''
  fast_cli: false
  global_delay_factor: 1.0
  impacting: true
  include_device_results: true
  include_link_in_summary: false
  initial_payload: {}
  iteration_devices: ''
  iteration_devices_property: name
  iteration_values: ''
  iteration_variable_name: iteration_value
  jump_command: ''
  jump_on_connect: false
  jump_password: ''
  jump_username: ''
  last_modified: '2019-09-18 18:31:59.605812'
  log_level: 1
  mail_recipient: ''
  max_number_of_retries: 100
  max_processes: 15
  maximum_runs: 2
  multiprocessing: false
  name: '[Regression Workflow: Netmiko Prompts] Test Netmiko Prompt Service'
  negative_logic: false
  notification_header: ''
  number_of_retries: 0
  operating_system: ''
  pools: []
  positions:
    'Regression Workflow D: Prompts': &id117 [22, -74]
    'Regression Workflow: Netmiko Prompts': *id117
  postprocessing: ''
  postprocessing_mode: always
  preprocessing: ''
  priority: 1
  reply_to: ''
  reserved: false
  response1: show vrf b
  response2: show vrf c
  response3: ''
  run_method: per_device
  scoped_name: Test Netmiko Prompt Service
  send_notification: false
  send_notification_method: mail
  shared: false
  skip: {}
  skip_query: ''
  skip_value: success
  start_new_connection: false
  target_devices: [Washington]
  target_pools: []
  time_between_retries: 10
  timeout: 10
  type: netmiko_prompts_service
  update_pools_after_running: false
  update_target_pools: false
  use_device_driver: true
  validation_condition: none
  validation_method: text
  vendor: ''
  waiting_time: 0
- access_groups: ''
  close_connection: false
  command: show vrf
  completion_time: 1
  config_mode: false
  confirmation1: Protocols
  confirmation2: Interfaces
  confirmation3: ''
  content_match: ''
  content_match_regex: false
  conversion_method: text
  creator: admin
  credential_type: any
  credentials: device
  custom_password: ''
  custom_username: ''
  default_access: creator
  definition: Definition
  delay_factor: 1.0
  delete_spaces_before_matching: false
  description: ''
  device_query: ''
  device_query_property: ip_address
  dict_match: {}
  disable_result_creation: false
  display_only_failed_nodes: false
  driver: a10
  enable_mode: true
  exit_command: ''
  expect_password_prompt: ''
  expect_prompt: ''
  expect_string: ''
  expect_username_prompt: ''
  fast_cli: false
  global_delay_factor: 1.0
  impacting: true
  include_device_results: true
  include_link_in_summary: false
  initial_payload: {}
  iteration_devices: ''
  iteration_devices_property: name
  iteration_values: ''
  iteration_variable_name: iteration_value
  jump_command: ''
  jump_on_connect: false
  jump_password: ''
  jump_username: ''
  last_modified: '2019-07-19 15:41:59.683776'
  log_level: 1
  mail_recipient: ''
  max_number_of_retries: 100
  max_processes: 15
  maximum_runs: 1
  multiprocessing: false
  name: '[Regression Workflow: Netmiko Prompts] Test netmiko prompts pass'
  negative_logic: false
  notification_header: ''
  number_of_retries: 0
  operating_system: ''
  pools: []
  positions:
    'Regression Workflow D: Prompts': &id118 [350, 108]
    'Regression Workflow: Netmiko Prompts': *id118
  postprocessing: ''
  postprocessing_mode: always
  preprocessing: ''
  priority: 1
  reply_to: ''
  reserved: false
  response1: show vrf
  response2: ''
  response3: ''
  run_method: per_device
  scoped_name: Test netmiko prompts pass
  send_notification: false
  send_notification_method: mail
  shared: false
  skip: {}
  skip_query: ''
  skip_value: success
  start_new_connection: false
  target_devices: []
  target_pools: []
  time_between_retries: 10
  timeout: 10
  type: netmiko_prompts_service
  update_pools_after_running: false
  update_target_pools: false
  use_device_driver: true
  validation_condition: none
  validation_method: text
  vendor: ''
  waiting_time: 0
- access_groups: ''
  completion_time: 1
  content_match: ''
  content_match_regex: false
  conversion_method: none
  creator: admin
  credential_type: any
  default_access: creator
  definition: Definition
  delete_spaces_before_matching: false
  description: ''
  device_query: ''
  device_query_property: ip_address
  dict_match: {}
  disable_result_creation: false
  display_only_failed_nodes: false
  impacting: true
  include_device_results: true
  include_link_in_summary: false
  initial_payload: {}
  iteration_devices: ''
  iteration_devices_property: name
  iteration_values: ''
  iteration_variable_name: iteration_value
  last_modified: '2020-02-26 06:48:21.758699'
  log_level: 1
  mail_recipient: ''
  max_number_of_retries: 100
  max_processes: 15
  maximum_runs: 1
  multiprocessing: false
  name: '[Regression Workflow: Using get_var, set_var, get_result functions] Modify
    payload (no device)'
  negative_logic: false
  notification_header: ''
  number_of_retries: 0
  operating_system: ''
  pools: []
  positions:
    'Regression Workflow A: get_var, set_var, get_result': &id119 [-376, -138]
    'Regression Workflow: Using get_var, set_var, get_result functions': *id119
  postprocessing: ''
  postprocessing_mode: always
  preprocessing: ''
  priority: 1
  reply_to: ''
  reserved: false
  run_method: once
  scoped_name: Modify payload (no device)
  send_notification: false
  send_notification_method: mail
  shared: false
  skip: {}
  skip_query: ''
  skip_value: success
  source_code: "set_var(\"global_variable\", value=1050)\r\nset_var(\"variable\",\
    \ \"variable_in_variables\")\r\nsave_result(success=True, result={})"
  target_devices: []
  target_pools: []
  time_between_retries: 10
  type: python_snippet_service
  update_pools_after_running: false
  update_target_pools: false
  validation_condition: none
  validation_method: text
  vendor: ''
  waiting_time: 0
- access_groups: ''
  completion_time: 1
  content_match: ''
  content_match_regex: false
  conversion_method: none
  creator: admin
  credential_type: any
  default_access: creator
  definition: Definition
  delete_spaces_before_matching: false
  description: ''
  device_query: ''
  device_query_property: ip_address
  dict_match: {}
  disable_result_creation: false
  display_only_failed_nodes: false
  impacting: true
  include_device_results: true
  include_link_in_summary: false
  initial_payload: {}
  iteration_devices: ''
  iteration_devices_property: name
  iteration_values: ''
  iteration_variable_name: iteration_value
  last_modified: '2020-05-29 06:50:07.334676'
  log_level: 1
  mail_recipient: ''
  max_number_of_retries: 100
  max_processes: 15
  maximum_runs: 1
  multiprocessing: false
  name: '[Regression Workflow: Using get_var, set_var, get_result functions] Modify
    payload (per device)'
  negative_logic: false
  notification_header: ''
  number_of_retries: 0
  operating_system: ''
  pools: []
  positions:
    'Regression Workflow A: get_var, set_var, get_result': &id120 [0, -144]
    'Regression Workflow: Using get_var, set_var, get_result functions': *id120
  postprocessing: ''
  postprocessing_mode: always
  preprocessing: ''
  priority: 1
  reply_to: ''
  reserved: false
  run_method: per_device
  scoped_name: Modify payload (per device)
  send_notification: false
  send_notification_method: mail
  shared: false
  skip: {}
  skip_query: ''
  skip_value: success
  source_code: "set_var(\"variable1\", 999, device=device.name)\r\nset_var(\"variable2\"\
    , \"1000\", device=device.name, section=\"variables\")\r\nset_var(\"iteration_simple\"\
    , \"192.168.56.50\")\r\ndevices = [\"Boston\", \"Cincinnati\"] if device.name\
    \ == \"Chicago\" else [\"Cleveland\", \"Washington\"]\r\nset_var(\"iteration_device\"\
    , devices, device=device.name)\r\nsave_result(success=True, result={})"
  target_devices: [Washington, Chicago]
  target_pools: []
  time_between_retries: 10
  type: python_snippet_service
  update_pools_after_running: false
  update_target_pools: false
  validation_condition: none
  validation_method: text
  vendor: ''
  waiting_time: 0
- access_groups: ''
  auto_find_prompt: true
  close_connection: false
  command: show vrf {{iteration_simple}}
  completion_time: 1
  config_mode: false
  content_match: ''
  content_match_regex: false
  conversion_method: text
  creator: admin
  credential_type: any
  credentials: device
  custom_password: ''
  custom_username: ''
  default_access: creator
  definition: Definition
  delay_factor: 1.0
  delete_spaces_before_matching: false
  description: ''
  device_query: ''
  device_query_property: ip_address
  dict_match: {}
  disable_result_creation: false
  display_only_failed_nodes: false
  driver: arista_eos
  enable_mode: true
  exit_command: ''
  expect_password_prompt: ''
  expect_prompt: ''
  expect_string: ''
  expect_username_prompt: ''
  fast_cli: true
  global_delay_factor: 1.0
  impacting: true
  include_device_results: true
  include_link_in_summary: false
  initial_payload: {}
  iteration_devices: get_var("iteration_device", device=parent_device.name)
  iteration_devices_property: name
  iteration_values: ''
  iteration_variable_name: iteration_value
  jump_command: ''
  jump_on_connect: false
  jump_password: ''
  jump_username: ''
  last_modified: '2020-02-26 06:48:40.762497'
  log_level: 1
  mail_recipient: ''
  max_number_of_retries: 100
  max_processes: 15
  maximum_runs: 1
  multiprocessing: false
  name: '[Regression Workflow: Using get_var, set_var, get_result functions] Show
    vrf with payload helper'
  negative_logic: false
  notification_header: ''
  number_of_retries: 0
  operating_system: ''
  pools: []
  positions:
    'Regression Workflow A: get_var, set_var, get_result': &id121 [474, -11]
    'Regression Workflow: Using get_var, set_var, get_result functions': *id121
  postprocessing: ''
  postprocessing_mode: always
  preprocessing: ''
  priority: 1
  reply_to: ''
  reserved: false
  run_method: per_device
  scoped_name: Show vrf with payload helper
  send_notification: false
  send_notification_method: mail
  shared: false
  skip: {}
  skip_query: ''
  skip_value: success
  start_new_connection: false
  strip_command: true
  strip_prompt: true
  target_devices: []
  target_pools: []
  time_between_retries: 10
  timeout: 1.0
  type: netmiko_validation_service
  update_pools_after_running: false
  update_target_pools: false
  use_device_driver: true
  use_genie: false
  validation_condition: none
  validation_method: text
  vendor: ''
  waiting_time: 0
- access_groups: ''
  auto_find_prompt: true
  close_connection: false
  command: show vrf test
  completion_time: 1
  config_mode: false
  content_match: ''
  content_match_regex: false
  conversion_method: text
  creator: admin
  credential_type: any
  credentials: device
  custom_password: ''
  custom_username: ''
  default_access: creator
  definition: Definition
  delay_factor: 1.0
  delete_spaces_before_matching: false
  description: ''
  device_query: ''
  device_query_property: ip_address
  dict_match: {}
  disable_result_creation: false
  display_only_failed_nodes: false
  driver: a10
  enable_mode: true
  exit_command: ''
  expect_password_prompt: ''
  expect_prompt: ''
  expect_string: ''
  expect_username_prompt: ''
  fast_cli: false
  global_delay_factor: 1.0
  impacting: true
  include_device_results: true
  include_link_in_summary: false
  initial_payload: {}
  iteration_devices: '[get_var("iteration_simple")]'
  iteration_devices_property: ip_address
  iteration_values: ''
  iteration_variable_name: iteration_value
  jump_command: ''
  jump_on_connect: false
  jump_password: ''
  jump_username: ''
  last_modified: '2020-02-26 06:50:26.306070'
  log_level: 1
  mail_recipient: ''
  max_number_of_retries: 100
  max_processes: 15
  maximum_runs: 1
  multiprocessing: false
  name: '[Regression Workflow: Using get_var, set_var, get_result functions] Show
    vrf with python query'
  negative_logic: false
  notification_header: ''
  number_of_retries: 0
  operating_system: ''
  pools: []
  positions:
    'Regression Workflow A: get_var, set_var, get_result': &id122 [425, 190]
    'Regression Workflow: Using get_var, set_var, get_result functions': *id122
  postprocessing: ''
  postprocessing_mode: always
  preprocessing: ''
  priority: 1
  reply_to: ''
  reserved: false
  run_method: per_device
  scoped_name: Show vrf with python query
  send_notification: false
  send_notification_method: mail
  shared: false
  skip: {}
  skip_query: ''
  skip_value: success
  start_new_connection: false
  strip_command: true
  strip_prompt: true
  target_devices: []
  target_pools: []
  time_between_retries: 10
  timeout: 10.0
  type: netmiko_validation_service
  update_pools_after_running: false
  update_target_pools: false
  use_device_driver: true
  use_genie: false
  validation_condition: none
  validation_method: text
  vendor: ''
  waiting_time: 0
- access_groups: ''
  auto_find_prompt: true
  close_connection: false
  command: show vrf {{get_result("Modify payload (per device)", device=device.name)["duration"]}}
  completion_time: 1
  config_mode: false
  content_match: ''
  content_match_regex: false
  conversion_method: text
  creator: admin
  credential_type: any
  credentials: device
  custom_password: ''
  custom_username: ''
  default_access: creator
  definition: Definition
  delay_factor: 1.0
  delete_spaces_before_matching: false
  description: ''
  device_query: ''
  device_query_property: ip_address
  dict_match: {}
  disable_result_creation: false
  display_only_failed_nodes: false
  driver: a10
  enable_mode: true
  exit_command: ''
  expect_password_prompt: ''
  expect_prompt: ''
  expect_string: ''
  expect_username_prompt: ''
  fast_cli: false
  global_delay_factor: 1.0
  impacting: true
  include_device_results: true
  include_link_in_summary: false
  initial_payload: {}
  iteration_devices: ''
  iteration_devices_property: name
  iteration_values: ''
  iteration_variable_name: iteration_value
  jump_command: ''
  jump_on_connect: false
  jump_password: ''
  jump_username: ''
  last_modified: '2020-05-29 06:56:23.711236'
  log_level: 1
  mail_recipient: ''
  max_number_of_retries: 100
  max_processes: 15
  maximum_runs: 1
  multiprocessing: false
  name: '[Regression Workflow: Using get_var, set_var, get_result functions] show
    runtime with get_result helper'
  negative_logic: false
  notification_header: ''
  number_of_retries: 0
  operating_system: ''
  pools: []
  positions:
    'Regression Workflow A: get_var, set_var, get_result': &id123 [-445, 128]
    'Regression Workflow: Using get_var, set_var, get_result functions': *id123
  postprocessing: ''
  postprocessing_mode: always
  preprocessing: ''
  priority: 1
  reply_to: ''
  reserved: false
  run_method: per_device
  scoped_name: show runtime with get_result helper
  send_notification: false
  send_notification_method: mail
  shared: false
  skip: {}
  skip_query: ''
  skip_value: success
  start_new_connection: false
  strip_command: true
  strip_prompt: true
  target_devices: []
  target_pools: []
  time_between_retries: 10
  timeout: 10.0
  type: netmiko_validation_service
  update_pools_after_running: false
  update_target_pools: false
  use_device_driver: true
  use_genie: false
  validation_condition: none
  validation_method: text
  vendor: ''
  waiting_time: 0
- access_groups: ''
  close_connection: false
  completion_time: 1
  content_match: ''
  content_match_regex: false
  conversion_method: none
  creator: admin
  credential_type: any
  credentials: device
  custom_password: ''
  custom_username: ''
  default_access: creator
  definition: Definition
  delete_spaces_before_matching: false
  description: ''
  device_query: ''
  device_query_property: ip_address
  dict_match:
    is_alive: {is_alive: true}
  disable_result_creation: false
  display_only_failed_nodes: false
  driver: eos
  getters: [is_alive]
  impacting: true
  include_device_results: true
  include_link_in_summary: false
  initial_payload: {}
  iteration_devices: ''
  iteration_devices_property: name
  iteration_values: ''
  iteration_variable_name: iteration_value
  last_modified: '2019-10-04 10:37:14.672735'
  log_level: 1
  mail_recipient: ''
  max_number_of_retries: 100
  max_processes: 15
  maximum_runs: 1
  multiprocessing: false
  name: '[[[Regression Workflow: Workflow of Workflows] Regression Workflow: Subworkflow
    of Workflows] Regression Workflow: Napalm Getters Validation] Getters Workflow:
    is alive'
  negative_logic: false
  notification_header: ''
  number_of_retries: 0
  operating_system: ''
  optional_args: {}
  pools: []
  positions:
    ? '[[Regression Workflow F: Workflow of Workflows] Regression Workflow F S1: Subworkflow
      of Workflow] Regression Workflow B: Napalm getters validation'
    : &id124 [-405, -99]
    ? '[[Regression Workflow F: Workflow of Workflows] Regression Workflow: Subworkflow
      of Workflows] Regression Workflow B: Napalm getters validation'
    : *id124
    ? '[[Regression Workflow F: Workflow of Workflows] Regression Workflow: Subworkflow
      of Workflows] Regression Workflow: Napalm Getters Validation'
    : *id124
    ? '[[Regression Workflow: Workflow of Workflows] Regression Workflow: Subworkflow
      of Workflows] Regression Workflow: Napalm Getters Validation'
    : *id124
  postprocessing: ''
  postprocessing_mode: always
  preprocessing: ''
  priority: 1
  reply_to: ''
  reserved: false
  run_method: per_device
  scoped_name: 'Getters Workflow: is alive'
  send_notification: false
  send_notification_method: mail
  shared: false
  skip: {}
  skip_query: ''
  skip_value: success
  start_new_connection: false
  target_devices: []
  target_pools: []
  time_between_retries: 10
  timeout: 1
  type: napalm_getters_service
  update_pools_after_running: false
  update_target_pools: false
  use_device_driver: true
  validation_condition: success
  validation_method: dict_equal
  vendor: ''
  waiting_time: 0
- access_groups: ''
  close_connection: false
  completion_time: 1
  content_match: ''
  content_match_regex: false
  conversion_method: none
  creator: admin
  credential_type: any
  credentials: device
  custom_password: ''
  custom_username: ''
  default_access: creator
  definition: Definition
  delete_spaces_before_matching: false
  description: ''
  device_query: ''
  device_query_property: ip_address
  dict_match: {fqdn: localhost, vendor: Arista}
  disable_result_creation: false
  display_only_failed_nodes: false
  driver: eos
  getters: [get_facts]
  impacting: true
  include_device_results: true
  include_link_in_summary: false
  initial_payload: {}
  iteration_devices: ''
  iteration_devices_property: name
  iteration_values: ''
  iteration_variable_name: iteration_value
  last_modified: '2019-08-06 22:20:19.161043'
  log_level: 1
  mail_recipient: ''
  max_number_of_retries: 100
  max_processes: 15
  maximum_runs: 1
  multiprocessing: false
  name: '[[[Regression Workflow: Workflow of Workflows] Regression Workflow: Subworkflow
    of Workflows] Regression Workflow: Napalm Getters Validation] Getters Workflow:
    get facts'
  negative_logic: false
  notification_header: ''
  number_of_retries: 0
  operating_system: ''
  optional_args: {}
  pools: []
  positions:
    ? '[[Regression Workflow F: Workflow of Workflows] Regression Workflow F S1: Subworkflow
      of Workflow] Regression Workflow B: Napalm getters validation'
    : &id125 [18, -122]
    ? '[[Regression Workflow F: Workflow of Workflows] Regression Workflow: Subworkflow
      of Workflows] Regression Workflow B: Napalm getters validation'
    : *id125
    ? '[[Regression Workflow F: Workflow of Workflows] Regression Workflow: Subworkflow
      of Workflows] Regression Workflow: Napalm Getters Validation'
    : *id125
    ? '[[Regression Workflow: Workflow of Workflows] Regression Workflow: Subworkflow
      of Workflows] Regression Workflow: Napalm Getters Validation'
    : *id125
  postprocessing: ''
  postprocessing_mode: always
  preprocessing: ''
  priority: 1
  reply_to: ''
  reserved: false
  run_method: per_device
  scoped_name: 'Getters Workflow: get facts'
  send_notification: false
  send_notification_method: mail
  shared: false
  skip: {}
  skip_query: ''
  skip_value: success
  start_new_connection: false
  target_devices: []
  target_pools: []
  time_between_retries: 10
  timeout: 60
  type: napalm_getters_service
  update_pools_after_running: false
  update_target_pools: false
  use_device_driver: true
  validation_condition: success
  validation_method: dict_included
  vendor: ''
  waiting_time: 0
- access_groups: ''
  close_connection: false
  completion_time: 1
  content_match: ''
  content_match_regex: false
  conversion_method: none
  creator: admin
  credential_type: any
  credentials: device
  custom_password: ''
  custom_username: ''
  default_access: creator
  definition: Definition
  delete_spaces_before_matching: false
  description: ''
  device_query: ''
  device_query_property: ip_address
  dict_match:
    '{{device.ip_address}}': {prefix_length: 24}
  disable_result_creation: false
  display_only_failed_nodes: false
  driver: eos
  getters: [get_interfaces_ip]
  impacting: true
  include_device_results: true
  include_link_in_summary: false
  initial_payload: {}
  iteration_devices: ''
  iteration_devices_property: name
  iteration_values: ''
  iteration_variable_name: iteration_value
  last_modified: '2019-08-08 21:45:40.369909'
  log_level: 1
  mail_recipient: ''
  max_number_of_retries: 100
  max_processes: 15
  maximum_runs: 1
  multiprocessing: false
  name: '[Shared] Getters Workflow: Interface IP'
  negative_logic: false
  notification_header: ''
  number_of_retries: 0
  operating_system: ''
  optional_args: {}
  pools: []
  positions:
    ? '[[Regression Workflow F: Workflow of Workflows] Regression Workflow F S1: Subworkflow
      of Workflow] Regression Workflow 8: Payload Extraction with Operations'
    : &id126 [-348, -240]
    ? '[[Regression Workflow F: Workflow of Workflows] Regression Workflow F S1: Subworkflow
      of Workflow] Regression Workflow B: Napalm getters validation'
    : &id127 [581, 136]
    ? '[[Regression Workflow F: Workflow of Workflows] Regression Workflow: Subworkflow
      of Workflows] Regression Workflow 8: Payload Extraction with Operations'
    : *id126
    ? '[[Regression Workflow F: Workflow of Workflows] Regression Workflow: Subworkflow
      of Workflows] Regression Workflow B: Napalm getters validation'
    : *id127
    ? '[[Regression Workflow F: Workflow of Workflows] Regression Workflow: Subworkflow
      of Workflows] Regression Workflow: Napalm Getters Validation'
    : *id127
    ? '[[Regression Workflow F: Workflow of Workflows] Regression Workflow: Subworkflow
      of Workflows] Regression Workflow: Payload Extraction with Operations'
    : *id126
    ? '[[Regression Workflow: Workflow of Workflows] Regression Workflow: Subworkflow
      of Workflows] Regression Workflow: Napalm Getters Validation'
    : *id127
    ? '[[Regression Workflow: Workflow of Workflows] Regression Workflow: Subworkflow
      of Workflows] Regression Workflow: Payload Extraction with Operations'
    : *id126
  postprocessing: ''
  postprocessing_mode: always
  preprocessing: ''
  priority: 1
  reply_to: ''
  reserved: false
  run_method: per_device
  scoped_name: 'Getters Workflow: Interface IP'
  send_notification: false
  send_notification_method: mail
  shared: true
  skip: {}
  skip_query: ''
  skip_value: success
  start_new_connection: false
  target_devices: []
  target_pools: []
  time_between_retries: 10
  timeout: 60
  type: napalm_getters_service
  update_pools_after_running: false
  update_target_pools: false
  use_device_driver: true
  validation_condition: success
  validation_method: dict_included
  vendor: ''
  waiting_time: 0
- access_groups: ''
  close_connection: false
  completion_time: 1
  content_match: ''
  content_match_regex: false
  conversion_method: none
  creator: admin
  credential_type: any
  credentials: device
  custom_password: ''
  custom_username: ''
  default_access: creator
  definition: Definition
  delete_spaces_before_matching: false
  description: ''
  device_query: ''
  device_query_property: ip_address
  dict_match: {}
  disable_result_creation: false
  display_only_failed_nodes: false
  driver: eos
  getters: [get_mac_address_table]
  impacting: true
  include_device_results: true
  include_link_in_summary: false
  initial_payload: {}
  iteration_devices: ''
  iteration_devices_property: name
  iteration_values: ''
  iteration_variable_name: iteration_value
  last_modified: '2019-08-06 23:40:55.348647'
  log_level: 1
  mail_recipient: ''
  max_number_of_retries: 100
  max_processes: 15
  maximum_runs: 1
  multiprocessing: false
  name: '[[[Regression Workflow: Workflow of Workflows] Regression Workflow: Subworkflow
    of Workflows] Regression Workflow: Napalm Getters Validation] Getters Workflow:
    MAC address'
  negative_logic: true
  notification_header: ''
  number_of_retries: 0
  operating_system: ''
  optional_args: {}
  pools: []
  positions:
    ? '[[Regression Workflow F: Workflow of Workflows] Regression Workflow F S1: Subworkflow
      of Workflow] Regression Workflow B: Napalm getters validation'
    : &id128 [-45, 144]
    ? '[[Regression Workflow F: Workflow of Workflows] Regression Workflow: Subworkflow
      of Workflows] Regression Workflow B: Napalm getters validation'
    : *id128
    ? '[[Regression Workflow F: Workflow of Workflows] Regression Workflow: Subworkflow
      of Workflows] Regression Workflow: Napalm Getters Validation'
    : *id128
    ? '[[Regression Workflow: Workflow of Workflows] Regression Workflow: Subworkflow
      of Workflows] Regression Workflow: Napalm Getters Validation'
    : *id128
  postprocessing: ''
  postprocessing_mode: always
  preprocessing: ''
  priority: 1
  reply_to: ''
  reserved: false
  run_method: per_device
  scoped_name: 'Getters Workflow: MAC address'
  send_notification: false
  send_notification_method: mail
  shared: false
  skip: {}
  skip_query: ''
  skip_value: success
  start_new_connection: false
  target_devices: []
  target_pools: []
  time_between_retries: 10
  timeout: 60
  type: napalm_getters_service
  update_pools_after_running: false
  update_target_pools: false
  use_device_driver: true
  validation_condition: success
  validation_method: dict_equal
  vendor: ''
  waiting_time: 0
- access_groups: ''
  close_connection: false
  completion_time: 1
  content_match: ''
  content_match_regex: false
  conversion_method: none
  creator: admin
  credential_type: any
  credentials: device
  custom_password: ''
  custom_username: ''
  default_access: creator
  definition: Definition
  delete_spaces_before_matching: false
  description: ''
  device_query: ''
  device_query_property: ip_address
  dict_match: {fqdn: localhost, uptime: '666', vendor: Arista}
  disable_result_creation: false
  display_only_failed_nodes: false
  driver: eos
  getters: [get_facts]
  impacting: true
  include_device_results: true
  include_link_in_summary: false
  initial_payload: {}
  iteration_devices: ''
  iteration_devices_property: name
  iteration_values: ''
  iteration_variable_name: iteration_value
  last_modified: '2019-10-04 10:40:41.939110'
  log_level: 1
  mail_recipient: ''
  max_number_of_retries: 100
  max_processes: 15
  maximum_runs: 1
  multiprocessing: false
  name: '[[[Regression Workflow: Workflow of Workflows] Regression Workflow: Subworkflow
    of Workflows] Regression Workflow: Napalm Getters Validation] Getters Workflow:
    get facts failed match'
  negative_logic: false
  notification_header: ''
  number_of_retries: 0
  operating_system: ''
  optional_args: {}
  pools: []
  positions:
    ? '[[Regression Workflow F: Workflow of Workflows] Regression Workflow F S1: Subworkflow
      of Workflow] Regression Workflow B: Napalm getters validation'
    : &id129 [535, -147]
    ? '[[Regression Workflow F: Workflow of Workflows] Regression Workflow: Subworkflow
      of Workflows] Regression Workflow B: Napalm getters validation'
    : *id129
    ? '[[Regression Workflow F: Workflow of Workflows] Regression Workflow: Subworkflow
      of Workflows] Regression Workflow: Napalm Getters Validation'
    : *id129
    ? '[[Regression Workflow: Workflow of Workflows] Regression Workflow: Subworkflow
      of Workflows] Regression Workflow: Napalm Getters Validation'
    : *id129
  postprocessing: ''
  postprocessing_mode: always
  preprocessing: ''
  priority: 1
  reply_to: ''
  reserved: false
  run_method: per_device
  scoped_name: 'Getters Workflow: get facts failed match'
  send_notification: false
  send_notification_method: mail
  shared: false
  skip: {}
  skip_query: ''
  skip_value: success
  start_new_connection: false
  target_devices: []
  target_pools: []
  time_between_retries: 10
  timeout: 60
  type: napalm_getters_service
  update_pools_after_running: false
  update_target_pools: false
  use_device_driver: true
  validation_condition: success
  validation_method: dict_included
  vendor: ''
  waiting_time: 0
- access_groups: ''
  arguments: ''
  completion_time: 1
  content_match: ''
  content_match_regex: false
  conversion_method: json
  creator: admin
  credential_type: any
  credentials: device
  default_access: creator
  definition: Definition
  delete_spaces_before_matching: false
  description: ''
  device_query: ''
  device_query_property: ip_address
  dict_match: {host: '{{device.ip_address}}', unreachable: 0, use_ssl: true}
  disable_result_creation: false
  display_only_failed_nodes: false
  impacting: true
  include_device_results: true
  include_link_in_summary: false
  initial_payload: {}
  iteration_devices: ''
  iteration_devices_property: name
  iteration_values: ''
  iteration_variable_name: iteration_value
  last_modified: '2020-02-27 05:38:03.655550'
  log_level: 1
  mail_recipient: ''
  max_number_of_retries: 100
  max_processes: 15
  maximum_runs: 2
  multiprocessing: false
  name: '[Regression Workflow: Ansible with Validation] Ansible Workflow: Arista show
    version'
  negative_logic: false
  notification_header: ''
  number_of_retries: 0
  operating_system: ''
  options: {}
  pass_device_properties: true
  playbook_path: /media/sf_shared/eNMS/files/playbooks/arista_show_version.yml
  pools: []
  positions:
    'Regression Workflow 6: Ansible with Validation': &id130 [-107, 153]
    'Regression Workflow B: Napalm getters validation': [-30, 126]
    'Regression Workflow: Ansible with Validation': *id130
  postprocessing: ''
  postprocessing_mode: always
  preprocessing: ''
  priority: 1
  reply_to: ''
  reserved: false
  run_method: per_device
  scoped_name: 'Ansible Workflow: Arista show version'
  send_notification: false
  send_notification_method: mail
  shared: false
  skip: {}
  skip_query: ''
  skip_value: success
  target_devices: [Washington]
  target_pools: []
  time_between_retries: 10
  type: ansible_playbook_service
  update_pools_after_running: false
  update_target_pools: false
  validation_condition: success
  validation_method: dict_included
  vendor: ''
  waiting_time: 0
- access_groups: ''
  arguments: ''
  completion_time: 1
  content_match: ip address\s.*/24
  content_match_regex: true
  conversion_method: text
  creator: admin
  credential_type: any
  credentials: device
  default_access: creator
  definition: Definition
  delete_spaces_before_matching: false
  description: ''
  device_query: ''
  device_query_property: ip_address
  dict_match: {}
  disable_result_creation: false
  display_only_failed_nodes: false
  impacting: true
  include_device_results: true
  include_link_in_summary: false
  initial_payload: {}
  iteration_devices: ''
  iteration_devices_property: name
  iteration_values: ''
  iteration_variable_name: iteration_value
  last_modified: '2020-02-27 05:41:57.831683'
  log_level: 1
  mail_recipient: ''
  max_number_of_retries: 100
  max_processes: 15
  maximum_runs: 1
  multiprocessing: false
  name: '[Regression Workflow: Ansible with Validation] Ansible Workflow: Arista show
    configuration (regex match)'
  negative_logic: false
  notification_header: ''
  number_of_retries: 0
  operating_system: ''
  options: {}
  pass_device_properties: true
  playbook_path: /media/sf_shared/eNMS/files/playbooks/arista_show_running_config.yml
  pools: []
  positions:
    'Regression Workflow 6: Ansible with Validation': &id131 [179, -62]
    'Regression Workflow: Ansible with Validation': *id131
  postprocessing: ''
  postprocessing_mode: always
  preprocessing: ''
  priority: 1
  reply_to: ''
  reserved: false
  run_method: per_device
  scoped_name: 'Ansible Workflow: Arista show configuration (regex match)'
  send_notification: false
  send_notification_method: mail
  shared: false
  skip: {}
  skip_query: ''
  skip_value: success
  target_devices: []
  target_pools: []
  time_between_retries: 10
  type: ansible_playbook_service
  update_pools_after_running: false
  update_target_pools: false
  validation_condition: success
  validation_method: text
  vendor: ''
  waiting_time: 0
- access_groups: ''
  arguments: ''
  completion_time: 1
  content_match: ''
  content_match_regex: false
  conversion_method: json
  creator: admin
  credential_type: any
  credentials: device
  default_access: creator
  definition: Definition
  delete_spaces_before_matching: false
  description: ''
  device_query: ''
  device_query_property: ip_address
  dict_match: {action: debug, changed: false, failed: false}
  disable_result_creation: false
  display_only_failed_nodes: false
  impacting: true
  include_device_results: true
  include_link_in_summary: false
  initial_payload: {}
  iteration_devices: ''
  iteration_devices_property: name
  iteration_values: ''
  iteration_variable_name: iteration_value
  last_modified: '2020-02-27 05:38:15.786745'
  log_level: 1
  mail_recipient: ''
  max_number_of_retries: 100
  max_processes: 15
  maximum_runs: 1
  multiprocessing: false
  name: '[Regression Workflow: Ansible with Validation] Ansible Workflow: Arista show
    configuration (dict match)'
  negative_logic: false
  notification_header: ''
  number_of_retries: 0
  operating_system: ''
  options: {}
  pass_device_properties: true
  playbook_path: /media/sf_shared/eNMS/files/playbooks/arista_show_running_config.yml
  pools: []
  positions:
    'Regression Workflow 6: Ansible with Validation': &id132 [486, 173]
    'Regression Workflow: Ansible with Validation': *id132
  postprocessing: ''
  postprocessing_mode: always
  preprocessing: ''
  priority: 1
  reply_to: ''
  reserved: false
  run_method: per_device
  scoped_name: 'Ansible Workflow: Arista show configuration (dict match)'
  send_notification: false
  send_notification_method: mail
  shared: false
  skip: {}
  skip_query: ''
  skip_value: success
  target_devices: []
  target_pools: []
  time_between_retries: 10
  type: ansible_playbook_service
  update_pools_after_running: false
  update_target_pools: false
  validation_condition: success
  validation_method: dict_included
  vendor: ''
  waiting_time: 0
- access_groups: ''
  auto_find_prompt: true
  close_connection: false
  command: show version
  completion_time: 1
  config_mode: false
  content_match: ''
  content_match_regex: false
  conversion_method: text
  creator: admin
  credential_type: any
  credentials: device
  custom_password: ''
  custom_username: ''
  default_access: creator
  definition: Definition
  delay_factor: 1.0
  delete_spaces_before_matching: false
  description: ''
  device_query: ''
  device_query_property: ip_address
  dict_match: {}
  disable_result_creation: false
  display_only_failed_nodes: false
  driver: a10
  enable_mode: true
  exit_command: ''
  expect_password_prompt: ''
  expect_prompt: ''
  expect_string: ''
  expect_username_prompt: ''
  fast_cli: false
  global_delay_factor: 1.0
  impacting: true
  include_device_results: true
  include_link_in_summary: false
  initial_payload: {}
  iteration_devices: ''
  iteration_devices_property: name
  iteration_values: ''
  iteration_variable_name: iteration_value
  jump_command: ''
  jump_on_connect: false
  jump_password: ''
  jump_username: ''
  last_modified: '2019-08-13 20:58:22.190268'
  log_level: 1
  mail_recipient: ''
  max_number_of_retries: 100
  max_processes: 10
  maximum_runs: 1
  multiprocessing: true
  name: '[Regression Workflow: Advanced Multiprocessing (admin)] Show version with
    multiprocessing'
  negative_logic: false
  notification_header: ''
  number_of_retries: 0
  operating_system: ''
  pools: []
  positions:
    'Regression Workflow C: Advanced multiprocessing': &id133 [-315, 157]
    'Regression Workflow C: Advanced multiprocessing (admin)': *id133
    'Regression Workflow F: Workflow of Workflows': [678, 52]
    'Regression Workflow: Advanced Multiprocessing (admin)': *id133
  postprocessing: ''
  postprocessing_mode: always
  preprocessing: ''
  priority: 1
  reply_to: ''
  reserved: false
  run_method: per_device
  scoped_name: Show version with multiprocessing
  send_notification: false
  send_notification_method: mail
  shared: false
  skip: {}
  skip_query: ''
  skip_value: success
  start_new_connection: false
  strip_command: true
  strip_prompt: true
  target_devices: []
  target_pools: []
  time_between_retries: 10
  timeout: 10.0
  type: netmiko_validation_service
  update_pools_after_running: false
  update_target_pools: false
  use_device_driver: true
  use_genie: false
  validation_condition: none
  validation_method: text
  vendor: ''
  waiting_time: 0
- access_groups: ''
  auto_find_prompt: true
  close_connection: false
  command: show interface {{non_default_iteration_value_name}}
  completion_time: 1
  config_mode: false
  content_match: does not exist
  content_match_regex: false
  conversion_method: text
  creator: admin
  credential_type: any
  credentials: device
  custom_password: ''
  custom_username: ''
  default_access: creator
  definition: Definition
  delay_factor: 1.0
  delete_spaces_before_matching: false
  description: Check the iteration mechanism (interfaces)
  device_query: ''
  device_query_property: ip_address
  dict_match: {}
  disable_result_creation: false
  display_only_failed_nodes: true
  driver: arista_eos
  enable_mode: true
  exit_command: ''
  expect_password_prompt: ''
  expect_prompt: ''
  expect_string: ''
  expect_username_prompt: ''
  fast_cli: true
  global_delay_factor: 1.0
  impacting: true
  include_device_results: true
  include_link_in_summary: true
  initial_payload: {}
  iteration_devices: get_var("Derived Devices", device=device.name)
  iteration_devices_property: name
  iteration_values: '["Loopback11","Loopback15"]'
  iteration_variable_name: non_default_iteration_value_name
  jump_command: ''
  jump_on_connect: false
  jump_password: ''
  jump_username: ''
  last_modified: '2020-05-07 04:19:08.658446'
  log_level: 1
  mail_recipient: ''
  max_number_of_retries: 100
  max_processes: 5
  maximum_runs: 1
  multiprocessing: false
  name: '[Regression Workflow: Iteration Targets Mechanism] Iteration Targets Workflow
    - Test 1'
  negative_logic: false
  notification_header: ''
  number_of_retries: 0
  operating_system: eos
  pools: []
  positions:
    'Regression Workflow E: Iteration Targets': &id134 [240, -144]
    'Regression Workflow: Iteration Targets Mechanism': *id134
  postprocessing: ''
  postprocessing_mode: always
  preprocessing: ''
  priority: 1
  reply_to: ''
  reserved: false
  run_method: per_device
  scoped_name: Iteration Targets Workflow - Test 1
  send_notification: false
  send_notification_method: mail
  shared: false
  skip: {}
  skip_query: ''
  skip_value: success
  start_new_connection: false
  strip_command: true
  strip_prompt: true
  target_devices: [Austin, Washington]
  target_pools: []
  time_between_retries: 10
  timeout: 3.0
  type: netmiko_validation_service
  update_pools_after_running: false
  update_target_pools: false
  use_device_driver: true
  use_genie: false
  validation_condition: success
  validation_method: text
  vendor: Arista
  waiting_time: 0
- access_groups: ''
  auto_find_prompt: true
  close_connection: false
  command: show interface {{iteration_value}}
  completion_time: 1
  config_mode: false
  content_match: does not exist
  content_match_regex: false
  conversion_method: text
  creator: admin
  credential_type: any
  credentials: device
  custom_password: ''
  custom_username: ''
  default_access: creator
  definition: Definition
  delay_factor: 1.0
  delete_spaces_before_matching: false
  description: Check the iteration mechanism (interfaces)
  device_query: ''
  device_query_property: ip_address
  dict_match: {}
  disable_result_creation: false
  display_only_failed_nodes: true
  driver: arista_eos
  enable_mode: true
  exit_command: ''
  expect_password_prompt: ''
  expect_prompt: ''
  expect_string: ''
  expect_username_prompt: ''
  fast_cli: true
  global_delay_factor: 1.0
  impacting: true
  include_device_results: true
  include_link_in_summary: true
  initial_payload: {}
  iteration_devices: ''
  iteration_devices_property: ip_address
  iteration_values: get_var('Interfaces 1', device=device.name)
  iteration_variable_name: iteration_value
  jump_command: ''
  jump_on_connect: false
  jump_password: ''
  jump_username: ''
  last_modified: '2020-05-07 04:19:45.112707'
  log_level: 1
  mail_recipient: ''
  max_number_of_retries: 100
  max_processes: 5
  maximum_runs: 1
  multiprocessing: false
  name: '[Regression Workflow: Iteration Targets Mechanism] Iteration Target Workflow
    - Test 2'
  negative_logic: false
  notification_header: ''
  number_of_retries: 0
  operating_system: eos
  pools: []
  positions:
    'Regression Workflow E: Iteration Targets': &id135 [572, -4]
    'Regression Workflow: Iteration Targets Mechanism': *id135
  postprocessing: ''
  postprocessing_mode: always
  preprocessing: ''
  priority: 1
  reply_to: ''
  reserved: false
  run_method: per_device
  scoped_name: Iteration Target Workflow - Test 2
  send_notification: false
  send_notification_method: mail
  shared: false
  skip: {}
  skip_query: ''
  skip_value: success
  start_new_connection: false
  strip_command: true
  strip_prompt: true
  target_devices: [Austin, Washington]
  target_pools: []
  time_between_retries: 10
  timeout: 3.0
  type: netmiko_validation_service
  update_pools_after_running: false
  update_target_pools: false
  use_device_driver: true
  use_genie: false
  validation_condition: success
  validation_method: text
  vendor: Arista
  waiting_time: 0
- access_groups: ''
  auto_find_prompt: true
  close_connection: false
  command: show interface {{iteration_value}}
  completion_time: 1
  config_mode: false
  content_match: does not exist
  content_match_regex: false
  conversion_method: text
  creator: admin
  credential_type: any
  credentials: device
  custom_password: ''
  custom_username: ''
  default_access: creator
  definition: Definition
  delay_factor: 1.0
  delete_spaces_before_matching: false
  description: Check the iteration mechanism (interfaces)
  device_query: ''
  device_query_property: ip_address
  dict_match: {}
  disable_result_creation: false
  display_only_failed_nodes: true
  driver: arista_eos
  enable_mode: true
  exit_command: ''
  expect_password_prompt: ''
  expect_prompt: ''
  expect_string: ''
  expect_username_prompt: ''
  fast_cli: true
  global_delay_factor: 1.0
  impacting: true
  include_device_results: true
  include_link_in_summary: true
  initial_payload: {}
  iteration_devices: get_var("Derived Devices", device=parent_device.name)
  iteration_devices_property: name
  iteration_values: get_var('Interfaces 2')
  iteration_variable_name: iteration_value
  jump_command: ''
  jump_on_connect: false
  jump_password: ''
  jump_username: ''
  last_modified: '2020-05-07 04:19:56.019693'
  log_level: 1
  mail_recipient: ''
  max_number_of_retries: 100
  max_processes: 5
  maximum_runs: 1
  multiprocessing: false
  name: '[Regression Workflow: Iteration Targets Mechanism] Iteration Target Workflow
    - Test 3'
  negative_logic: false
  notification_header: ''
  number_of_retries: 0
  operating_system: eos
  pools: []
  positions:
    'Regression Workflow E: Iteration Targets': &id136 [556, 123]
    'Regression Workflow: Iteration Targets Mechanism': *id136
  postprocessing: ''
  postprocessing_mode: always
  preprocessing: ''
  priority: 1
  reply_to: ''
  reserved: false
  run_method: per_device
  scoped_name: Iteration Target Workflow - Test 3
  send_notification: false
  send_notification_method: mail
  shared: false
  skip: {}
  skip_query: ''
  skip_value: success
  start_new_connection: false
  strip_command: true
  strip_prompt: true
  target_devices: []
  target_pools: []
  time_between_retries: 10
  timeout: 3.0
  type: netmiko_validation_service
  update_pools_after_running: false
  update_target_pools: false
  use_device_driver: true
  use_genie: false
  validation_condition: success
  validation_method: text
  vendor: Arista
  waiting_time: 0
- access_groups: ''
  completion_time: 1
  content_match: ''
  content_match_regex: false
  conversion_method: none
  creator: admin
  credential_type: any
  default_access: creator
  definition: Definition
  delete_spaces_before_matching: false
  description: ''
  device_query: ''
  device_query_property: ip_address
  dict_match: {}
  disable_result_creation: false
  display_only_failed_nodes: false
  impacting: true
  include_device_results: true
  include_link_in_summary: false
  initial_payload: {}
  iteration_devices: ''
  iteration_devices_property: name
  iteration_values: ''
  iteration_variable_name: iteration_value
  last_modified: '2019-08-14 23:42:49.512906'
  log_level: 1
  mail_recipient: ''
  max_number_of_retries: 100
  max_processes: 15
  maximum_runs: 1
  multiprocessing: true
  name: '[[[Regression Workflow: Workflow of Workflows] Regression Workflow: Subworkflow
    of Workflows] Regression Workflow: Payload Extraction with Operations] Payload
    Workflow: Add initial variables'
  negative_logic: false
  notification_header: ''
  number_of_retries: 0
  operating_system: ''
  pools: []
  positions:
    ? '[[Regression Workflow F: Workflow of Workflows] Regression Workflow F S1: Subworkflow
      of Workflow] Regression Workflow 8: Payload Extraction with Operations'
    : &id137 [118, -243]
    ? '[[Regression Workflow F: Workflow of Workflows] Regression Workflow: Subworkflow
      of Workflows] Regression Workflow 8: Payload Extraction with Operations'
    : *id137
    ? '[[Regression Workflow F: Workflow of Workflows] Regression Workflow: Subworkflow
      of Workflows] Regression Workflow: Payload Extraction with Operations'
    : *id137
    ? '[[Regression Workflow: Workflow of Workflows] Regression Workflow: Subworkflow
      of Workflows] Regression Workflow: Payload Extraction with Operations'
    : *id137
  postprocessing: ''
  postprocessing_mode: always
  preprocessing: ''
  priority: 1
  reply_to: ''
  reserved: false
  run_method: per_device
  scoped_name: 'Payload Workflow: Add initial variables'
  send_notification: false
  send_notification_method: mail
  shared: false
  skip: {}
  skip_query: ''
  skip_value: success
  source_code: "set_var(\"list\", [1, 2], device=device.name)\r\nset_var(\"dict\"\
    , {\"a\": [\"o\", True, 4]}, device=device.name)\r\nsave_result(success=True,\
    \ result={})"
  target_devices: []
  target_pools: []
  time_between_retries: 10
  type: python_snippet_service
  update_pools_after_running: false
  update_target_pools: false
  validation_condition: none
  validation_method: text
  vendor: ''
  waiting_time: 0
- access_groups: ''
  completion_time: 1
  content_match: ''
  content_match_regex: false
  conversion_method: none
  creator: admin
  credential_type: any
  default_access: creator
  definition: Definition
  delete_spaces_before_matching: false
  description: ''
  device_query: ''
  device_query_property: ip_address
  dict_match: {}
  disable_result_creation: false
  display_only_failed_nodes: false
  impacting: true
  include_device_results: true
  include_link_in_summary: false
  initial_payload: {}
  iteration_devices: ''
  iteration_devices_property: name
  iteration_values: ''
  iteration_variable_name: iteration_value
  last_modified: '2019-08-14 23:42:55.692116'
  log_level: 1
  mail_recipient: ''
  match1: ''
  match2: ''
  match3: ''
  match_type1: none
  match_type2: none
  match_type3: none
  max_number_of_retries: 100
  max_processes: 15
  maximum_runs: 1
  multiprocessing: true
  name: '[[[Regression Workflow: Workflow of Workflows] Regression Workflow: Subworkflow
    of Workflows] Regression Workflow: Payload Extraction with Operations] Payload
    Workflow: Extraction 1'
  negative_logic: false
  notification_header: ''
  number_of_retries: 0
  operating_system: ''
  operation1: __setitem__
  operation2: append
  operation3: update
  pools: []
  positions:
    ? '[[Regression Workflow F: Workflow of Workflows] Regression Workflow F S1: Subworkflow
      of Workflow] Regression Workflow 8: Payload Extraction with Operations'
    : &id138 [619, -236]
    ? '[[Regression Workflow F: Workflow of Workflows] Regression Workflow: Subworkflow
      of Workflows] Regression Workflow 8: Payload Extraction with Operations'
    : *id138
    ? '[[Regression Workflow F: Workflow of Workflows] Regression Workflow: Subworkflow
      of Workflows] Regression Workflow: Payload Extraction with Operations'
    : *id138
    ? '[[Regression Workflow: Workflow of Workflows] Regression Workflow: Subworkflow
      of Workflows] Regression Workflow: Payload Extraction with Operations'
    : *id138
  postprocessing: ''
  postprocessing_mode: always
  preprocessing: ''
  priority: 1
  query1: 'get_result("Getters Workflow: Interface IP", device=device.name)["negative_logic"]'
  query2: 'get_result("Getters Workflow: Interface IP", device=device.name)["negative_logic"]'
  query3: 'get_result("Getters Workflow: Interface IP", device=device.name)["match"]'
  reply_to: ''
  reserved: false
  run_method: per_device
  scoped_name: 'Payload Workflow: Extraction 1'
  send_notification: false
  send_notification_method: mail
  shared: false
  skip: {}
  skip_query: ''
  skip_value: success
  target_devices: []
  target_pools: []
  time_between_retries: 10
  type: data_extraction_service
  update_pools_after_running: false
  update_target_pools: false
  validation_condition: none
  validation_method: text
  variable1: boolean
  variable2: list
  variable3: dict
  vendor: ''
  waiting_time: 0
- access_groups: ''
  completion_time: 1
  content_match: ''
  content_match_regex: false
  conversion_method: none
  creator: admin
  credential_type: any
  default_access: creator
  definition: Definition
  delete_spaces_before_matching: false
  description: ''
  device_query: ''
  device_query_property: ip_address
  dict_match: {}
  disable_result_creation: false
  display_only_failed_nodes: false
  impacting: true
  include_device_results: true
  include_link_in_summary: false
  initial_payload: {}
  iteration_devices: ''
  iteration_devices_property: name
  iteration_values: ''
  iteration_variable_name: iteration_value
  last_modified: '2019-08-14 23:57:00.505853'
  log_level: 1
  mail_recipient: ''
  match1: ''
  match2: ''
  match3: ''
  match_type1: none
  match_type2: none
  match_type3: none
  max_number_of_retries: 100
  max_processes: 15
  maximum_runs: 1
  multiprocessing: true
  name: '[[[Regression Workflow: Workflow of Workflows] Regression Workflow: Subworkflow
    of Workflows] Regression Workflow: Payload Extraction with Operations] Payload
    Workflow: Extraction 2'
  negative_logic: false
  notification_header: ''
  number_of_retries: 0
  operating_system: ''
  operation1: append
  operation2: extend
  operation3: update
  pools: []
  positions:
    ? '[[Regression Workflow F: Workflow of Workflows] Regression Workflow F S1: Subworkflow
      of Workflow] Regression Workflow 8: Payload Extraction with Operations'
    : &id139 [600, 70]
    ? '[[Regression Workflow F: Workflow of Workflows] Regression Workflow: Subworkflow
      of Workflows] Regression Workflow 8: Payload Extraction with Operations'
    : *id139
    ? '[[Regression Workflow F: Workflow of Workflows] Regression Workflow: Subworkflow
      of Workflows] Regression Workflow: Payload Extraction with Operations'
    : *id139
    ? '[[Regression Workflow: Workflow of Workflows] Regression Workflow: Subworkflow
      of Workflows] Regression Workflow: Payload Extraction with Operations'
    : *id139
  postprocessing: ''
  postprocessing_mode: always
  preprocessing: ''
  priority: 1
  query1: get_result("Start")["state"]["completed"]
  query2: get_result("Start")["logs"]
  query3: get_result("Start")["state"]
  reply_to: ''
  reserved: false
  run_method: per_device
  scoped_name: 'Payload Workflow: Extraction 2'
  send_notification: false
  send_notification_method: mail
  shared: false
  skip: {}
  skip_query: ''
  skip_value: success
  target_devices: []
  target_pools: []
  time_between_retries: 10
  type: data_extraction_service
  update_pools_after_running: false
  update_target_pools: false
  validation_condition: none
  validation_method: text
  variable1: list
  variable2: list
  variable3: dict
  vendor: ''
  waiting_time: 0
- access_groups: ''
  call_type: GET
  completion_time: 1
  content_match: ''
  content_match_regex: false
  conversion_method: none
  creator: admin
  credential_type: any
  default_access: creator
  definition: Definition
  delete_spaces_before_matching: false
  description: ''
  device_query: ''
  device_query_property: ip_address
  dict_match: {}
  disable_result_creation: false
  display_only_failed_nodes: false
  headers: {}
  impacting: true
  include_device_results: true
  include_link_in_summary: false
  initial_payload: {}
  iteration_devices: ''
  iteration_devices_property: name
  iteration_values: '["Washington", "Atlanta"]'
  iteration_variable_name: iteration_value
  last_modified: '2020-05-07 04:12:30.478077'
  log_level: 1
  mail_recipient: ''
  max_number_of_retries: 100
  max_processes: 15
  maximum_runs: 1
  multiprocessing: false
  name: '[Regression Workflow: Iteration Targets Mechanism] Iteration Targets Workflow
    - Test 4'
  negative_logic: false
  notification_header: ''
  number_of_retries: 0
  operating_system: ''
  params: {}
  password: ''
  payload: {}
  pools: []
  positions:
    'Regression Workflow E: Iteration Targets': &id140 [-135, 91]
    'Regression Workflow: Iteration Targets Mechanism': *id140
  postprocessing: ''
  postprocessing_mode: always
  preprocessing: ''
  priority: 1
  reply_to: ''
  reserved: false
  rest_url: http://127.0.0.1:5000/rest/instance/device/{{iteration_value}}
  run_method: per_device
  scoped_name: Iteration Targets Workflow - Test 4
  send_notification: false
  send_notification_method: mail
  shared: false
  skip: {}
  skip_query: ''
  skip_value: success
  target_devices: []
  target_pools: []
  time_between_retries: 10
  timeout: 15
  type: rest_call_service
  update_pools_after_running: false
  update_target_pools: false
  username: admin
  validation_condition: none
  validation_method: text
  vendor: ''
  verify_ssl_certificate: false
  waiting_time: 0
- access_groups: ''
  completion_time: 1
  content_match: ''
  content_match_regex: false
  conversion_method: none
  creator: admin
  credential_type: any
  default_access: creator
  definition: Definition
  delete_spaces_before_matching: false
  description: ''
  device_query: ''
  device_query_property: ip_address
  dict_match: {}
  disable_result_creation: false
  display_only_failed_nodes: false
  impacting: true
  include_device_results: true
  include_link_in_summary: false
  initial_payload: {}
  iteration_devices: ''
  iteration_devices_property: name
  iteration_values: ''
  iteration_variable_name: iteration_value
  last_modified: '2019-11-04 03:00:20.257172'
  log_level: 1
  mail_recipient: ''
  max_number_of_retries: 100
  max_processes: 15
  maximum_runs: 1
  multiprocessing: false
  name: '[[Regression Workflow: Workflow of Workflows] Regression Workflow: Access
    Variables from Parent Workflow] Variable Access Subworkflow: Access variable from
    snippet'
  negative_logic: false
  notification_header: ''
  number_of_retries: 0
  operating_system: ''
  pools: []
  positions:
    'Regression Workflow F: Workflow of Workflows': [-179, 146]
    '[Regression Workflow F: Workflow of Workflows] Regression Workflow F S2: Access Variables from Parent Workflow': &id141 [
      240, -101]
    '[Regression Workflow F: Workflow of Workflows] Regression Workflow: Access Variables from Parent Workflow': *id141
    '[Regression Workflow: Workflow of Workflows] Regression Workflow: Access Variables from Parent Workflow': *id141
  postprocessing: ''
  postprocessing_mode: always
  preprocessing: ''
  priority: 1
  reply_to: ''
  reserved: false
  run_method: per_device
  scoped_name: 'Variable Access Subworkflow: Access variable from snippet'
  send_notification: false
  send_notification_method: mail
  shared: false
  skip: {}
  skip_query: ''
  skip_value: success
  source_code: "result = {\r\n \"get_var\": get_var(\"Interfaces 2\"),\r\n\"version\
    \ in parent workflow\": get_result(\"Show interfaces with Netmiko\", device=device.name,\
    \ workflow=\"Regression Workflow F: Workflow of Workflows\"),\r\n\"napalm workflow\
    \ from parent workflow\": get_result(\"Regression Workflow 5: VRF creation and\
    \ deletion with Napalm\", device=device.name, workflow=\"Regression Workflow F:\
    \ Workflow of Workflows\"),\r\n\"inside napalm workflow of parent workflow\":\
    \ get_result(\"netmiko_check_vrf_napalm\", device=device.name, workflow=\"Regression\
    \ Workflow 5: VRF creation and deletion with Napalm\"),\r\n}\r\nsave_result(success=True,\
    \ result=result)"
  target_devices: []
  target_pools: []
  time_between_retries: 10
  type: python_snippet_service
  update_pools_after_running: false
  update_target_pools: false
  validation_condition: none
  validation_method: text
  vendor: ''
  waiting_time: 0
- access_groups: ''
  auto_find_prompt: true
  close_connection: false
  command: show interface {{get_var('iteration_value')}}
  completion_time: 1
  config_mode: false
  content_match: ''
  content_match_regex: false
  conversion_method: none
  creator: admin
  credential_type: any
  credentials: device
  custom_password: ''
  custom_username: ''
  default_access: creator
  definition: Definition
  delay_factor: 1.0
  delete_spaces_before_matching: false
  description: ''
  device_query: ''
  device_query_property: ip_address
  dict_match: {}
  disable_result_creation: false
  display_only_failed_nodes: false
  driver: a10
  enable_mode: true
  exit_command: ''
  expect_password_prompt: ''
  expect_prompt: ''
  expect_string: ''
  expect_username_prompt: ''
  fast_cli: false
  global_delay_factor: 1.0
  impacting: true
  include_device_results: true
  include_link_in_summary: false
  initial_payload: {}
  iteration_devices: get_var("Derived Devices", device=device.name)[0]
  iteration_devices_property: name
  iteration_values: 'get_result("NAPALM: Get interfaces", device=device.name)["result"]["get_interfaces"]'
  iteration_variable_name: iteration_value
  jump_command: ''
  jump_on_connect: false
  jump_password: ''
  jump_username: ''
  last_modified: '2019-10-10 23:22:44.432133'
  log_level: 1
  mail_recipient: ''
  max_number_of_retries: 100
  max_processes: 15
  maximum_runs: 1
  multiprocessing: false
  name: '[[Regression Workflow: Workflow of Workflows] Regression Workflow: Access
    Variables from Parent Workflow] Variable Access Subworkflow: Access variables
    for iteration'
  negative_logic: false
  notification_header: ''
  number_of_retries: 0
  operating_system: ''
  pools: []
  positions:
    '[Regression Workflow F: Workflow of Workflows] Regression Workflow F S2: Access Variables from Parent Workflow': &id142 [
      244, 113]
    '[Regression Workflow F: Workflow of Workflows] Regression Workflow: Access Variables from Parent Workflow': *id142
    '[Regression Workflow: Workflow of Workflows] Regression Workflow: Access Variables from Parent Workflow': *id142
  postprocessing: ''
  postprocessing_mode: always
  preprocessing: ''
  priority: 1
  reply_to: ''
  reserved: false
  run_method: per_device
  scoped_name: 'Variable Access Subworkflow: Access variables for iteration'
  send_notification: false
  send_notification_method: mail
  shared: false
  skip: {}
  skip_query: ''
  skip_value: success
  start_new_connection: false
  strip_command: true
  strip_prompt: true
  target_devices: []
  target_pools: []
  time_between_retries: 10
  timeout: 10.0
  type: netmiko_validation_service
  update_pools_after_running: false
  update_target_pools: false
  use_device_driver: true
  use_genie: false
  validation_condition: none
  validation_method: text
  vendor: ''
  waiting_time: 0
- access_groups: ''
  close_connection: false
  completion_time: 1
  content_match: ''
  content_match_regex: false
  conversion_method: none
  creator: admin
  credential_type: any
  default_access: admin
  definition: Definition
  delete_spaces_before_matching: false
  description: Poll configuration and push to gitlab
  device_query: ''
  device_query_property: ip_address
  dict_match: {}
  disable_result_creation: false
  display_only_failed_nodes: true
  impacting: true
  include_device_results: true
  include_link_in_summary: true
  initial_payload: {}
  iteration_devices: ''
  iteration_devices_property: ip_address
  iteration_values: ''
  iteration_variable_name: iteration_value
  labels:
    3b9c0900-5718-4298-afcc-67bb0a7fb3af:
      content: "This workflow calls netmiko and napalm backup services.\r\nThe devices\
        \ must be defined in the service, not in the workflow."
      positions: [-280, 128]
  last_modified: '2021-01-14 03:31:12.994798'
  log_level: 1
  mail_recipient: ''
  max_number_of_retries: 100
  max_processes: 5
  maximum_runs: 1
  multiprocessing: false
  name: 'Regression Workflow: Operational Data Backup (admin)'
  negative_logic: false
  notification_header: ''
  number_of_retries: 0
  operating_system: ''
  pools: ['All instances (devices, links, services and users)']
  positions:
    'Regression Workflow F S1: Subworkflow of Workflow': [200, -205]
  postprocessing: ''
  postprocessing_mode: always
  preprocessing: ''
  priority: 1
  reply_to: ''
  reserved: false
  run_method: per_service_with_workflow_targets
  scoped_name: 'Regression Workflow: Operational Data Backup (admin)'
  send_notification: false
  send_notification_method: mail
  services: ['[Shared] Start', '[Shared] End', '[Regression Workflow: Operational
      Data Backup (admin)] Configuration Backup (NAPALM)', '[Regression Workflow:
      Operational Data Backup (admin)] Retrieve Operational Data', '[Regression Workflow:
      Operational Data Backup (admin)] Get Configuration', '[Regression Workflow:
      Operational Data Backup (admin)] Push Configurations to Git']
  shared: false
  skip: {}
  skip_query: ''
  skip_value: success
  target_devices: [Washington]
  target_pools: []
  time_between_retries: 10
  type: workflow
  update_pools_after_running: true
  update_target_pools: false
  validation_condition: none
  validation_method: text
  vendor: ''
  waiting_time: 0
  workflow_category: Example workflow(s)
- access_groups: ''
  close_connection: false
  completion_time: 1
  content_match: ''
  content_match_regex: false
  conversion_method: none
  creator: admin
  credential_type: any
  default_access: creator
  definition: is_alive
  delete_spaces_before_matching: false
  description: Create and delete a VRF with Netmiko
  device_query: ''
  device_query_property: ip_address
  dict_match: {}
  disable_result_creation: false
  display_only_failed_nodes: true
  impacting: true
  include_device_results: true
  include_link_in_summary: true
  initial_payload: {}
  iteration_devices: ''
  iteration_devices_property: name
  iteration_values: ''
  iteration_variable_name: iteration_value
  labels:
    6a9299b5-7ec9-40e8-955d-408344e7ea2e:
      alignment: left
      content: "This service is configured with \"Close connection\".\r\nIt should\
        \ use the same connection as in the previous service, then close it.\r\nExpected\
        \ logs:\r\n- netmiko_check_vrf_test - DEVICE Washington : Using cached Netmiko\
        \ connection\r\n- netmiko_check_vrf_test - DEVICE Washington : Closed netmiko\
        \ connection\r\n"
      positions: [603, -136]
    735baaec-e1f2-4b17-b402-11d8ae7a0d75:
      alignment: left
      content: "This workflow runs on two devices :\r\n- The pool \"Washington\" that\
        \ contains Washington.\r\n- The device \"Austin\".\r\nWashington should reach\
        \ the end and Austin fail at the first step.\r\nAt the end of the workflow,\
        \ the cache connection should be closed.\r\nExpected log:\r\n- Regression\
        \ Workflow 4: VRF creation and deletion with Netmiko - DEVICE Washington :\
        \ Closed netmiko connection"
      positions: [-61, 38]
    a7458a18-4812-498e-857d-b885237a6525:
      alignment: left
      content: "This service is configured with \"Start New Connection\".\r\nIt should\
        \ close the connection opened at the previous service,\r\nand start a new\
        \ one.\r\nExpected Log:\r\n- Netmiko: Check VRF (test) does not exist - DEVICE\
        \ Washington : Closed netmiko connection\r\n- Netmiko: Check VRF (test) does\
        \ not exist - DEVICE Washington : Opening new Netmiko connection\r\n"
      positions: [-100, 266]
    b5dc9b96-d0bf-4092-8e60-b82ca6db2ad6:
      alignment: left
      content: "This service should automatically detect that there is no\r\nlonger\
        \ a cached connection, and recreate a new one.\r\nExpected log:\r\nnetmiko_delete_vrf_test\
        \ - DEVICE Washington : Opening new Netmiko connection\r\n"
      positions: [611, 213]
    e6b81854-aece-42bf-9375-bee035a29425:
      alignment: left
      content: "Test:\r\n- with and without multiprocessing\r\n- devices defned as\
        \ a combination of devices and pools.\r\nThe workflow is running on \"Austin\"\
        \ as a device and \"Washington\", as a pool."
      positions: [39, -176]
  last_modified: '2020-11-17 09:46:27.084004'
  log_level: 1
  mail_recipient: ''
  max_number_of_retries: 100
  max_processes: 5
  maximum_runs: 1
  multiprocessing: true
  name: 'Regression Workflow: VRF Creation and Deletion with Netmiko'
  negative_logic: false
  notification_header: ''
  number_of_retries: 0
  operating_system: eos
  pools: ['All instances (devices, links, services and users)']
  positions:
    'Regression Workflow F: Workflow of Workflows': [-423, -31]
  postprocessing: ''
  postprocessing_mode: always
  preprocessing: ''
  priority: 1
  reply_to: ''
  reserved: false
  run_method: per_device
  scoped_name: 'Regression Workflow: VRF Creation and Deletion with Netmiko'
  send_notification: false
  send_notification_method: mail
  services: ['[Shared] Start', '[Shared] End', '[Regression Workflow: VRF Creation
      and Deletion with Netmiko] netmiko_create_vrf_test', '[Regression Workflow:
      VRF Creation and Deletion with Netmiko] netmiko_check_vrf_test', '[Regression
      Workflow: VRF Creation and Deletion with Netmiko] netmiko_delete_vrf_test',
    '[Shared] Netmiko: Check VRF (test) does not exist']
  shared: false
  skip: {}
  skip_query: ''
  skip_value: success
  superworkflow: 'Regression Workflow: Superworkflow'
  target_devices: [Austin, Washington]
  target_pools: []
  time_between_retries: 10
  type: workflow
  update_pools_after_running: false
  update_target_pools: false
  validation_condition: none
  validation_method: text
  vendor: ''
  waiting_time: 0
  workflow_category: Example workflow(s)
- access_groups: ''
  close_connection: false
  completion_time: 1
  content_match: ''
  content_match_regex: false
  conversion_method: none
  creator: admin
  credential_type: any
  default_access: creator
  definition: Definition
  delete_spaces_before_matching: false
  description: Create and delete a VRF with Napalm
  device_query: ''
  device_query_property: ip_address
  dict_match: {}
  disable_result_creation: false
  display_only_failed_nodes: true
  impacting: true
  include_device_results: true
  include_link_in_summary: true
  initial_payload: {}
  iteration_devices: ''
  iteration_devices_property: ip_address
  iteration_values: ''
  iteration_variable_name: iteration_value
  labels:
    8108225c-9e1a-4f57-af77-e8076c8641c9:
      alignment: left
      content: "This workflow tests :\r\n- The configuration and rollback mechanism\
        \ with Napalm\r\n- The connection cache mechanism. Both netmiko and napalm\
        \ connections\r\nmust be closed at the end of the workflow"
      positions: [-121, -29]
  last_modified: '2020-11-17 09:48:29.344112'
  log_level: 1
  mail_recipient: ''
  max_number_of_retries: 100
  max_processes: 5
  maximum_runs: 1
  multiprocessing: false
  name: '[Regression Workflow: Workflow of Workflows] Regression Workflow: VRF Creation
    and Deletion with Napalm'
  negative_logic: false
  notification_header: ''
  number_of_retries: 0
  operating_system: eos
  pools: []
  positions:
    'Regression Workflow F: Workflow of Workflows': &id143 [152, 75]
    'Regression Workflow: Workflow of Workflows': *id143
  postprocessing: ''
  postprocessing_mode: always
  preprocessing: ''
  priority: 1
  reply_to: ''
  reserved: false
  run_method: per_device
  scoped_name: 'Regression Workflow: VRF Creation and Deletion with Napalm'
  send_notification: false
  send_notification_method: mail
  services: ['[Shared] Start', '[Shared] End', '[[Regression Workflow: Workflow of
      Workflows] Regression Workflow: VRF Creation and Deletion with Napalm] Create
      a VRF with NAPALM', '[[Regression Workflow: Workflow of Workflows] Regression
      Workflow: VRF Creation and Deletion with Napalm] Rollback Configuration with
      NAPALM', '[[Regression Workflow: Workflow of Workflows] Regression Workflow:
      VRF Creation and Deletion with Napalm] Check VRF exists with Netmiko', '[[Regression
      Workflow: Workflow of Workflows] Regression Workflow: VRF Creation and Deletion
      with Napalm] Check VRF is not configured with Netmiko']
  shared: false
  skip: {}
  skip_query: ''
  skip_value: success
  target_devices: [Washington]
  target_pools: []
  time_between_retries: 10
  type: workflow
  update_pools_after_running: false
  update_target_pools: false
  validation_condition: none
  validation_method: text
  vendor: ''
  waiting_time: 0
  workflow_category: Example workflow(s)
- access_groups: ''
  close_connection: false
  completion_time: 1
  content_match: ''
  content_match_regex: false
  conversion_method: none
  creator: admin
  credential_type: any
  default_access: creator
  definition: Definition
  delete_spaces_before_matching: false
  description: REST call, Napalm getters, etc
  device_query: ''
  device_query_property: ip_address
  dict_match: {}
  disable_result_creation: false
  display_only_failed_nodes: true
  impacting: true
  include_device_results: true
  include_link_in_summary: true
  initial_payload: {}
  iteration_devices: ''
  iteration_devices_property: ip_address
  iteration_values: ''
  iteration_variable_name: iteration_value
  labels:
    41d9aca9-265a-428c-af8f-da83d682b1f7:
      alignment: center
      content: "In get_interfaces_ip, we test the python post-processing of\r\nthe\
        \ results by setting the IPv6 address of the Mgmt1 interface\r\nto \"::1\"\
        .\r\nThe value \"::1\" comes from get_var trying to retrieve a value\r\nthat\
        \ does not exist in the payload via the \"default\" keyword."
      positions: [297, -83]
    fa4bd6ec-c736-4b7e-afb0-f4a79b477033:
      alignment: left
      content: "Process payload is a Swiss Army Knife service that uses the results\
        \ of both get_facts\r\nand get_interfaces to compute its success value.\r\n\
        All services in the upper path are set to a priority of 2 to ensure that they\
        \ run first,\r\nbecause the process_payload service will use their results\
        \ via \"get_result\"."
      positions: [421, 330]
  last_modified: '2021-03-07 12:59:33.202810'
  log_level: 1
  mail_recipient: ''
  max_number_of_retries: 100
  max_processes: 5
  maximum_runs: 1
  multiprocessing: false
  name: 'Regression Workflow: Service Priorities, Napalm Getters, Postprocessing'
  negative_logic: false
  notification_header: ''
  number_of_retries: 0
  operating_system: eos
  pools: ['All instances (devices, links, services and users)']
  positions:
    'Regression Workflow F: Workflow of Workflows': [464, 224]
  postprocessing: ''
  postprocessing_mode: always
  preprocessing: ''
  priority: 1
  reply_to: ''
  reserved: false
  run_method: per_device
  scoped_name: 'Regression Workflow: Service Priorities, Napalm Getters, Postprocessing'
  send_notification: false
  send_notification_method: mail
  services: ['[Shared] Start', '[Shared] End', '[Shared] NAPALM: Get Facts', '[Shared]
      NAPALM: Get interfaces', '[Regression Workflow: Service Priorities, Napalm Getters,
      Postprocessing] get_interfaces_ip', '[Regression Workflow: Service Priorities,
      Napalm Getters, Postprocessing] get_config', '[Regression Workflow: Service
      Priorities, Napalm Getters, Postprocessing] process_payload1']
  shared: false
  skip: {}
  skip_query: ''
  skip_value: success
  target_devices: [Washington, Atlanta]
  target_pools: []
  time_between_retries: 10
  type: workflow
  update_pools_after_running: false
  update_target_pools: false
  validation_condition: none
  validation_method: text
  vendor: ''
  waiting_time: 0
  workflow_category: Example workflow(s)
- access_groups: ''
  close_connection: false
  completion_time: 1
  content_match: ''
  content_match_regex: false
  conversion_method: none
  creator: admin
  credential_type: any
  default_access: creator
  definition: Definition
  delete_spaces_before_matching: false
  description: Test the payload extraction and validation mechanisms
  device_query: ''
  device_query_property: ip_address
  dict_match: {}
  disable_result_creation: false
  display_only_failed_nodes: true
  impacting: true
  include_device_results: true
  include_link_in_summary: true
  initial_payload: {}
  iteration_devices: ''
  iteration_devices_property: ip_address
  iteration_values: ''
  iteration_variable_name: iteration_value
  labels:
    0593f20c-240e-4846-b37e-c03bd4630516:
      alignment: left
      content: "After this service, we no longer use the netmiko connection,\r\nso\
        \ we set \"Close connection\" to true for that service.\r\nCheck that when\
        \ running the service, the connection is indeed\r\nclosed after that service.\r\
        \nThe service is configured with notification enabled, to test service\r\n\
        notification INSIDE a workflow."
      positions: [-334, -185]
    20a6a733-4b79-4390-bf2b-ad05dbd6855f:
      alignment: center
      content: "Validate the result with the regex :\r\n(\\d\\.){3}\\d"
      positions: [-232, 295]
    3844a73f-340f-4b7a-9893-50c5b79998d9:
      alignment: center
      content: "Check that the \"textfsm_variable\" in the payload\r\ncan be matched\
        \ with the \"(\\d\\.){3}\\d\" regular expression."
      positions: [794, 255]
    52d15bff-498b-462d-843c-a23199073858:
      alignment: center
      content: "Check that the results contains the dictionary\r\n{\"value\":[\"1.1.1.1\"\
        ,\"2.2.2.2\",\"3.3.3.3\"]}\r\n"
      positions: [-352, -84]
    55b1e05d-4d84-4227-8774-65cf7ffd992f:
      alignment: center
      content: "Check that the \"regex_variable\" variable\r\nin the payload contains\
        \ the dictionary\r\n{\"value\":[\"1.1.1.1\",\"2.2.2.2\",\"3.3.3.3\"]}\r\n"
      positions: [743, -198]
    cf55f702-da90-466f-9ee6-9e207a0b4808:
      alignment: left
      content: "This workflow uses netmiko to run a \"show ip route\", and a \"Payload\
        \ Extraction\" service to\r\nextract data with regular expression and TextFSM.\r\
        \nThat extracted information is stored both in the workflow payload and the\
        \ results of the extraction\r\nservice :\r\n- the left side of the workflow\
        \ uses the \"get_result\" method to retrieve the results and validate them.\r\
        \n- the right side uses \"get_var\" to extract data from the payload and validate\
        \ it.\r\nThis workflow is also used to test the RESTART mechanism. It must\
        \ be restarted from both\r\nthe left side (validate via result) and the right\
        \ side (validate via payload) to check that\r\nan older payload / result can\
        \ be retrieved from the database."
      positions: [269, 71]
  last_modified: '2020-11-17 09:48:51.134171'
  log_level: 1
  mail_recipient: ''
  max_number_of_retries: 100
  max_processes: 5
  maximum_runs: 1
  multiprocessing: false
  name: '[[Regression Workflow: Workflow of Workflows] Regression Workflow: Subworkflow
    of Workflows] Regression Workflow: Payload Extraction & Validation'
  negative_logic: false
  notification_header: ''
  number_of_retries: 0
  operating_system: ''
  pools: []
  positions:
    '[Regression Workflow F: Workflow of Workflows] Regression Workflow F S1: Subworkflow of Workflow': &id144 [
      134, -147]
    '[Regression Workflow F: Workflow of Workflows] Regression Workflow: Subworkflow of Workflows': *id144
    '[Regression Workflow: Workflow of Workflows] Regression Workflow: Subworkflow of Workflows': *id144
  postprocessing: ''
  postprocessing_mode: always
  preprocessing: ''
  priority: 1
  reply_to: ''
  reserved: false
  run_method: per_device
  scoped_name: 'Regression Workflow: Payload Extraction & Validation'
  send_notification: false
  send_notification_method: mail
  services: ['[Shared] Start', '[Shared] End', '[[[Regression Workflow: Workflow of
      Workflows] Regression Workflow: Subworkflow of Workflows] Regression Workflow:
      Payload Extraction & Validation] netmiko_show_ip_route', '[[[Regression Workflow:
      Workflow of Workflows] Regression Workflow: Subworkflow of Workflows] Regression
      Workflow: Payload Extraction & Validation] Payload Extraction', '[[[Regression
      Workflow: Workflow of Workflows] Regression Workflow: Subworkflow of Workflows]
      Regression Workflow: Payload Extraction & Validation] Validation dict via results',
    '[[[Regression Workflow: Workflow of Workflows] Regression Workflow: Subworkflow
      of Workflows] Regression Workflow: Payload Extraction & Validation] Validate
      text via results', '[[[Regression Workflow: Workflow of Workflows] Regression
      Workflow: Subworkflow of Workflows] Regression Workflow: Payload Extraction
      & Validation] Validate dict via payload', '[[[Regression Workflow: Workflow
      of Workflows] Regression Workflow: Subworkflow of Workflows] Regression Workflow:
      Payload Extraction & Validation] Validate text via payload']
  shared: false
  skip: {}
  skip_query: ''
  skip_value: success
  target_devices: [Washington]
  target_pools: []
  time_between_retries: 10
  type: workflow
  update_pools_after_running: false
  update_target_pools: false
  validation_condition: none
  validation_method: text
  vendor: ''
  waiting_time: 0
  workflow_category: Example workflow(s)
- access_groups: ''
  close_connection: false
  completion_time: 1
  content_match: ''
  content_match_regex: false
  conversion_method: none
  creator: admin
  credential_type: any
  default_access: creator
  definition: Definition
  delete_spaces_before_matching: false
  description: Test the inner workflow system
  device_query: ''
  device_query_property: ip_address
  dict_match: {}
  disable_result_creation: false
  display_only_failed_nodes: true
  impacting: true
  include_device_results: true
  include_link_in_summary: true
  initial_payload: {}
  iteration_devices: ''
  iteration_devices_property: ip_address
  iteration_values: ''
  iteration_variable_name: iteration_value
  labels:
    487bfaf5-77af-47a9-ade2-c4b6eaa12304:
      alignment: left
      content: "Runs \"show ip int br\" on a router to get the list of interfaces.\r\
        \nResults will be queried from a subworkflow."
      positions: [-351, -48]
    642dd3af-055b-47d7-bfae-a9713d51da07:
      alignment: left
      content: "Adds per-device loopbacks and derived devices,\r\nto be used for workflow\
        \ iteration and to check that\r\nvariables can be accessed from within a subworkflow."
      positions: [-822, 25]
  last_modified: '2020-11-17 09:49:14.820303'
  log_level: 1
  mail_recipient: antoine.fourmy@gmail.com
  max_number_of_retries: 100
  max_processes: 5
  maximum_runs: 1
  multiprocessing: false
  name: 'Regression Workflow: Workflow of Workflows'
  negative_logic: false
  notification_header: ''
  number_of_retries: 0
  operating_system: eos
  pools: ['All instances (devices, links, services and users)']
  positions: {}
  postprocessing: ''
  postprocessing_mode: always
  preprocessing: ''
  priority: 1
  reply_to: ''
  reserved: false
  run_method: per_device
  scoped_name: 'Regression Workflow: Workflow of Workflows'
  send_notification: true
  send_notification_method: mail
  services: ['[Shared] Start', '[Shared] End', '[Regression Workflow: Workflow of
      Workflows] Regression Workflow: VRF Creation and Deletion with Napalm', '[Shared]
      Modify Payload for Iteration', '[Regression Workflow: Workflow of Workflows]
      Regression Workflow: Access Variables from Parent Workflow', '[Regression Workflow:
      Workflow of Workflows] Regression Workflow: Subworkflow of Workflows', '[Regression
      Workflow: Workflow of Workflows] Show interfaces with Netmiko', '[Shared] NAPALM:
      Get interfaces']
  shared: false
  skip: {}
  skip_query: ''
  skip_value: success
  target_devices: [Austin, Washington]
  target_pools: []
  time_between_retries: 10
  type: workflow
  update_pools_after_running: false
  update_target_pools: false
  validation_condition: none
  validation_method: text
  vendor: ''
  waiting_time: 0
  workflow_category: Example workflow(s)
- access_groups: ''
  close_connection: false
  completion_time: 1
  content_match: ''
  content_match_regex: false
  conversion_method: none
  creator: admin
  credential_type: any
  default_access: creator
  definition: Definition
  delete_spaces_before_matching: false
  description: Workflow with separate failure - success path
  device_query: ''
  device_query_property: ip_address
  dict_match: {}
  disable_result_creation: false
  display_only_failed_nodes: false
  impacting: true
  include_device_results: true
  include_link_in_summary: false
  initial_payload: {}
  iteration_devices: ''
  iteration_devices_property: name
  iteration_values: ''
  iteration_variable_name: iteration_value
  labels:
    63bebf9d-b5d5-47fd-9849-4177f2517be4:
      alignment: left
      content: "This workflow runs on 3 target_devices: one router and 2 dummy devices.\r\
        \nThe router will take the upward path, the dummy devices the downward path.\r\
        \nBoth path rejoin at the end.\r\nTo be tested both with and without multiprocessing."
      positions: [185, 37]
  last_modified: '2020-11-17 09:46:38.613094'
  log_level: 1
  mail_recipient: ''
  max_number_of_retries: 100
  max_processes: 5
  maximum_runs: 1
  multiprocessing: true
  name: 'Regression Workflow: Separate Failure - Success Paths'
  negative_logic: false
  notification_header: ''
  number_of_retries: 0
  operating_system: ''
  pools: ['All instances (devices, links, services and users)']
  positions: {}
  postprocessing: ''
  postprocessing_mode: always
  preprocessing: ''
  priority: 1
  reply_to: ''
  reserved: false
  run_method: per_device
  scoped_name: 'Regression Workflow: Separate Failure - Success Paths'
  send_notification: false
  send_notification_method: mail
  services: ['[Shared] Start', '[Shared] End', '[Shared] NAPALM: Get Facts', '[Shared]
      REST API: call *is_alive* endpoint', '[Shared] Netmiko: Check VRF (test) does
      not exist', '[Shared] Example Service (does nothing)', '[Shared] NAPALM: Get
      interfaces']
  shared: false
  skip: {}
  skip_query: ''
  skip_value: success
  target_devices: [Washington, Philadelphia, LosAngeles]
  target_pools: []
  time_between_retries: 10
  type: workflow
  update_pools_after_running: false
  update_target_pools: false
  validation_condition: none
  validation_method: text
  vendor: ''
  waiting_time: 0
  workflow_category: Example workflow(s)
- access_groups: ''
  close_connection: false
  completion_time: 1
  content_match: ''
  content_match_regex: false
  conversion_method: none
  creator: admin
  credential_type: any
  default_access: creator
  definition: Definition
  delete_spaces_before_matching: false
  description: ''
  device_query: ''
  device_query_property: ip_address
  dict_match: {}
  disable_result_creation: false
  display_only_failed_nodes: false
  impacting: true
  include_device_results: true
  include_link_in_summary: false
  initial_payload: {}
  iteration_devices: ''
  iteration_devices_property: name
  iteration_values: ''
  iteration_variable_name: iteration_value
  labels:
    4b2ac5bb-900e-40b2-952b-30614cf6e22a:
      alignment: left
      content: "Use Netmiko to run a \"show vrf\".\r\nUse the validation mechanism\
        \ to check for the string \"NOVRF\".\r\nThere is no such VRF configured so\
        \ the service is expected to fail.\r\nRetry twice with 2 seconds between retries."
      positions: [-243, -179]
    ce7e6857-714e-4102-a65b-ec2d67414866:
      content: "Test of the maximum number of run of a service in a workflow.\r\n\
        For Test Netmiko Prompt Service, it is set to 2: it should run\r\nonce more\
        \ after the REST service.\r\n"
      positions: [288, -203]
  last_modified: '2020-11-17 09:48:06.654126'
  log_level: 1
  mail_recipient: ''
  max_number_of_retries: 100
  max_processes: 5
  maximum_runs: 1
  multiprocessing: false
  name: 'Regression Workflow: Netmiko Prompts'
  negative_logic: false
  notification_header: ''
  number_of_retries: 0
  operating_system: ''
  pools: ['All instances (devices, links, services and users)']
  positions: {}
  postprocessing: ''
  postprocessing_mode: always
  preprocessing: ''
  priority: 1
  reply_to: ''
  reserved: false
  run_method: per_device
  scoped_name: 'Regression Workflow: Netmiko Prompts'
  send_notification: false
  send_notification_method: mail
  services: ['[Shared] Start', '[Shared] End', '[Regression Workflow: Netmiko Prompts]
      Test Netmiko Prompt Service', '[Regression Workflow: Netmiko Prompts] Test netmiko
      prompts pass', '[Shared] REST API: call *is_alive* endpoint', '[Regression Workflow:
      Netmiko Prompts] Check VRF (NOVRF) exists']
  shared: false
  skip: {}
  skip_query: ''
  skip_value: success
  target_devices: [Washington]
  target_pools: []
  time_between_retries: 10
  type: workflow
  update_pools_after_running: false
  update_target_pools: false
  validation_condition: none
  validation_method: text
  vendor: ''
  waiting_time: 0
  workflow_category: Example workflow(s)
- access_groups: ''
  close_connection: false
  completion_time: 1
  content_match: ''
  content_match_regex: false
  conversion_method: none
  creator: admin
  credential_type: any
  default_access: creator
  definition: Definition
  delete_spaces_before_matching: false
  description: ''
  device_query: ''
  device_query_property: ip_address
  dict_match: {}
  disable_result_creation: false
  display_only_failed_nodes: false
  impacting: true
  include_device_results: true
  include_link_in_summary: false
  initial_payload: {}
  iteration_devices: ''
  iteration_devices_property: name
  iteration_values: ''
  iteration_variable_name: iteration_value
  labels:
    6c961848-4911-4983-aaf9-d8e2dcb69bca:
      alignment: left
      content: "Set a variable called \"iteration_device\" that we will use in the\
        \ following service\r\nto define iteration devices.\r\ndevices = [\"Boston\"\
        , \"Cincinnati\"] if device.name == \"Chicago\" else [\"Cleveland\", \"Washington\"\
        ]\r\nset_var(\"iteration_device\", devices, section=\"pools\", device=device.name)."
      positions: ['103', '-224']
    8d64652f-dbc6-4916-ba06-a49ae0ed36fb:
      alignment: left
      content: "Will run on 4 \"iterated devices\" in total.\r\nTests that \"parent_device\"\
        \ and \"device\"\r\ncan both be used from the \"Service\" tab.\r\nTests sending\
        \ multiple commands with a Netmiko service."
      positions: [568, -123]
    afb8aaab-be91-4d46-8de9-9f7803682323:
      alignment: left
      content: "This service is configured to run SERVICE BY SERVICE.\r\nThe first\
        \ service is set to \"Run once\": it must run only once for both devices.\r\
        \nThis workflow uses \"set_var\" to modify the payload, and get_var to\r\n\
        retrieve a variable.\r\nIt also uses \"get_result\" to retrieve the result\
        \ of a previously run job."
      positions: [-92, -34]
  last_modified: '2020-11-17 09:47:46.059535'
  log_level: 1
  mail_recipient: ''
  max_number_of_retries: 100
  max_processes: 5
  maximum_runs: 1
  multiprocessing: false
  name: 'Regression Workflow: Using get_var, set_var, get_result functions'
  negative_logic: false
  notification_header: ''
  number_of_retries: 0
  operating_system: ''
  pools: ['All instances (devices, links, services and users)']
  positions: {}
  postprocessing: ''
  postprocessing_mode: always
  preprocessing: ''
  priority: 1
  reply_to: ''
  reserved: false
  run_method: per_device
  scoped_name: 'Regression Workflow: Using get_var, set_var, get_result functions'
  send_notification: false
  send_notification_method: mail
  services: ['[Shared] Start', '[Shared] End', '[Regression Workflow: Using get_var,
      set_var, get_result functions] Modify payload (no device)', '[Regression Workflow:
      Using get_var, set_var, get_result functions] Modify payload (per device)',
    '[Regression Workflow: Using get_var, set_var, get_result functions] Show vrf
      with payload helper', '[Regression Workflow: Using get_var, set_var, get_result
      functions] Show vrf with python query', '[Shared] REST API: call *is_alive*
      endpoint', '[Regression Workflow: Using get_var, set_var, get_result functions]
      show runtime with get_result helper']
  shared: false
  skip: {}
  skip_query: ''
  skip_value: success
  target_devices: [Washington, Chicago]
  target_pools: []
  time_between_retries: 10
  type: workflow
  update_pools_after_running: false
  update_target_pools: false
  validation_condition: none
  validation_method: text
  vendor: ''
  waiting_time: 0
  workflow_category: Example workflow(s)
- access_groups: ''
  close_connection: false
  completion_time: 1
  content_match: ''
  content_match_regex: false
  conversion_method: none
  creator: admin
  credential_type: any
  default_access: creator
  definition: Definition
  delete_spaces_before_matching: false
  description: ''
  device_query: ''
  device_query_property: ip_address
  dict_match: {}
  disable_result_creation: false
  display_only_failed_nodes: false
  impacting: true
  include_device_results: true
  include_link_in_summary: false
  initial_payload: {}
  iteration_devices: ''
  iteration_devices_property: name
  iteration_values: ''
  iteration_variable_name: iteration_value
  labels:
    006272de-91a4-49e0-9b54-9cab6e6f8768:
      alignment: center
      content: "Dictionary Inclusion Validation + Variable substitution :\r\n{\"{{device.ip_address}}\"\
        :{\"prefix_length\":24}}"
      positions: [611, 218]
    187d6918-c286-42d7-a803-e97e05978f3e:
      alignment: center
      content: "Dictionary Inclusion Validation:\r\n{\"fqdn\":\"localhost\",\"vendor\"\
        :\"Arista\"}"
      positions: [4, -188]
    213083b1-d7f0-4638-98aa-ca097fa10603:
      alignment: left
      content: "Dictionary Equality Validation: {\"is_alive\":{\"is_alive\":true}}\r\
        \nWashington must pass, but Austin will fail (napalm timeout has\r\nbeen brought\
        \ down to 1 to not wait too long).\r\n"
      positions: [-391, -186]
    4d62e069-5dfd-4e6d-b418-8c273a750b06:
      alignment: left
      content: "This workflow is running on two target_devices: Washington (vEOS)\
        \ and Austin (dummy).\r\nIt uses NAPALM to retrieve data from a device and\
        \ the validation mechanism.\r\nTo be tested with and without multiprocessing."
      positions: [-13, 4]
    a5c335bc-dced-4512-b5bc-1149ea7eec73:
      alignment: left
      content: "Dictionary Inclusion Validation:\r\n{\"fqdn\":\"localhost\",\"uptime\"\
        :\"666\",\"vendor\":\"Arista\"}\r\nThis service is expected to fail, because\
        \ this uptime is different from 666."
      positions: [584, -212]
    f33d8c65-c691-4aef-ae87-6bcd20a69a11:
      alignment: center
      content: "Test the \"Negative logic\" parameter.\r\nThe validation is set to\
        \ \"Dictionary Equality\" and the match is \r\nan empty dictionary. This shouldn't\
        \ match, but the negative logic\r\nis set to True, so the resulting value\
        \ is a success."
      positions: [-79, 230]
  last_modified: '2020-11-17 09:48:59.025512'
  log_level: 1
  mail_recipient: ''
  max_number_of_retries: 100
  max_processes: 5
  maximum_runs: 1
  multiprocessing: false
  name: '[[Regression Workflow: Workflow of Workflows] Regression Workflow: Subworkflow
    of Workflows] Regression Workflow: Napalm Getters Validation'
  negative_logic: false
  notification_header: ''
  number_of_retries: 0
  operating_system: ''
  pools: []
  positions:
    '[Regression Workflow F: Workflow of Workflows] Regression Workflow F S1: Subworkflow of Workflow': &id145 [
      678, 11]
    '[Regression Workflow F: Workflow of Workflows] Regression Workflow: Subworkflow of Workflows': *id145
    '[Regression Workflow: Workflow of Workflows] Regression Workflow: Subworkflow of Workflows': *id145
  postprocessing: ''
  postprocessing_mode: always
  preprocessing: ''
  priority: 1
  reply_to: ''
  reserved: false
  run_method: per_device
  scoped_name: 'Regression Workflow: Napalm Getters Validation'
  send_notification: false
  send_notification_method: mail
  services: ['[Shared] Start', '[Shared] End', '[[[Regression Workflow: Workflow of
      Workflows] Regression Workflow: Subworkflow of Workflows] Regression Workflow:
      Napalm Getters Validation] Getters Workflow: is alive', '[[[Regression Workflow:
      Workflow of Workflows] Regression Workflow: Subworkflow of Workflows] Regression
      Workflow: Napalm Getters Validation] Getters Workflow: get facts', '[Shared]
      Getters Workflow: Interface IP', '[[[Regression Workflow: Workflow of Workflows]
      Regression Workflow: Subworkflow of Workflows] Regression Workflow: Napalm Getters
      Validation] Getters Workflow: MAC address', '[[[Regression Workflow: Workflow
      of Workflows] Regression Workflow: Subworkflow of Workflows] Regression Workflow:
      Napalm Getters Validation] Getters Workflow: get facts failed match']
  shared: false
  skip: {}
  skip_query: ''
  skip_value: success
  target_devices: [Austin, Washington]
  target_pools: []
  time_between_retries: 10
  type: workflow
  update_pools_after_running: false
  update_target_pools: false
  validation_condition: none
  validation_method: text
  vendor: ''
  waiting_time: 0
  workflow_category: Example workflow(s)
- access_groups: ''
  close_connection: false
  completion_time: 1
  content_match: ''
  content_match_regex: false
  conversion_method: none
  creator: admin
  credential_type: any
  default_access: creator
  definition: Definition
  delete_spaces_before_matching: false
  description: ''
  device_query: ''
  device_query_property: ip_address
  dict_match: {}
  disable_result_creation: false
  display_only_failed_nodes: false
  impacting: true
  include_device_results: true
  include_link_in_summary: false
  initial_payload: {}
  iteration_devices: ''
  iteration_devices_property: name
  iteration_values: ''
  iteration_variable_name: iteration_value
  labels:
    1dff7d24-0b6b-4524-a07a-26ac67e1ae2c:
      alignment: center
      content: "Uses Ansible to do a \"show configuration\".\r\nConvert the result\
        \ to text and check that the result matches\r\nthe following regular expression:\
        \ \"ip address\\s.*/32\""
      positions: [207, -160]
    36072c59-543f-4600-b2be-f88c366ccb79:
      alignment: center
      content: "Uses Ansible to do a \"show configuration\".\r\nConvert the result\
        \ to a dictionary and check that it\r\ncontains the following dictionary:\r\
        \n{\"action\":\"debug\",\"changed\":false,\"failed\":false}"
      positions: [512, 269]
    813cd109-d252-4731-99b8-7a0828883b6d:
      alignment: left
      content: "Uses Ansible to do a \"show version\".\r\nConvert the result to a\
        \ dictionary (JSON conversion).\r\nCheck that the results contains the following\
        \ dictionary (dict inclusion):\r\n{\"host\":\"{{device.ip_address}}\",\"unreachable\"\
        :0,\"use_ssl\":true}\r\n"
      positions: [-52, 249]
    cb3b0740-411a-4138-a54d-31a133413526:
      alignment: left
      content: "This workflow :\r\n- uses the Ansible Playbook Service to run playbooks\r\
        \n- uses the conversion mechanism to turn the output into a dictionary (JSON\
        \ conversion)\r\n- uses the \"Text with regular expression\" and \"dictionary\
        \ inclusion\" mechanisms to validate the result."
      positions: [-438, -117]
  last_modified: '2020-11-17 09:47:28.533003'
  log_level: 1
  mail_recipient: ''
  max_number_of_retries: 100
  max_processes: 5
  maximum_runs: 1
  multiprocessing: false
  name: 'Regression Workflow: Ansible with Validation'
  negative_logic: false
  notification_header: ''
  number_of_retries: 0
  operating_system: ''
  pools: ['All instances (devices, links, services and users)']
  positions: {}
  postprocessing: ''
  postprocessing_mode: always
  preprocessing: ''
  priority: 1
  reply_to: ''
  reserved: false
  run_method: per_device
  scoped_name: 'Regression Workflow: Ansible with Validation'
  send_notification: false
  send_notification_method: mail
  services: ['[Shared] Start', '[Shared] End', '[Regression Workflow: Ansible with
      Validation] Ansible Workflow: Arista show version', '[Regression Workflow: Ansible
      with Validation] Ansible Workflow: Arista show configuration (regex match)',
    '[Regression Workflow: Ansible with Validation] Ansible Workflow: Arista show
      configuration (dict match)', '[Regression Workflow: Ansible with Validation]
      Simple Playbook']
  shared: false
  skip: {}
  skip_query: ''
  skip_value: success
  target_devices: [Austin, Washington]
  target_pools: []
  time_between_retries: 10
  type: workflow
  update_pools_after_running: false
  update_target_pools: false
  validation_condition: none
  validation_method: text
  vendor: ''
  waiting_time: 0
  workflow_category: Example workflow(s)
- access_groups: ''
  close_connection: false
  completion_time: 1
  content_match: ''
  content_match_regex: false
  conversion_method: none
  creator: admin
  credential_type: any
  default_access: admin
  definition: Definition
  delete_spaces_before_matching: false
  description: ''
  device_query: ''
  device_query_property: ip_address
  dict_match: {}
  disable_result_creation: false
  display_only_failed_nodes: false
  impacting: true
  include_device_results: true
  include_link_in_summary: false
  initial_payload: {mode: LAB}
  iteration_devices: ''
  iteration_devices_property: name
  iteration_values: ''
  iteration_variable_name: iteration_value
  labels:
    0ff12571-5530-428f-9f4e-d09f6cb963d6:
      alignment: left
      content: "This workflow runs on 17 devices with multiprocessing activated (10\
        \ processes).\r\nWashington is expected to pass the \"show version\" service,\
        \ but will\r\nstill reach the end through the upward path, so all 17 devices\
        \ must\r\nreach the \"End\" service."
      positions: [-98, -39]
    d36009d8-ce3a-4ce6-8766-5dc3241d777b:
      content: The service "Napalm configure BGP" is configured to be skipped.
      positions: [329, -230]
  last_modified: '2020-11-17 09:47:57.264162'
  log_level: 1
  mail_recipient: ''
  max_number_of_retries: 100
  max_processes: 10
  maximum_runs: 1
  multiprocessing: true
  name: 'Regression Workflow: Advanced Multiprocessing (admin)'
  negative_logic: false
  notification_header: ''
  number_of_retries: 0
  operating_system: ''
  pools: ['All instances (devices, links, services and users)']
  positions: {}
  postprocessing: ''
  postprocessing_mode: always
  preprocessing: ''
  priority: 1
  reply_to: ''
  reserved: false
  run_method: per_device
  scoped_name: 'Regression Workflow: Advanced Multiprocessing (admin)'
  send_notification: false
  send_notification_method: mail
  services: ['[Shared] Start', '[Shared] End', '[Shared] Example Service (does nothing)',
    '[Regression Workflow: Advanced Multiprocessing (admin)] Show version with multiprocessing',
    '[Shared] REST API: call *is_alive* endpoint', '[Regression Workflow: Advanced
      Multiprocessing (admin)] napalm_configure_bgp_1']
  shared: false
  skip: {}
  skip_query: ''
  skip_value: success
  target_devices: [Jackson, PaloAlto, Austin, Washington, Chicago, SanJose, SanDiego,
    Dallas, Houston, Baltimore, Cleveland, Cincinnati, Minneapolis, Sacramento, SanFrancisco,
    Oakland, Denver]
  target_pools: []
  time_between_retries: 10
  type: workflow
  update_pools_after_running: false
  update_target_pools: false
  validation_condition: none
  validation_method: text
  vendor: ''
  waiting_time: 0
  workflow_category: Example workflow(s)
- access_groups: ''
  close_connection: false
  completion_time: 1
  content_match: ''
  content_match_regex: false
  conversion_method: none
  creator: admin
  credential_type: any
  default_access: creator
  definition: Definition
  delete_spaces_before_matching: false
  description: ''
  device_query: ''
  device_query_property: ip_address
  dict_match: {}
  disable_result_creation: false
  display_only_failed_nodes: false
  impacting: true
  include_device_results: true
  include_link_in_summary: false
  initial_payload: {}
  iteration_devices: ''
  iteration_devices_property: name
  iteration_values: ''
  iteration_variable_name: iteration_value
  labels:
    5043ff9c-79b0-4712-a706-502724ac4e31:
      alignment: left
      content: "The iteration values are set to [\"Loopback11\",\"Loopback15\"] (static),\
        \ and the name\r\nof the iteration variable is set to a non-default value.\r\
        \nThe service does a \"show interface\" over the loopback interfaces."
      positions: [208, -239]
    76ece5f4-54f7-4f6b-8ea0-7d2918524e92:
      alignment: left
      content: "This service iterates over a set of values defined\r\nat the first\
        \ step (\"Modify Payload\").\r\nIt uses per-device iteration values.\r\nFor\
        \ Washington, the \"get_var\" function will evaluate to\r\n['Loopback101',\
        \ 'Loopback15'] and Loopback101 does not exist,\r\nso the service will fail.\r\
        \n"
      positions: [720, -125]
    93d396cb-cc7e-47ac-ac12-8f75207dcb14:
      alignment: left
      content: "This service will compute derived targets for Washington: [\"Washington\"\
        , \"Austin\"].\r\nFor each derived device, it will iterate over the \"Interface\
        \ 2\" variable which will\r\nevaluate to ['Loopback333', 'Loopback334'] (set\
        \ in the Modify Payload service).\r\nIn the results, check that it ran for\
        \ both devices and for both interface for each device.\r\n"
      positions: [579, 218]
    b61a926f-87e4-48a6-86bd-74500e9568ab:
      alignment: left
      content: "Set the following variables in the payload :\r\n- Interfaces 1: ['Loopback101',\
        \ 'Loopback15'] for \"Washington\"\r\notherwise ['Loopback9', 'Loopback1000']\r\
        \n- Derived target_devices: [\"Washington\", \"Austin\"] for any device\r\n\
        - Interfaces 2: ['Loopback333', 'Loopback334'] for any device"
      positions: [-118, -61]
    fbd0224f-eae2-461b-bfc5-9de385e078f0:
      alignment: left
      content: "This service doesn't have targets: it makes a REST call to\r\nhttp://127.0.0.1:5000/rest/instance/device/{{get_var('iteration_value')}}\r\
        \nwith the iteration set to [\"Washington\", \"Atlanta\"].\r\nCredentials\
        \ must be updated after a database drop."
      positions: [-99, 196]
  last_modified: '2020-11-17 09:48:15.072005'
  log_level: 1
  mail_recipient: ''
  max_number_of_retries: 100
  max_processes: 5
  maximum_runs: 1
  multiprocessing: false
  name: 'Regression Workflow: Iteration Targets Mechanism'
  negative_logic: false
  notification_header: ''
  number_of_retries: 0
  operating_system: ''
  pools: ['All instances (devices, links, services and users)']
  positions: {}
  postprocessing: ''
  postprocessing_mode: always
  preprocessing: ''
  priority: 1
  reply_to: ''
  reserved: false
  run_method: per_device
  scoped_name: 'Regression Workflow: Iteration Targets Mechanism'
  send_notification: false
  send_notification_method: mail
  services: ['[Shared] Start', '[Shared] End', '[Shared] Modify Payload for Iteration',
    '[Regression Workflow: Iteration Targets Mechanism] Iteration Target Workflow
      - Test 2', '[Regression Workflow: Iteration Targets Mechanism] Iteration Targets
      Workflow - Test 1', '[Regression Workflow: Iteration Targets Mechanism] Iteration
      Target Workflow - Test 3', '[Regression Workflow: Iteration Targets Mechanism]
      Iteration Targets Workflow - Test 4']
  shared: false
  skip: {}
  skip_query: ''
  skip_value: success
  target_devices: [Austin, Washington]
  target_pools: []
  time_between_retries: 10
  type: workflow
  update_pools_after_running: false
  update_target_pools: false
  validation_condition: none
  validation_method: text
  vendor: ''
  waiting_time: 0
  workflow_category: Example workflow(s)
- access_groups: ''
  close_connection: false
  completion_time: 1
  content_match: ''
  content_match_regex: false
  conversion_method: none
  creator: admin
  credential_type: any
  default_access: creator
  definition: Definition
  delete_spaces_before_matching: false
  description: ''
  device_query: ''
  device_query_property: ip_address
  dict_match: {}
  disable_result_creation: false
  display_only_failed_nodes: false
  impacting: true
  include_device_results: true
  include_link_in_summary: false
  initial_payload: {}
  iteration_devices: ''
  iteration_devices_property: name
  iteration_values: ''
  iteration_variable_name: iteration_value
  labels: {}
  last_modified: '2020-11-17 09:49:04.147359'
  log_level: 1
  mail_recipient: ''
  max_number_of_retries: 100
  max_processes: 5
  maximum_runs: 1
  multiprocessing: false
  name: '[[Regression Workflow: Workflow of Workflows] Regression Workflow: Subworkflow
    of Workflows] Regression Workflow: Payload Extraction with Operations'
  negative_logic: false
  notification_header: ''
  number_of_retries: 0
  operating_system: ''
  pools: []
  positions:
    '[Regression Workflow F: Workflow of Workflows] Regression Workflow F S1: Subworkflow of Workflow': &id146 [
      135, 187]
    '[Regression Workflow F: Workflow of Workflows] Regression Workflow: Subworkflow of Workflows': *id146
    '[Regression Workflow: Workflow of Workflows] Regression Workflow: Subworkflow of Workflows': *id146
  postprocessing: ''
  postprocessing_mode: always
  preprocessing: ''
  priority: 1
  reply_to: ''
  reserved: false
  run_method: per_device
  scoped_name: 'Regression Workflow: Payload Extraction with Operations'
  send_notification: false
  send_notification_method: mail
  services: ['[Shared] Start', '[Shared] End', '[Shared] Getters Workflow: Interface
      IP', '[[[Regression Workflow: Workflow of Workflows] Regression Workflow: Subworkflow
      of Workflows] Regression Workflow: Payload Extraction with Operations] Payload
      Workflow: Add initial variables', '[[[Regression Workflow: Workflow of Workflows]
      Regression Workflow: Subworkflow of Workflows] Regression Workflow: Payload
      Extraction with Operations] Payload Workflow: Extraction 1', '[[[Regression
      Workflow: Workflow of Workflows] Regression Workflow: Subworkflow of Workflows]
      Regression Workflow: Payload Extraction with Operations] Payload Workflow: Extraction
      2', '[[[Regression Workflow: Workflow of Workflows] Regression Workflow: Subworkflow
      of Workflows] Regression Workflow: Payload Extraction with Operations] Validation
      1', '[[[Regression Workflow: Workflow of Workflows] Regression Workflow: Subworkflow
      of Workflows] Regression Workflow: Payload Extraction with Operations] Validation
      2']
  shared: false
  skip: {}
  skip_query: ''
  skip_value: success
  target_devices: [Washington]
  target_pools: []
  time_between_retries: 10
  type: workflow
  update_pools_after_running: false
  update_target_pools: false
  validation_condition: none
  validation_method: text
  vendor: ''
  waiting_time: 0
  workflow_category: Example workflow(s)
- access_groups: ''
  close_connection: false
  completion_time: 1
  content_match: ''
  content_match_regex: false
  conversion_method: none
  creator: admin
  credential_type: any
  default_access: creator
  definition: Definition
  delete_spaces_before_matching: false
  description: ''
  device_query: ''
  device_query_property: ip_address
  dict_match: {}
  disable_result_creation: false
  display_only_failed_nodes: false
  impacting: true
  include_device_results: true
  include_link_in_summary: false
  initial_payload: {}
  iteration_devices: ''
  iteration_devices_property: name
  iteration_values: ''
  iteration_variable_name: iteration_value
  labels: {}
  last_modified: '2020-11-17 09:48:37.262954'
  log_level: 1
  mail_recipient: ''
  max_number_of_retries: 100
  max_processes: 5
  maximum_runs: 1
  multiprocessing: false
  name: '[Regression Workflow: Workflow of Workflows] Regression Workflow: Access
    Variables from Parent Workflow'
  negative_logic: false
  notification_header: ''
  number_of_retries: 0
  operating_system: ''
  pools: []
  positions:
    'Regression Workflow F: Workflow of Workflows': &id147 [164, 375]
    'Regression Workflow: Workflow of Workflows': *id147
  postprocessing: ''
  postprocessing_mode: always
  preprocessing: ''
  priority: 1
  reply_to: ''
  reserved: false
  run_method: per_device
  scoped_name: 'Regression Workflow: Access Variables from Parent Workflow'
  send_notification: false
  send_notification_method: mail
  services: ['[Shared] Start', '[Shared] End', '[[Regression Workflow: Workflow of
      Workflows] Regression Workflow: Access Variables from Parent Workflow] Variable
      Access Subworkflow: Access variable from snippet', '[[Regression Workflow: Workflow
      of Workflows] Regression Workflow: Access Variables from Parent Workflow] Variable
      Access Subworkflow: Access variables for iteration']
  shared: false
  skip: {}
  skip_query: ''
  skip_value: success
  target_devices: []
  target_pools: []
  time_between_retries: 10
  type: workflow
  update_pools_after_running: false
  update_target_pools: false
  validation_condition: none
  validation_method: text
  vendor: ''
  waiting_time: 0
  workflow_category: Example workflow(s)
- access_groups: ''
  close_connection: false
  completion_time: 1
  content_match: ''
  content_match_regex: false
  conversion_method: none
  creator: admin
  credential_type: any
  default_access: creator
  definition: Definition
  delete_spaces_before_matching: false
  description: ''
  device_query: ''
  device_query_property: ip_address
  dict_match: {}
  disable_result_creation: false
  display_only_failed_nodes: false
  impacting: true
  include_device_results: true
  include_link_in_summary: false
  initial_payload: {}
  iteration_devices: ''
  iteration_devices_property: name
  iteration_values: ''
  iteration_variable_name: iteration_value
  labels: {}
  last_modified: '2020-11-17 09:48:43.442806'
  log_level: 1
  mail_recipient: ''
  max_number_of_retries: 100
  max_processes: 5
  maximum_runs: 1
  multiprocessing: false
  name: '[Regression Workflow: Workflow of Workflows] Regression Workflow: Subworkflow
    of Workflows'
  negative_logic: false
  notification_header: ''
  number_of_retries: 0
  operating_system: ''
  pools: []
  positions:
    'Regression Workflow F: Workflow of Workflows': &id148 [-655, 369]
    'Regression Workflow: Workflow of Workflows': *id148
  postprocessing: ''
  postprocessing_mode: always
  preprocessing: ''
  priority: 1
  reply_to: ''
  reserved: false
  run_method: per_device
  scoped_name: 'Regression Workflow: Subworkflow of Workflows'
  send_notification: false
  send_notification_method: mail
  services: ['[Shared] Start', '[Shared] End', '[[Regression Workflow: Workflow of
      Workflows] Regression Workflow: Subworkflow of Workflows] Regression Workflow:
      Payload Extraction with Operations', '[[Regression Workflow: Workflow of Workflows]
      Regression Workflow: Subworkflow of Workflows] Regression Workflow: Napalm Getters
      Validation', '[[Regression Workflow: Workflow of Workflows] Regression Workflow:
      Subworkflow of Workflows] Regression Workflow: Payload Extraction & Validation']
  shared: false
  skip: {}
  skip_query: ''
  skip_value: success
  target_devices: [Washington]
  target_pools: []
  time_between_retries: 10
  type: workflow
  update_pools_after_running: false
  update_target_pools: false
  validation_condition: none
  validation_method: text
  vendor: ''
  waiting_time: 0
  workflow_category: Example workflow(s)
- access_groups: ''
  auto_find_prompt: true
  close_connection: false
  command: show interfaces
  completion_time: 1
  config_mode: false
  content_match: ''
  content_match_regex: false
  conversion_method: none
  creator: admin
  credential_type: any
  credentials: device
  custom_password: ''
  custom_username: ''
  default_access: creator
  definition: Definition
  delay_factor: 1.0
  delete_spaces_before_matching: false
  description: ''
  device_query: ''
  device_query_property: name
  dict_match: {}
  disable_result_creation: false
  display_only_failed_nodes: false
  driver: a10
  enable_mode: true
  exit_command: ''
  expect_password_prompt: ''
  expect_prompt: ''
  expect_string: ''
  expect_username_prompt: ''
  fast_cli: false
  global_delay_factor: 1.0
  impacting: true
  include_device_results: true
  include_link_in_summary: false
  initial_payload: {}
  iteration_devices: ''
  iteration_devices_property: name
  iteration_values: ''
  iteration_variable_name: iteration_value
  jump_command: ''
  jump_on_connect: false
  jump_password: ''
  jump_username: ''
  last_modified: '2019-10-05 10:15:25.968061'
  log_level: 1
  mail_recipient: ''
  max_number_of_retries: 100
  max_processes: 15
  maximum_runs: 1
  multiprocessing: false
  name: '[Regression Workflow: Workflow of Workflows] Show interfaces with Netmiko'
  negative_logic: false
  notification_header: ''
  number_of_retries: 0
  operating_system: ''
  pools: []
  positions:
    'Regression Workflow F: Workflow of Workflows': &id149 [-408, 34]
    'Regression Workflow: Workflow of Workflows': *id149
  postprocessing: ''
  postprocessing_mode: always
  preprocessing: ''
  priority: 1
  reply_to: ''
  reserved: false
  run_method: per_device
  scoped_name: Show interfaces with Netmiko
  send_notification: false
  send_notification_method: mail
  shared: false
  skip: {}
  skip_query: ''
  skip_value: success
  start_new_connection: false
  strip_command: true
  strip_prompt: true
  target_devices: []
  target_pools: []
  time_between_retries: 10
  timeout: 10.0
  type: netmiko_validation_service
  update_pools_after_running: false
  update_target_pools: false
  use_device_driver: true
  use_genie: false
  validation_condition: none
  validation_method: text
  vendor: ''
  waiting_time: 0
- access_groups: ''
  add_header: true
  close_connection: true
  commands:
  - {prefix: shusers, value: show run}
  - {prefix: shipintbr, value: show ip interface brief}
  - {prefix: '', value: show vrf}
  - {prefix: '', value: ''}
  - {prefix: '', value: ''}
  - {prefix: '', value: ''}
  - {prefix: '', value: ''}
  - {prefix: '', value: ''}
  - {prefix: '', value: ''}
  - {prefix: '', value: ''}
  - {prefix: '', value: ''}
  - {prefix: '', value: ''}
  completion_time: 1
  config_mode: false
  content_match: ''
  content_match_regex: false
  conversion_method: none
  creator: admin
  credential_type: any
  credentials: device
  custom_password: ''
  custom_username: ''
  default_access: creator
  definition: Definition
  delete_spaces_before_matching: false
  description: ''
  device_query: ''
  device_query_property: name
  dict_match: {}
  disable_result_creation: false
  display_only_failed_nodes: false
  driver: a10
  enable_mode: true
  exit_command: ''
  expect_password_prompt: ''
  expect_prompt: ''
  expect_username_prompt: ''
  fast_cli: false
  global_delay_factor: 1.0
  impacting: true
  include_device_results: true
  include_link_in_summary: false
  initial_payload: {}
  iteration_devices: ''
  iteration_devices_property: name
  iteration_values: ''
  iteration_variable_name: iteration_value
  jump_command: ''
  jump_on_connect: false
  jump_password: ''
  jump_username: ''
  last_modified: '2020-06-01 10:08:24.484251'
  log_level: 1
  mail_recipient: ''
  max_number_of_retries: 100
  max_processes: 15
  maximum_runs: 1
  multiprocessing: false
  name: '[Regression Workflow: Operational Data Backup (admin)] Retrieve Operational
    Data'
  negative_logic: false
  notification_header: ''
  number_of_retries: 0
  operating_system: ''
  pools: []
  positions:
    'Regression Workflow 9: Operational Data Backup': &id150 [-125, 15]
    'Regression Workflow 9: Operational Data Backup (admin)': *id150
    'Regression Workflow: Operational Data Backup (admin)': *id150
  postprocessing: ''
  postprocessing_mode: always
  preprocessing: ''
  priority: 1
  property: operational_data
  replacements:
  - {pattern: '', replace_with: ''}
  - {pattern: '', replace_with: ''}
  - {pattern: '', replace_with: ''}
  - {pattern: '', replace_with: ''}
  - {pattern: '', replace_with: ''}
  - {pattern: '', replace_with: ''}
  - {pattern: '', replace_with: ''}
  - {pattern: '', replace_with: ''}
  - {pattern: '', replace_with: ''}
  - {pattern: '', replace_with: ''}
  - {pattern: '', replace_with: ''}
  - {pattern: '', replace_with: ''}
  reply_to: ''
  reserved: false
  run_method: per_device
  scoped_name: Retrieve Operational Data
  send_notification: false
  send_notification_method: mail
  shared: false
  skip: {}
  skip_query: ''
  skip_value: success
  start_new_connection: false
  target_devices: []
  target_pools: [Washington]
  time_between_retries: 10
  timeout: 10
  type: netmiko_backup_service
  update_pools_after_running: false
  update_target_pools: false
  use_device_driver: true
  validation_condition: none
  validation_method: text
  vendor: ''
  waiting_time: 0
- access_groups: ''
  close_connection: false
  completion_time: 1
  content_match: ''
  content_match_regex: false
  conversion_method: none
  creator: admin
  credential_type: any
  default_access: creator
  definition: Definition
  delete_spaces_before_matching: false
  description: ''
  device_query: ''
  device_query_property: name
  dict_match: {}
  disable_result_creation: false
  display_only_failed_nodes: false
  impacting: true
  include_device_results: false
  include_link_in_summary: false
  initial_payload: {}
  iteration_devices: ''
  iteration_devices_property: name
  iteration_values: ''
  iteration_variable_name: iteration_value
  labels: {}
  last_modified: '2020-11-17 09:49:38.557808'
  log_level: 1
  mail_recipient: ''
  max_number_of_retries: 100
  max_processes: 15
  maximum_runs: 1
  multiprocessing: false
  name: 'Regression Workflow: DxD and SxS Run Methods'
  negative_logic: false
  notification_header: ''
  number_of_retries: 0
  operating_system: ''
  pools: ['All instances (devices, links, services and users)']
  positions: {}
  postprocessing: ''
  postprocessing_mode: always
  preprocessing: ''
  priority: 1
  reply_to: ''
  reserved: false
  run_method: per_device
  scoped_name: 'Regression Workflow: DxD and SxS Run Methods'
  send_notification: false
  send_notification_method: mail
  services: ['[Shared] Start', '[Shared] End', '[Regression Workflow: DxD and SxS
      Run Methods] Workflow  in device by device mode', '[Regression Workflow: DxD
      and SxS Run Methods] Service in run once mode', '[Regression Workflow: DxD and
      SxS Run Methods] Workflow in service by service mode (workflow targets)', '[Regression
      Workflow: DxD and SxS Run Methods] Service in Run once per device mode', '[Regression
      Workflow: DxD and SxS Run Methods] Workflow in service targets mode']
  shared: false
  skip: {}
  skip_query: ''
  skip_value: success
  target_devices: [Austin, Washington]
  target_pools: []
  time_between_retries: 10
  type: workflow
  update_pools_after_running: false
  update_target_pools: false
  validation_condition: none
  validation_method: text
  vendor: ''
  waiting_time: 0
  workflow_category: Example workflow(s)
- access_groups: ''
  close_connection: false
  completion_time: 1
  content_match: ''
  content_match_regex: false
  conversion_method: none
  creator: admin
  credential_type: any
  default_access: creator
  definition: Definition
  delete_spaces_before_matching: false
  description: ''
  device_query: ''
  device_query_property: name
  dict_match: {}
  disable_result_creation: false
  display_only_failed_nodes: false
  impacting: true
  include_device_results: false
  include_link_in_summary: false
  initial_payload: {}
  iteration_devices: ''
  iteration_devices_property: name
  iteration_values: ''
  iteration_variable_name: iteration_value
  labels: {}
  last_modified: '2019-12-05 04:52:33.769804'
  log_level: 1
  mail_recipient: ''
  max_number_of_retries: 100
  max_processes: 15
  maximum_runs: 1
  multiprocessing: false
  name: '[Regression Workflow: DxD and SxS Run Methods] Workflow  in device by device
    mode'
  negative_logic: false
  notification_header: ''
  number_of_retries: 0
  operating_system: ''
  pools: []
  positions:
    'Regression Workflow G: run methods (BFS)': &id151 [-296, -98]
    'Regression Workflow: DxD and SxS Run Methods': *id151
  postprocessing: ''
  postprocessing_mode: always
  preprocessing: ''
  priority: 1
  reply_to: ''
  reserved: false
  run_method: per_device
  scoped_name: Workflow  in device by device mode
  send_notification: false
  send_notification_method: mail
  services: ['[Shared] Start', '[Shared] End', '[[Regression Workflow: DxD and SxS
      Run Methods] Workflow  in device by device mode] Validation show VRF']
  shared: false
  skip: {}
  skip_query: ''
  skip_value: success
  target_devices: []
  target_pools: []
  time_between_retries: 10
  type: workflow
  update_pools_after_running: false
  update_target_pools: false
  validation_condition: none
  validation_method: text
  vendor: ''
  waiting_time: 0
  workflow_category: Example workflow(s)
- access_groups: ''
  call_type: GET
  completion_time: 1
  content_match: ''
  content_match_regex: false
  conversion_method: none
  creator: admin
  credential_type: any
  default_access: creator
  definition: Definition
  delete_spaces_before_matching: false
  description: ''
  device_query: ''
  device_query_property: name
  dict_match: {}
  disable_result_creation: false
  display_only_failed_nodes: false
  headers: {}
  impacting: true
  include_device_results: false
  include_link_in_summary: false
  initial_payload: {}
  iteration_devices: ''
  iteration_devices_property: name
  iteration_values: ''
  iteration_variable_name: iteration_value
  last_modified: '2019-12-05 04:47:34.680139'
  log_level: 1
  mail_recipient: ''
  max_number_of_retries: 100
  max_processes: 15
  maximum_runs: 1
  multiprocessing: false
  name: '[Regression Workflow: DxD and SxS Run Methods] Service in run once mode'
  negative_logic: false
  notification_header: ''
  number_of_retries: 0
  operating_system: ''
  params: {}
  password: ''
  payload: {}
  pools: []
  positions:
    'Regression Workflow G: run methods (BFS)': &id152 [-135, 189]
    'Regression Workflow: DxD and SxS Run Methods': *id152
  postprocessing: ''
  postprocessing_mode: always
  preprocessing: ''
  priority: 1
  reply_to: ''
  reserved: false
  rest_url: ''
  run_method: per_device
  scoped_name: Service in run once mode
  send_notification: false
  send_notification_method: mail
  shared: false
  skip: {}
  skip_query: ''
  skip_value: success
  target_devices: []
  target_pools: []
  time_between_retries: 10
  timeout: 15
  type: rest_call_service
  update_pools_after_running: false
  update_target_pools: false
  username: ''
  validation_condition: none
  validation_method: text
  vendor: ''
  verify_ssl_certificate: false
  waiting_time: 0
- access_groups: ''
  close_connection: false
  completion_time: 1
  content_match: ''
  content_match_regex: false
  conversion_method: none
  creator: admin
  credential_type: any
  default_access: creator
  definition: Definition
  delete_spaces_before_matching: false
  description: ''
  device_query: ''
  device_query_property: name
  dict_match: {}
  disable_result_creation: false
  display_only_failed_nodes: false
  impacting: true
  include_device_results: false
  include_link_in_summary: false
  initial_payload: {}
  iteration_devices: ''
  iteration_devices_property: name
  iteration_values: ''
  iteration_variable_name: iteration_value
  labels: {}
  last_modified: '2019-12-05 04:52:54.776291'
  log_level: 1
  mail_recipient: ''
  max_number_of_retries: 100
  max_processes: 15
  maximum_runs: 1
  multiprocessing: false
  name: '[Regression Workflow: DxD and SxS Run Methods] Workflow in service by service
    mode (workflow targets)'
  negative_logic: false
  notification_header: ''
  number_of_retries: 0
  operating_system: ''
  pools: []
  positions:
    'Regression Workflow G: run methods (BFS)': &id153 [123, -96]
    'Regression Workflow: DxD and SxS Run Methods': *id153
  postprocessing: ''
  postprocessing_mode: always
  preprocessing: ''
  priority: 1
  reply_to: ''
  reserved: false
  run_method: per_service_with_workflow_targets
  scoped_name: Workflow in service by service mode (workflow targets)
  send_notification: false
  send_notification_method: mail
  services: ['[Shared] Start', '[Shared] End', '[[Regression Workflow: DxD and SxS
      Run Methods] Workflow in service by service mode (workflow targets)] Validation
      show VRF']
  shared: false
  skip: {}
  skip_query: ''
  skip_value: success
  target_devices: []
  target_pools: []
  time_between_retries: 10
  type: workflow
  update_pools_after_running: false
  update_target_pools: false
  validation_condition: none
  validation_method: text
  vendor: ''
  waiting_time: 0
  workflow_category: Example workflow(s)
- access_groups: ''
  call_type: GET
  completion_time: 1
  content_match: ''
  content_match_regex: false
  conversion_method: none
  creator: admin
  credential_type: any
  default_access: creator
  definition: Definition
  delete_spaces_before_matching: false
  description: ''
  device_query: ''
  device_query_property: name
  dict_match: {}
  disable_result_creation: false
  display_only_failed_nodes: false
  headers: {}
  impacting: true
  include_device_results: false
  include_link_in_summary: false
  initial_payload: {}
  iteration_devices: ''
  iteration_devices_property: name
  iteration_values: ''
  iteration_variable_name: iteration_value
  last_modified: '2019-12-05 04:48:35.401292'
  log_level: 1
  mail_recipient: ''
  max_number_of_retries: 100
  max_processes: 15
  maximum_runs: 1
  multiprocessing: false
  name: '[Regression Workflow: DxD and SxS Run Methods] Service in Run once per device
    mode'
  negative_logic: false
  notification_header: ''
  number_of_retries: 0
  operating_system: ''
  params: {}
  password: ''
  payload: {}
  pools: []
  positions:
    'Regression Workflow G: run methods (BFS)': &id154 [254, 163]
    'Regression Workflow: DxD and SxS Run Methods': *id154
  postprocessing: ''
  postprocessing_mode: always
  preprocessing: ''
  priority: 1
  reply_to: ''
  reserved: false
  rest_url: ''
  run_method: per_device
  scoped_name: Service in Run once per device mode
  send_notification: false
  send_notification_method: mail
  shared: false
  skip: {}
  skip_query: ''
  skip_value: success
  target_devices: []
  target_pools: []
  time_between_retries: 10
  timeout: 15
  type: rest_call_service
  update_pools_after_running: false
  update_target_pools: false
  username: ''
  validation_condition: none
  validation_method: text
  vendor: ''
  verify_ssl_certificate: false
  waiting_time: 0
- access_groups: ''
  close_connection: false
  completion_time: 1
  content_match: ''
  content_match_regex: false
  conversion_method: none
  creator: admin
  credential_type: any
  default_access: creator
  definition: Definition
  delete_spaces_before_matching: false
  description: ''
  device_query: ''
  device_query_property: name
  dict_match: {}
  disable_result_creation: false
  display_only_failed_nodes: false
  impacting: true
  include_device_results: false
  include_link_in_summary: false
  initial_payload: {}
  iteration_devices: ''
  iteration_devices_property: name
  iteration_values: ''
  iteration_variable_name: iteration_value
  labels: {}
  last_modified: '2019-12-05 04:53:24.150622'
  log_level: 1
  mail_recipient: ''
  max_number_of_retries: 100
  max_processes: 15
  maximum_runs: 1
  multiprocessing: false
  name: '[Regression Workflow: DxD and SxS Run Methods] Workflow in service targets
    mode'
  negative_logic: false
  notification_header: ''
  number_of_retries: 0
  operating_system: ''
  pools: []
  positions:
    'Regression Workflow G: run methods (BFS)': &id155 [622, -89]
    'Regression Workflow: DxD and SxS Run Methods': *id155
  postprocessing: ''
  postprocessing_mode: always
  preprocessing: ''
  priority: 1
  reply_to: ''
  reserved: false
  run_method: per_service_with_service_targets
  scoped_name: Workflow in service targets mode
  send_notification: false
  send_notification_method: mail
  services: ['[Shared] Start', '[Shared] End', '[[Regression Workflow: DxD and SxS
      Run Methods] Workflow in service targets mode] Validation show VRF']
  shared: false
  skip: {}
  skip_query: ''
  skip_value: success
  target_devices: []
  target_pools: []
  time_between_retries: 10
  type: workflow
  update_pools_after_running: false
  update_target_pools: false
  validation_condition: none
  validation_method: text
  vendor: ''
  waiting_time: 0
  workflow_category: Example workflow(s)
- access_groups: ''
  auto_find_prompt: true
  close_connection: false
  command: ''
  completion_time: 1
  config_mode: false
  content_match: ''
  content_match_regex: false
  conversion_method: none
  creator: admin
  credential_type: any
  credentials: device
  custom_password: ''
  custom_username: ''
  default_access: creator
  definition: Definition
  delay_factor: 1.0
  delete_spaces_before_matching: false
  description: ''
  device_query: ''
  device_query_property: name
  dict_match: {}
  disable_result_creation: false
  display_only_failed_nodes: false
  driver: a10
  enable_mode: true
  exit_command: ''
  expect_password_prompt: ''
  expect_prompt: ''
  expect_string: ''
  expect_username_prompt: ''
  fast_cli: false
  global_delay_factor: 1.0
  impacting: true
  include_device_results: false
  include_link_in_summary: false
  initial_payload: {}
  iteration_devices: ''
  iteration_devices_property: name
  iteration_values: ''
  iteration_variable_name: iteration_value
  jump_command: ''
  jump_on_connect: false
  jump_password: ''
  jump_username: ''
  last_modified: '2019-12-05 04:52:26.145384'
  log_level: 1
  mail_recipient: ''
  max_number_of_retries: 100
  max_processes: 15
  maximum_runs: 1
  multiprocessing: false
  name: '[[Regression Workflow: DxD and SxS Run Methods] Workflow  in device by device
    mode] Validation show VRF'
  negative_logic: false
  notification_header: ''
  number_of_retries: 0
  operating_system: ''
  pools: []
  positions:
    '[Regression Workflow G: run methods (BFS)] Workflow  in device by device mode': &id156 [
      248, -94]
    '[Regression Workflow: DxD and SxS Run Methods] Workflow  in device by device mode': *id156
  postprocessing: ''
  postprocessing_mode: always
  preprocessing: ''
  priority: 1
  reply_to: ''
  reserved: false
  run_method: per_device
  scoped_name: Validation show VRF
  send_notification: false
  send_notification_method: mail
  shared: false
  skip: {}
  skip_query: ''
  skip_value: success
  start_new_connection: false
  strip_command: true
  strip_prompt: true
  target_devices: []
  target_pools: []
  time_between_retries: 10
  timeout: 10.0
  type: netmiko_validation_service
  update_pools_after_running: false
  update_target_pools: false
  use_device_driver: true
  use_genie: false
  validation_condition: none
  validation_method: text
  vendor: ''
  waiting_time: 0
- access_groups: ''
  auto_find_prompt: true
  close_connection: false
  command: ''
  completion_time: 1
  config_mode: false
  content_match: ''
  content_match_regex: false
  conversion_method: none
  creator: admin
  credential_type: any
  credentials: device
  custom_password: ''
  custom_username: ''
  default_access: creator
  definition: Definition
  delay_factor: 1.0
  delete_spaces_before_matching: false
  description: ''
  device_query: ''
  device_query_property: name
  dict_match: {}
  disable_result_creation: false
  display_only_failed_nodes: false
  driver: a10
  enable_mode: true
  exit_command: ''
  expect_password_prompt: ''
  expect_prompt: ''
  expect_string: ''
  expect_username_prompt: ''
  fast_cli: false
  global_delay_factor: 1.0
  impacting: true
  include_device_results: false
  include_link_in_summary: false
  initial_payload: {}
  iteration_devices: ''
  iteration_devices_property: name
  iteration_values: ''
  iteration_variable_name: iteration_value
  jump_command: ''
  jump_on_connect: false
  jump_password: ''
  jump_username: ''
  last_modified: '2019-12-05 04:52:44.909327'
  log_level: 1
  mail_recipient: ''
  max_number_of_retries: 100
  max_processes: 15
  maximum_runs: 1
  multiprocessing: false
  name: '[[Regression Workflow: DxD and SxS Run Methods] Workflow in service by service
    mode (workflow targets)] Validation show VRF'
  negative_logic: false
  notification_header: ''
  number_of_retries: 0
  operating_system: ''
  pools: []
  positions:
    '[Regression Workflow G: run methods (BFS)] Workflow in service by service mode (workflow targets)': &id157 [
      239, -108]
    '[Regression Workflow: DxD and SxS Run Methods] Workflow in service by service mode (workflow targets)': *id157
  postprocessing: ''
  postprocessing_mode: always
  preprocessing: ''
  priority: 1
  reply_to: ''
  reserved: false
  run_method: per_device
  scoped_name: Validation show VRF
  send_notification: false
  send_notification_method: mail
  shared: false
  skip: {}
  skip_query: ''
  skip_value: success
  start_new_connection: false
  strip_command: true
  strip_prompt: true
  target_devices: []
  target_pools: []
  time_between_retries: 10
  timeout: 10.0
  type: netmiko_validation_service
  update_pools_after_running: false
  update_target_pools: false
  use_device_driver: true
  use_genie: false
  validation_condition: none
  validation_method: text
  vendor: ''
  waiting_time: 0
- access_groups: ''
  auto_find_prompt: true
  close_connection: false
  command: ''
  completion_time: 1
  config_mode: false
  content_match: ''
  content_match_regex: false
  conversion_method: none
  creator: admin
  credential_type: any
  credentials: device
  custom_password: ''
  custom_username: ''
  default_access: creator
  definition: Definition
  delay_factor: 1.0
  delete_spaces_before_matching: false
  description: ''
  device_query: ''
  device_query_property: name
  dict_match: {}
  disable_result_creation: false
  display_only_failed_nodes: false
  driver: a10
  enable_mode: true
  exit_command: ''
  expect_password_prompt: ''
  expect_prompt: ''
  expect_string: ''
  expect_username_prompt: ''
  fast_cli: false
  global_delay_factor: 1.0
  impacting: true
  include_device_results: false
  include_link_in_summary: false
  initial_payload: {}
  iteration_devices: ''
  iteration_devices_property: name
  iteration_values: ''
  iteration_variable_name: iteration_value
  jump_command: ''
  jump_on_connect: false
  jump_password: ''
  jump_username: ''
  last_modified: '2019-12-05 04:53:36.285402'
  log_level: 1
  mail_recipient: ''
  max_number_of_retries: 100
  max_processes: 15
  maximum_runs: 1
  multiprocessing: false
  name: '[[Regression Workflow: DxD and SxS Run Methods] Workflow in service targets
    mode] Validation show VRF'
  negative_logic: false
  notification_header: ''
  number_of_retries: 0
  operating_system: ''
  pools: []
  positions:
    '[Regression Workflow G: run methods (BFS)] Workflow in service targets mode': &id158 [
      234, -86]
    '[Regression Workflow: DxD and SxS Run Methods] Workflow in service targets mode': *id158
  postprocessing: ''
  postprocessing_mode: always
  preprocessing: ''
  priority: 1
  reply_to: ''
  reserved: false
  run_method: per_device
  scoped_name: Validation show VRF
  send_notification: false
  send_notification_method: mail
  shared: false
  skip: {}
  skip_query: ''
  skip_value: success
  start_new_connection: false
  strip_command: true
  strip_prompt: true
  target_devices: [Philadelphia, LosAngeles]
  target_pools: []
  time_between_retries: 10
  timeout: 10.0
  type: netmiko_validation_service
  update_pools_after_running: false
  update_target_pools: false
  use_device_driver: true
  use_genie: false
  validation_condition: none
  validation_method: text
  vendor: ''
  waiting_time: 0
- access_groups: ''
  close_connection: false
  completion_time: 1
  content_match: ''
  content_match_regex: false
  conversion_method: none
  creator: admin
  credential_type: any
  default_access: creator
  definition: Definition
  delete_spaces_before_matching: false
  description: ''
  device_query: ''
  device_query_property: name
  dict_match: {}
  disable_result_creation: false
  display_only_failed_nodes: false
  impacting: true
  include_device_results: false
  include_link_in_summary: false
  initial_payload: {}
  iteration_devices: ''
  iteration_devices_property: name
  iteration_values: ''
  iteration_variable_name: iteration_value
  labels:
    2e441343-09bb-478c-91d2-78225ce412a7:
      alignment: left
      content: "This workflow tests:\r\n- subworkflow iteration (to run both in device\
        \ by device and service by service mode)\r\n- having the same shared service\
        \ in different subworkflow (make sure the progress\r\nis displayed per subworkflow\
        \ and not for the whole runtime)"
      positions: [146, -81]
    468e9cf3-85da-4e97-9a1c-0acc89076aeb:
      alignment: left
      content: "This first subworkflow will run on Washington and Austin\r\nas hardcoded\
        \ iterated devices.\r\nWashington should pass the shared service, Austin fail.\r\
        \nA failure edge is drawn to the end, so both iterated devices\r\nshould pass\
        \ the workflow, and it should be a success\r\nfor PaloAlto (iteration device)."
      positions: [-213, 46]
    77bbb8a5-d4ab-4eed-818d-da17f6ec405d:
      alignment: left
      content: "This subworkflow contains the same shared service, but :\r\n- it runs\
        \ on Washington and Atlanta\r\n- Atlanta should fail and no failure edge exists\
        \ to the end\r\n=> The workflow should fail for PaloAlto.\r\nPaloAlto should\
        \ still reach end through the failure edge,\r\nso the top-level workflow should\
        \ be a success."
      positions: [580, 192]
  last_modified: '2020-11-17 09:49:49.212710'
  log_level: 1
  mail_recipient: ''
  max_number_of_retries: 100
  max_processes: 15
  maximum_runs: 1
  multiprocessing: false
  name: 'Regression Workflow: Shared Service in Multiple Subworkflows'
  negative_logic: false
  notification_header: ''
  number_of_retries: 0
  operating_system: ''
  pools: ['All instances (devices, links, services and users)']
  positions: {}
  postprocessing: ''
  postprocessing_mode: always
  preprocessing: ''
  priority: 1
  reply_to: ''
  reserved: false
  run_method: per_service_with_workflow_targets
  scoped_name: 'Regression Workflow: Shared Service in Multiple Subworkflows'
  send_notification: false
  send_notification_method: mail
  services: ['[Shared] Start', '[Shared] End', '[Regression Workflow: Shared Service
      in Multiple Subworkflows] Subworkflow 1', '[Regression Workflow: Shared Service
      in Multiple Subworkflows] Subworkflow 2']
  shared: false
  skip: {}
  skip_query: ''
  skip_value: success
  target_devices: [PaloAlto]
  target_pools: []
  time_between_retries: 10
  type: workflow
  update_pools_after_running: false
  update_target_pools: false
  validation_condition: none
  validation_method: text
  vendor: ''
  waiting_time: 0
  workflow_category: Example workflow(s)
- access_groups: ''
  close_connection: false
  completion_time: 1
  content_match: ''
  content_match_regex: false
  conversion_method: none
  creator: admin
  credential_type: any
  default_access: creator
  definition: Definition
  delete_spaces_before_matching: false
  description: ''
  device_query: ''
  device_query_property: name
  dict_match: {}
  disable_result_creation: false
  display_only_failed_nodes: false
  impacting: true
  include_device_results: false
  include_link_in_summary: false
  initial_payload: {}
  iteration_devices: '["Washington", "Austin"]'
  iteration_devices_property: name
  iteration_values: ''
  iteration_variable_name: iteration_value
  labels: {}
  last_modified: '2019-12-17 03:10:34.811397'
  log_level: 1
  mail_recipient: ''
  max_number_of_retries: 100
  max_processes: 15
  maximum_runs: 1
  multiprocessing: false
  name: '[Regression Workflow: Shared Service in Multiple Subworkflows] Subworkflow
    1'
  negative_logic: false
  notification_header: ''
  number_of_retries: 0
  operating_system: ''
  pools: []
  positions:
    'Regression Workflow H: shared service in multiple subworkflows': &id159 [-241,
      197]
    'Regression Workflow: Shared Service in Multiple Subworkflows': *id159
  postprocessing: ''
  postprocessing_mode: always
  preprocessing: ''
  priority: 1
  reply_to: ''
  reserved: false
  run_method: per_service_with_workflow_targets
  scoped_name: Subworkflow 1
  send_notification: false
  send_notification_method: mail
  services: ['[Shared] Start', '[Shared] End', '[Shared] Shared Service for Regression
      Workflow H']
  shared: false
  skip: {}
  skip_query: ''
  skip_value: success
  target_devices: []
  target_pools: []
  time_between_retries: 10
  type: workflow
  update_pools_after_running: false
  update_target_pools: false
  validation_condition: none
  validation_method: text
  vendor: ''
  waiting_time: 0
  workflow_category: Example workflow(s)
- access_groups: ''
  close_connection: false
  completion_time: 1
  content_match: ''
  content_match_regex: false
  conversion_method: none
  creator: admin
  credential_type: any
  default_access: creator
  definition: Definition
  delete_spaces_before_matching: false
  description: ''
  device_query: ''
  device_query_property: name
  dict_match: {}
  disable_result_creation: false
  display_only_failed_nodes: false
  impacting: true
  include_device_results: false
  include_link_in_summary: false
  initial_payload: {}
  iteration_devices: '["Washington", "Atlanta"]'
  iteration_devices_property: name
  iteration_values: ''
  iteration_variable_name: iteration_value
  labels: {}
  last_modified: '2019-12-17 02:05:53.291560'
  log_level: 1
  mail_recipient: ''
  max_number_of_retries: 100
  max_processes: 15
  maximum_runs: 1
  multiprocessing: false
  name: '[Regression Workflow: Shared Service in Multiple Subworkflows] Subworkflow
    2'
  negative_logic: false
  notification_header: ''
  number_of_retries: 0
  operating_system: ''
  pools: []
  positions:
    'Regression Workflow H: shared service in multiple subworkflows': &id160 [548,
      48]
    'Regression Workflow: Shared Service in Multiple Subworkflows': *id160
  postprocessing: ''
  postprocessing_mode: always
  preprocessing: ''
  priority: 1
  reply_to: ''
  reserved: false
  run_method: per_service_with_workflow_targets
  scoped_name: Subworkflow 2
  send_notification: false
  send_notification_method: mail
  services: ['[Shared] Start', '[Shared] End', '[Shared] Shared Service for Regression
      Workflow H']
  shared: false
  skip: {}
  skip_query: ''
  skip_value: success
  target_devices: []
  target_pools: []
  time_between_retries: 10
  type: workflow
  update_pools_after_running: false
  update_target_pools: false
  validation_condition: none
  validation_method: text
  vendor: ''
  waiting_time: 0
  workflow_category: Example workflow(s)
- access_groups: ''
  auto_find_prompt: true
  close_connection: false
  command: show vrf
  completion_time: 1
  config_mode: false
  content_match: NOMATCH
  content_match_regex: false
  conversion_method: none
  creator: admin
  credential_type: any
  credentials: device
  custom_password: ''
  custom_username: ''
  default_access: creator
  definition: Definition
  delay_factor: 1.0
  delete_spaces_before_matching: false
  description: ''
  device_query: ''
  device_query_property: name
  dict_match: {}
  disable_result_creation: false
  display_only_failed_nodes: false
  driver: a10
  enable_mode: true
  exit_command: ''
  expect_password_prompt: ''
  expect_prompt: ''
  expect_string: ''
  expect_username_prompt: ''
  fast_cli: false
  global_delay_factor: 1.0
  impacting: true
  include_device_results: false
  include_link_in_summary: false
  initial_payload: {}
  iteration_devices: ''
  iteration_devices_property: name
  iteration_values: ''
  iteration_variable_name: iteration_value
  jump_command: ''
  jump_on_connect: false
  jump_password: ''
  jump_username: ''
  last_modified: '2019-12-16 16:46:16.211030'
  log_level: 1
  mail_recipient: ''
  max_number_of_retries: 100
  max_processes: 15
  maximum_runs: 1
  multiprocessing: false
  name: '[Shared] Shared Service for Regression Workflow H'
  negative_logic: false
  notification_header: ''
  number_of_retries: 0
  operating_system: ''
  pools: []
  positions:
    '[Regression Workflow H: shared service in multiple subworkflows] Subworkflow 1': &id161 [
      167, -185]
    '[Regression Workflow H: shared service in multiple subworkflows] Subworkflow 2': &id162 [
      243, -104]
    '[Regression Workflow: Shared Service in Multiple Subworkflows] Subworkflow 1': *id161
    '[Regression Workflow: Shared Service in Multiple Subworkflows] Subworkflow 2': *id162
  postprocessing: ''
  postprocessing_mode: always
  preprocessing: ''
  priority: 1
  reply_to: ''
  reserved: false
  run_method: per_device
  scoped_name: Shared Service for Regression Workflow H
  send_notification: false
  send_notification_method: mail
  shared: true
  skip: {}
  skip_query: ''
  skip_value: success
  start_new_connection: false
  strip_command: true
  strip_prompt: true
  target_devices: []
  target_pools: []
  time_between_retries: 10
  timeout: 10.0
  type: netmiko_validation_service
  update_pools_after_running: false
  update_target_pools: false
  use_device_driver: true
  use_genie: false
  validation_condition: success
  validation_method: text
  vendor: ''
  waiting_time: 0
- access_groups: ''
  arguments: ''
  completion_time: 1
  content_match: ''
  content_match_regex: false
  conversion_method: none
  creator: admin
  credential_type: any
  credentials: device
  default_access: creator
  definition: Definition
  delete_spaces_before_matching: false
  description: ''
  device_query: ''
  device_query_property: name
  dict_match: {}
  disable_result_creation: false
  display_only_failed_nodes: false
  impacting: true
  include_device_results: false
  include_link_in_summary: false
  initial_payload: {}
  iteration_devices: ''
  iteration_devices_property: name
  iteration_values: ''
  iteration_variable_name: iteration_value
  last_modified: '2020-02-19 05:09:22.996758'
  log_level: 1
  mail_recipient: ''
  max_number_of_retries: 100
  max_processes: 15
  maximum_runs: 1
  multiprocessing: false
  name: '[Regression Workflow: Ansible with Validation] Simple Playbook'
  negative_logic: false
  notification_header: ''
  number_of_retries: 0
  operating_system: ''
  options: {}
  pass_device_properties: false
  playbook_path: /media/sf_shared/eNMS/files/playbooks/simple_playbook.yml
  pools: []
  positions:
    'Regression Workflow 6: Ansible with Validation': &id163 [-536, 192]
    'Regression Workflow: Ansible with Validation': *id163
  postprocessing: ''
  postprocessing_mode: always
  preprocessing: ''
  priority: 1
  reply_to: ''
  reserved: false
  run_method: per_device
  scoped_name: Simple Playbook
  send_notification: false
  send_notification_method: mail
  shared: false
  skip: {}
  skip_query: ''
  skip_value: success
  target_devices: []
  target_pools: []
  time_between_retries: 10
  type: ansible_playbook_service
  update_pools_after_running: false
  update_target_pools: false
  validation_condition: none
  validation_method: text
  vendor: ''
  waiting_time: 0
- access_groups: ''
  close_connection: false
  completion_time: 1
  content_match: ''
  content_match_regex: false
  conversion_method: none
  creator: admin
  credential_type: any
  default_access: creator
  definition: Definition
  delete_spaces_before_matching: false
  description: ''
  device_query: ''
  device_query_property: name
  dict_match: {}
  disable_result_creation: false
  display_only_failed_nodes: false
  impacting: true
  include_device_results: false
  include_link_in_summary: false
  initial_payload: {}
  iteration_devices: ''
  iteration_devices_property: name
  iteration_values: ''
  iteration_variable_name: iteration_value
  labels: {}
  last_modified: '2020-11-17 09:50:03.220582'
  log_level: 1
  mail_recipient: ''
  max_number_of_retries: 100
  max_processes: 15
  maximum_runs: 1
  multiprocessing: false
  name: 'Regression Workflow: Advanced Iteration Targets'
  negative_logic: false
  notification_header: ''
  number_of_retries: 0
  operating_system: ''
  pools: ['All instances (devices, links, services and users)']
  positions: {}
  postprocessing: ''
  postprocessing_mode: always
  preprocessing: ''
  priority: 1
  reply_to: ''
  reserved: false
  run_method: per_device
  scoped_name: 'Regression Workflow: Advanced Iteration Targets'
  send_notification: false
  send_notification_method: mail
  services: ['[Shared] Start', '[Shared] End', '[Regression Workflow: Advanced Iteration
      Targets] Set Variables for Iteration', '[Regression Workflow: Advanced Iteration
      Targets] Show VRF with iteration']
  shared: false
  skip: {}
  skip_query: ''
  skip_value: success
  target_devices: [Washington]
  target_pools: []
  time_between_retries: 10
  type: workflow
  update_pools_after_running: false
  update_target_pools: false
  validation_condition: none
  validation_method: text
  vendor: ''
  waiting_time: 0
  workflow_category: Example workflow(s)
- access_groups: ''
  completion_time: 1
  content_match: ''
  content_match_regex: false
  conversion_method: none
  creator: admin
  credential_type: any
  default_access: creator
  definition: Definition
  delete_spaces_before_matching: false
  description: ''
  device_query: ''
  device_query_property: name
  dict_match: {}
  disable_result_creation: false
  display_only_failed_nodes: false
  impacting: true
  include_device_results: false
  include_link_in_summary: false
  initial_payload: {}
  iteration_devices: ''
  iteration_devices_property: name
  iteration_values: ''
  iteration_variable_name: iteration_value
  last_modified: '2020-02-22 09:57:19.634575'
  log_level: 1
  mail_recipient: ''
  max_number_of_retries: 100
  max_processes: 15
  maximum_runs: 1
  multiprocessing: false
  name: '[Regression Workflow: Advanced Iteration Targets] Set Variables for Iteration'
  negative_logic: false
  notification_header: ''
  number_of_retries: 0
  operating_system: ''
  pools: []
  positions:
    'Regression Workflow I: Iteration Targets Advanced': &id164 [132, -202]
    'Regression Workflow: Advanced Iteration Targets': *id164
  postprocessing: ''
  postprocessing_mode: always
  preprocessing: ''
  priority: 1
  reply_to: ''
  reserved: false
  run_method: per_device
  scoped_name: Set Variables for Iteration
  send_notification: false
  send_notification_method: mail
  shared: false
  skip: {}
  skip_query: ''
  skip_value: success
  source_code: "results[\"success\"] = True\r\nresults[\"result\"] = {\r\n  \"dict_iteration\"\
    : {\r\n    \"variable1\": {\"command\": \"test\"},\r\n    \"variable2\": {\"command\"\
    : \"test2\"}\r\n  }\r\n}"
  target_devices: []
  target_pools: []
  time_between_retries: 10
  type: python_snippet_service
  update_pools_after_running: false
  update_target_pools: false
  validation_condition: none
  validation_method: text
  vendor: ''
  waiting_time: 0
- access_groups: ''
  auto_find_prompt: true
  close_connection: false
  command: show vrf {{command_dict["command"]}}
  completion_time: 1
  config_mode: false
  content_match: ''
  content_match_regex: false
  conversion_method: none
  creator: admin
  credential_type: any
  credentials: device
  custom_password: ''
  custom_username: ''
  default_access: creator
  definition: Definition
  delay_factor: 1.0
  delete_spaces_before_matching: false
  description: ''
  device_query: ''
  device_query_property: name
  dict_match: {}
  disable_result_creation: false
  display_only_failed_nodes: false
  driver: arista_eos
  enable_mode: true
  exit_command: ''
  expect_password_prompt: ''
  expect_prompt: ''
  expect_string: ''
  expect_username_prompt: ''
  fast_cli: true
  global_delay_factor: 1.0
  impacting: true
  include_device_results: false
  include_link_in_summary: false
  initial_payload: {}
  iteration_devices: ''
  iteration_devices_property: name
  iteration_values: get_result("Set Variables for Iteration", device=device.name)["result"]["dict_iteration"]
  iteration_variable_name: command_dict
  jump_command: ''
  jump_on_connect: false
  jump_password: ''
  jump_username: ''
  last_modified: '2020-02-22 10:09:31.770582'
  log_level: 1
  mail_recipient: ''
  max_number_of_retries: 100
  max_processes: 15
  maximum_runs: 1
  multiprocessing: false
  name: '[Regression Workflow: Advanced Iteration Targets] Show VRF with iteration'
  negative_logic: false
  notification_header: ''
  number_of_retries: 0
  operating_system: ''
  pools: []
  positions:
    'Regression Workflow I: Iteration Targets Advanced': &id165 [135, 100]
    'Regression Workflow: Advanced Iteration Targets': *id165
  postprocessing: ''
  postprocessing_mode: always
  preprocessing: ''
  priority: 1
  reply_to: ''
  reserved: false
  run_method: per_device
  scoped_name: Show VRF with iteration
  send_notification: false
  send_notification_method: mail
  shared: false
  skip: {}
  skip_query: ''
  skip_value: success
  start_new_connection: false
  strip_command: true
  strip_prompt: true
  target_devices: []
  target_pools: []
  time_between_retries: 10
  timeout: 10.0
  type: netmiko_validation_service
  update_pools_after_running: false
  update_target_pools: false
  use_device_driver: true
  use_genie: false
  validation_condition: none
  validation_method: text
  vendor: ''
  waiting_time: 0
- access_groups: ''
  close_connection: false
  completion_time: 1
  content_match: ''
  content_match_regex: false
  conversion_method: none
  creator: admin
  credential_type: any
  default_access: creator
  definition: Definition
  delete_spaces_before_matching: false
  description: ''
  device_query: ''
  device_query_property: name
  dict_match: {}
  disable_result_creation: false
  display_only_failed_nodes: false
  impacting: true
  include_device_results: false
  include_link_in_summary: false
  initial_payload: {}
  iteration_devices: ''
  iteration_devices_property: name
  iteration_values: '["A", "B", "C"]'
  iteration_variable_name: top_level_iteration
  labels:
    0f4aee6b-bb98-4f76-b25c-1286a2aab65a:
      alignment: left
      content: "This workflow runs with iteration value set to [\"A\", \"B\", \"C\"\
        ] (variable: \"top_level_iteration\").\r\nThe first service will simply use\
        \ the iteration value in the result (expected: 3 results)\r\nThe first subworkflow\
        \ tests iteration value with a subworkflow on 3 values:\r\n[1, 2, 3] (variable:\
        \ \"subworkflow_iteration\").\r\nThere should be 3 * 3 = 9 results, each result\
        \ containing a combination of \"top-level_iteration\"\r\nand \"subworkflow_iteration\"\
        .\r\nThe second subworkflow tests subworkflow device iteration in DxD mode,\r\
        \nset to [\"PaloAlto\", \"Austin\"]. Expected: 3 * 2 + 3 = 9 results\r\n(3\
        \ top-level for Washington, then 3 per iteration device).\r\nThe third subworkflow\
        \ tests subworkflow device iteration in SxS w/ WF targets mode.\r\nExpected\
        \ 3 results for the subworkflow, and 9 results for the service within it.\r\
        \nThis workflow must be tested both in DxD and SxS w/ WF targets run mode."
      positions: [235, 266]
    1aaeee9b-2ae3-428f-86c4-a0ddba662139:
      alignment: left
      content: "Iteration value retrieved from payload:\r\n\"get_var(\"device_iteration\"\
        , device=device.name)\"\r\nShould evaluate to \"[\"Atlanta\", \"SanFrancisco\"\
        ]\".\r\nWorkflow in SxS w/ WF targets mode."
      positions: [684, 541]
    4a67748b-2d06-47fc-b648-39e02d6cf123:
      alignment: left
      content: "Hardcoded iteration values: [\"PaloAlto\", \"Austin\"]\r\nWorkflow\
        \ in DxD mode"
      positions: [232, 582]
    7c717702-3a49-4a67-b1d0-c8471f149114:
      alignment: left
      content: 'Hardcoded iteration values: [1, 2, 3]'
      positions: [-195, 578]
  last_modified: '2021-03-09 06:58:01.850663'
  log_level: 1
  mail_recipient: ''
  max_number_of_retries: 100
  max_processes: 15
  maximum_runs: 1
  multiprocessing: false
  name: 'Regression Workflow: Workflow and Subworkflow Iteration'
  negative_logic: false
  notification_header: ''
  number_of_retries: 0
  operating_system: ''
  pools: ['All instances (devices, links, services and users)']
  positions: {}
  postprocessing: ''
  postprocessing_mode: always
  preprocessing: ''
  priority: 1
  reply_to: ''
  reserved: false
  run_method: per_service_with_workflow_targets
  scoped_name: 'Regression Workflow: Workflow and Subworkflow Iteration'
  send_notification: false
  send_notification_method: mail
  services: ['[Shared] Start', '[Shared] End', '[Regression Workflow: Workflow and
      Subworkflow Iteration] Test Iteration', '[Regression Workflow: Workflow and
      Subworkflow Iteration] Subworkflow Value Iteration', '[Regression Workflow:
      Workflow and Subworkflow Iteration] Subworkflow Device Iteration', '[Regression
      Workflow: Workflow and Subworkflow Iteration] Subworkflow Device Iteration 2']
  shared: false
  skip: {}
  skip_query: ''
  skip_value: success
  target_devices: [Washington]
  target_pools: []
  time_between_retries: 10
  type: workflow
  update_pools_after_running: false
  update_target_pools: false
  validation_condition: none
  validation_method: text
  vendor: ''
  waiting_time: 0
  workflow_category: Example workflow(s)
- access_groups: ''
  completion_time: 1
  content_match: ''
  content_match_regex: false
  conversion_method: none
  creator: admin
  credential_type: any
  default_access: creator
  definition: Definition
  delete_spaces_before_matching: false
  description: ''
  device_query: ''
  device_query_property: name
  dict_match: {}
  disable_result_creation: false
  display_only_failed_nodes: false
  impacting: true
  include_device_results: false
  include_link_in_summary: false
  initial_payload: {}
  iteration_devices: ''
  iteration_devices_property: name
  iteration_values: ''
  iteration_variable_name: iteration_value
  last_modified: '2021-03-09 03:15:03.998374'
  log_level: 1
  mail_recipient: ''
  max_number_of_retries: 100
  max_processes: 15
  maximum_runs: 1
  multiprocessing: false
  name: '[Regression Workflow: Workflow and Subworkflow Iteration] Test Iteration'
  negative_logic: false
  notification_header: ''
  number_of_retries: 0
  operating_system: ''
  pools: []
  positions:
    'Regression Workflow J: Workflow and Subworkflow Iteration': [226, -76]
    'Regression Workflow: Workflow and Subworkflow Iteration': [-210, 233]
  postprocessing: set_var("device_iteration", ["Atlanta", "SanFrancisco"], device=device.name)
  postprocessing_mode: always
  preprocessing: ''
  priority: 1
  reply_to: ''
  reserved: false
  run_method: per_device
  scoped_name: Test Iteration
  send_notification: false
  send_notification_method: mail
  shared: false
  skip: {}
  skip_query: ''
  skip_value: success
  source_code: "result={\"top_level\": top_level_iteration}\r\nresults[\"result\"\
    ] = result\r\nresults[\"success\"] = True"
  target_devices: []
  target_pools: []
  time_between_retries: 10
  type: python_snippet_service
  update_pools_after_running: false
  update_target_pools: false
  validation_condition: none
  validation_method: text
  vendor: ''
  waiting_time: 0
- access_groups: ''
  close_connection: false
  completion_time: 1
  content_match: ''
  content_match_regex: false
  conversion_method: none
  creator: admin
  credential_type: any
  default_access: creator
  definition: Definition
  delete_spaces_before_matching: false
  description: ''
  device_query: ''
  device_query_property: name
  dict_match: {}
  disable_result_creation: false
  display_only_failed_nodes: false
  impacting: true
  include_device_results: false
  include_link_in_summary: false
  initial_payload: {}
  iteration_devices: ''
  iteration_devices_property: name
  iteration_values: '[1, 2, 3]'
  iteration_variable_name: subworkflow_iteration
  labels: {}
  last_modified: '2021-03-09 03:01:51.526323'
  log_level: 1
  mail_recipient: ''
  max_number_of_retries: 100
  max_processes: 15
  maximum_runs: 1
  multiprocessing: false
  name: '[Regression Workflow: Workflow and Subworkflow Iteration] Subworkflow Value
    Iteration'
  negative_logic: false
  notification_header: ''
  number_of_retries: 0
  operating_system: ''
  pools: []
  positions:
    'Regression Workflow J: Workflow and Subworkflow Iteration': [218, 171]
    'Regression Workflow: Workflow and Subworkflow Iteration': [-182, 477]
  postprocessing: ''
  postprocessing_mode: always
  preprocessing: ''
  priority: 1
  reply_to: ''
  reserved: false
  run_method: per_device
  scoped_name: Subworkflow Value Iteration
  send_notification: false
  send_notification_method: mail
  services: ['[Shared] Start', '[Shared] End', '[[Regression Workflow: Workflow and
      Subworkflow Iteration] Subworkflow Value Iteration] Test Iteration']
  shared: false
  skip: {}
  skip_query: ''
  skip_value: success
  target_devices: []
  target_pools: []
  time_between_retries: 10
  type: workflow
  update_pools_after_running: false
  update_target_pools: false
  validation_condition: none
  validation_method: text
  vendor: ''
  waiting_time: 0
  workflow_category: Example workflow(s)
- access_groups: ''
  completion_time: 1
  content_match: ''
  content_match_regex: false
  conversion_method: none
  creator: admin
  credential_type: any
  default_access: creator
  definition: Definition
  delete_spaces_before_matching: false
  description: ''
  device_query: ''
  device_query_property: name
  dict_match: {}
  disable_result_creation: false
  display_only_failed_nodes: false
  impacting: true
  include_device_results: false
  include_link_in_summary: false
  initial_payload: {}
  iteration_devices: ''
  iteration_devices_property: name
  iteration_values: ''
  iteration_variable_name: iteration_value
  last_modified: '2020-02-26 07:05:54.058757'
  log_level: 1
  mail_recipient: ''
  max_number_of_retries: 100
  max_processes: 15
  maximum_runs: 1
  multiprocessing: false
  name: '[[Regression Workflow: Workflow and Subworkflow Iteration] Subworkflow Value
    Iteration] Test Iteration'
  negative_logic: false
  notification_header: ''
  number_of_retries: 0
  operating_system: ''
  pools: []
  positions:
    '[Regression Workflow J: Workflow and Subworkflow Iteration] Subworkflow Iteration': &id166 [
      231, -87]
    '[Regression Workflow: Workflow and Subworkflow Iteration] Subworkflow Iteration': *id166
    '[Regression Workflow: Workflow and Subworkflow Iteration] Subworkflow Value Iteration': *id166
  postprocessing: ''
  postprocessing_mode: always
  preprocessing: ''
  priority: 1
  reply_to: ''
  reserved: false
  run_method: per_device
  scoped_name: Test Iteration
  send_notification: false
  send_notification_method: mail
  shared: false
  skip: {}
  skip_query: ''
  skip_value: success
  source_code: "result={\"top_level\": top_level_iteration, \"subworkflow\": subworkflow_iteration}\r\
    \nresults[\"success\"] = True\r\nresults[\"result\"] = result\r\n"
  target_devices: []
  target_pools: []
  time_between_retries: 10
  type: python_snippet_service
  update_pools_after_running: false
  update_target_pools: false
  validation_condition: none
  validation_method: text
  vendor: ''
  waiting_time: 0
- access_groups: ''
  completion_time: 1
  content_match: ''
  content_match_regex: false
  conversion_method: none
  creator: admin
  credential_type: any
  default_access: creator
  definition: Definition
  delete_spaces_before_matching: false
  description: ''
  device_query: ''
  device_query_property: name
  dict_match:
    value: [1.1.1.1, 2.2.2.2, 3.3.3.3]
  disable_result_creation: false
  display_only_failed_nodes: false
  impacting: true
  include_device_results: false
  include_link_in_summary: false
  initial_payload: {}
  iteration_devices: ''
  iteration_devices_property: name
  iteration_values: ''
  iteration_variable_name: iteration_value
  last_modified: '2020-07-23 10:36:54.411888'
  log_level: 1
  mail_recipient: ''
  max_number_of_retries: 100
  max_processes: 15
  maximum_runs: 1
  multiprocessing: false
  name: '[[[Regression Workflow: Workflow of Workflows] Regression Workflow: Subworkflow
    of Workflows] Regression Workflow: Payload Extraction & Validation] Validation
    dict via results'
  negative_logic: false
  notification_header: ''
  number_of_retries: 0
  operating_system: ''
  pools: []
  positions:
    ? '[[Regression Workflow F: Workflow of Workflows] Regression Workflow F S1: Subworkflow
      of Workflow] Regression Workflow 7: Payload Extraction & Validation'
    : &id167 [-338, -9]
    ? '[[Regression Workflow F: Workflow of Workflows] Regression Workflow: Subworkflow
      of Workflows] Regression Workflow 7: Payload Extraction & Validation'
    : *id167
    ? '[[Regression Workflow F: Workflow of Workflows] Regression Workflow: Subworkflow
      of Workflows] Regression Workflow: Payload Extraction & Validation'
    : *id167
    ? '[[Regression Workflow: Workflow of Workflows] Regression Workflow: Subworkflow
      of Workflows] Regression Workflow: Payload Extraction & Validation'
    : *id167
  postprocessing: ''
  postprocessing_mode: always
  preprocessing: ''
  priority: 1
  reply_to: ''
  reserved: false
  run_method: per_device
  scoped_name: Validation dict via results
  send_notification: false
  send_notification_method: mail
  shared: false
  skip: {}
  skip_query: ''
  skip_value: success
  source_code: "result = {}\r\nresults[\"success\"] = True\r\nresults[\"result\"]\
    \ = get_result(\"Payload Extraction\", device.name)[\"result\"][\"regex_variable\"\
    ]"
  target_devices: []
  target_pools: []
  time_between_retries: 10
  type: python_snippet_service
  update_pools_after_running: false
  update_target_pools: false
  validation_condition: success
  validation_method: dict_included
  vendor: ''
  waiting_time: 0
- access_groups: ''
  completion_time: 1
  content_match: (\d\.){3}\d
  content_match_regex: true
  conversion_method: none
  creator: admin
  credential_type: any
  default_access: creator
  definition: Definition
  delete_spaces_before_matching: false
  description: ''
  device_query: ''
  device_query_property: name
  dict_match: {}
  disable_result_creation: false
  display_only_failed_nodes: false
  impacting: true
  include_device_results: false
  include_link_in_summary: false
  initial_payload: {}
  iteration_devices: ''
  iteration_devices_property: name
  iteration_values: ''
  iteration_variable_name: iteration_value
  last_modified: '2020-03-16 06:56:21.199478'
  log_level: 1
  mail_recipient: ''
  max_number_of_retries: 100
  max_processes: 15
  maximum_runs: 1
  multiprocessing: false
  name: '[[[Regression Workflow: Workflow of Workflows] Regression Workflow: Subworkflow
    of Workflows] Regression Workflow: Payload Extraction & Validation] Validate text
    via results'
  negative_logic: false
  notification_header: ''
  number_of_retries: 0
  operating_system: ''
  pools: []
  positions:
    ? '[[Regression Workflow F: Workflow of Workflows] Regression Workflow F S1: Subworkflow
      of Workflow] Regression Workflow 7: Payload Extraction & Validation'
    : &id168 [-236, 214]
    ? '[[Regression Workflow F: Workflow of Workflows] Regression Workflow: Subworkflow
      of Workflows] Regression Workflow 7: Payload Extraction & Validation'
    : *id168
    ? '[[Regression Workflow F: Workflow of Workflows] Regression Workflow: Subworkflow
      of Workflows] Regression Workflow: Payload Extraction & Validation'
    : *id168
    ? '[[Regression Workflow: Workflow of Workflows] Regression Workflow: Subworkflow
      of Workflows] Regression Workflow: Payload Extraction & Validation'
    : *id168
  postprocessing: ''
  postprocessing_mode: always
  preprocessing: ''
  priority: 1
  reply_to: ''
  reserved: false
  run_method: per_device
  scoped_name: Validate text via results
  send_notification: false
  send_notification_method: mail
  shared: false
  skip: {}
  skip_query: ''
  skip_value: success
  source_code: "result = {}\r\nresults[\"success\"] = True\r\nresults[\"result\"]\
    \ = get_result(\"Payload Extraction\", device.name)[\"result\"][\"textfsm_variable\"\
    ][\"value\"][0][1]"
  target_devices: []
  target_pools: []
  time_between_retries: 10
  type: python_snippet_service
  update_pools_after_running: false
  update_target_pools: false
  validation_condition: success
  validation_method: text
  vendor: ''
  waiting_time: 0
- access_groups: ''
  completion_time: 1
  content_match: ''
  content_match_regex: false
  conversion_method: none
  creator: admin
  credential_type: any
  default_access: creator
  definition: Definition
  delete_spaces_before_matching: false
  description: ''
  device_query: ''
  device_query_property: name
  dict_match:
    value: [1.1.1.1, 2.2.2.2, 3.3.3.3]
  disable_result_creation: false
  display_only_failed_nodes: false
  impacting: true
  include_device_results: false
  include_link_in_summary: false
  initial_payload: {}
  iteration_devices: ''
  iteration_devices_property: name
  iteration_values: ''
  iteration_variable_name: iteration_value
  last_modified: '2020-07-23 10:40:12.634239'
  log_level: 1
  mail_recipient: ''
  max_number_of_retries: 100
  max_processes: 15
  maximum_runs: 1
  multiprocessing: false
  name: '[[[Regression Workflow: Workflow of Workflows] Regression Workflow: Subworkflow
    of Workflows] Regression Workflow: Payload Extraction & Validation] Validate dict
    via payload'
  negative_logic: false
  notification_header: ''
  number_of_retries: 0
  operating_system: ''
  pools: []
  positions:
    ? '[[Regression Workflow F: Workflow of Workflows] Regression Workflow F S1: Subworkflow
      of Workflow] Regression Workflow 7: Payload Extraction & Validation'
    : &id169 [679, -114]
    ? '[[Regression Workflow F: Workflow of Workflows] Regression Workflow: Subworkflow
      of Workflows] Regression Workflow 7: Payload Extraction & Validation'
    : *id169
    ? '[[Regression Workflow F: Workflow of Workflows] Regression Workflow: Subworkflow
      of Workflows] Regression Workflow: Payload Extraction & Validation'
    : *id169
    ? '[[Regression Workflow: Workflow of Workflows] Regression Workflow: Subworkflow
      of Workflows] Regression Workflow: Payload Extraction & Validation'
    : *id169
  postprocessing: ''
  postprocessing_mode: always
  preprocessing: ''
  priority: 1
  reply_to: ''
  reserved: false
  run_method: per_device
  scoped_name: Validate dict via payload
  send_notification: false
  send_notification_method: mail
  shared: false
  skip: {}
  skip_query: ''
  skip_value: success
  source_code: "result = {}\r\nresults[\"success\"] = True\r\nresults[\"result\"]\
    \ = {\"value\": get_var(\"regex_variable\", device=device.name)}"
  target_devices: []
  target_pools: []
  time_between_retries: 10
  type: python_snippet_service
  update_pools_after_running: false
  update_target_pools: false
  validation_condition: success
  validation_method: dict_included
  vendor: ''
  waiting_time: 0
- access_groups: ''
  completion_time: 1
  content_match: (\d\.){3}\d
  content_match_regex: true
  conversion_method: none
  creator: admin
  credential_type: any
  default_access: creator
  definition: Definition
  delete_spaces_before_matching: false
  description: ''
  device_query: ''
  device_query_property: name
  dict_match: {}
  disable_result_creation: false
  display_only_failed_nodes: false
  impacting: true
  include_device_results: false
  include_link_in_summary: false
  initial_payload: {}
  iteration_devices: ''
  iteration_devices_property: name
  iteration_values: ''
  iteration_variable_name: iteration_value
  last_modified: '2020-03-16 06:57:42.629334'
  log_level: 1
  mail_recipient: ''
  max_number_of_retries: 100
  max_processes: 15
  maximum_runs: 1
  multiprocessing: false
  name: '[[[Regression Workflow: Workflow of Workflows] Regression Workflow: Subworkflow
    of Workflows] Regression Workflow: Payload Extraction & Validation] Validate text
    via payload'
  negative_logic: false
  notification_header: ''
  number_of_retries: 0
  operating_system: ''
  pools: []
  positions:
    ? '[[Regression Workflow F: Workflow of Workflows] Regression Workflow F S1: Subworkflow
      of Workflow] Regression Workflow 7: Payload Extraction & Validation'
    : &id170 [808, 157]
    ? '[[Regression Workflow F: Workflow of Workflows] Regression Workflow: Subworkflow
      of Workflows] Regression Workflow 7: Payload Extraction & Validation'
    : *id170
    ? '[[Regression Workflow F: Workflow of Workflows] Regression Workflow: Subworkflow
      of Workflows] Regression Workflow: Payload Extraction & Validation'
    : *id170
    ? '[[Regression Workflow: Workflow of Workflows] Regression Workflow: Subworkflow
      of Workflows] Regression Workflow: Payload Extraction & Validation'
    : *id170
  postprocessing: ''
  postprocessing_mode: always
  preprocessing: ''
  priority: 1
  reply_to: ''
  reserved: false
  run_method: per_device
  scoped_name: Validate text via payload
  send_notification: false
  send_notification_method: mail
  shared: false
  skip: {}
  skip_query: ''
  skip_value: success
  source_code: "result = {}\r\nresults[\"success\"] = True\r\nresults[\"result\"]\
    \ = get_var(\"textfsm_variable\", device=device.name)[0][1]"
  target_devices: []
  target_pools: []
  time_between_retries: 10
  type: python_snippet_service
  update_pools_after_running: false
  update_target_pools: false
  validation_condition: success
  validation_method: text
  vendor: ''
  waiting_time: 0
- access_groups: ''
  completion_time: 1
  content_match: \[1,2,False,1.*\]
  content_match_regex: true
  conversion_method: none
  creator: admin
  credential_type: any
  default_access: creator
  definition: Definition
  delete_spaces_before_matching: true
  description: ''
  device_query: ''
  device_query_property: name
  dict_match: {}
  disable_result_creation: false
  display_only_failed_nodes: false
  impacting: true
  include_device_results: false
  include_link_in_summary: false
  initial_payload: {}
  iteration_devices: ''
  iteration_devices_property: name
  iteration_values: ''
  iteration_variable_name: iteration_value
  last_modified: '2020-03-16 07:00:40.345141'
  log_level: 1
  mail_recipient: ''
  max_number_of_retries: 100
  max_processes: 15
  maximum_runs: 1
  multiprocessing: false
  name: '[[[Regression Workflow: Workflow of Workflows] Regression Workflow: Subworkflow
    of Workflows] Regression Workflow: Payload Extraction with Operations] Validation
    1'
  negative_logic: false
  notification_header: ''
  number_of_retries: 0
  operating_system: ''
  pools: []
  positions:
    ? '[[Regression Workflow F: Workflow of Workflows] Regression Workflow F S1: Subworkflow
      of Workflow] Regression Workflow 8: Payload Extraction with Operations'
    : &id171 [5, 75]
    ? '[[Regression Workflow F: Workflow of Workflows] Regression Workflow: Subworkflow
      of Workflows] Regression Workflow 8: Payload Extraction with Operations'
    : *id171
    ? '[[Regression Workflow F: Workflow of Workflows] Regression Workflow: Subworkflow
      of Workflows] Regression Workflow: Payload Extraction with Operations'
    : *id171
    ? '[[Regression Workflow: Workflow of Workflows] Regression Workflow: Subworkflow
      of Workflows] Regression Workflow: Payload Extraction with Operations'
    : *id171
  postprocessing: ''
  postprocessing_mode: always
  preprocessing: ''
  priority: 1
  reply_to: ''
  reserved: false
  run_method: per_device
  scoped_name: Validation 1
  send_notification: false
  send_notification_method: mail
  shared: false
  skip: {}
  skip_query: ''
  skip_value: success
  source_code: "result = {}\r\nresults[\"success\"] = True\r\nresults[\"result\"]\
    \ = get_var(\"list\", device=device.name)"
  target_devices: []
  target_pools: []
  time_between_retries: 10
  type: python_snippet_service
  update_pools_after_running: false
  update_target_pools: false
  validation_condition: success
  validation_method: text
  vendor: ''
  waiting_time: 0
- access_groups: ''
  completion_time: 1
  content_match: '{"a": ["o", True, 4], "prefix_length": 24, "failed": 0}'
  content_match_regex: false
  conversion_method: none
  creator: admin
  credential_type: any
  default_access: creator
  definition: Definition
  delete_spaces_before_matching: false
  description: ''
  device_query: ''
  device_query_property: name
  dict_match: {}
  disable_result_creation: false
  display_only_failed_nodes: false
  impacting: true
  include_device_results: false
  include_link_in_summary: false
  initial_payload: {}
  iteration_devices: ''
  iteration_devices_property: name
  iteration_values: ''
  iteration_variable_name: iteration_value
  last_modified: '2020-03-16 07:01:27.192118'
  log_level: 1
  mail_recipient: ''
  max_number_of_retries: 100
  max_processes: 15
  maximum_runs: 1
  multiprocessing: false
  name: '[[[Regression Workflow: Workflow of Workflows] Regression Workflow: Subworkflow
    of Workflows] Regression Workflow: Payload Extraction with Operations] Validation
    2'
  negative_logic: false
  notification_header: ''
  number_of_retries: 0
  operating_system: ''
  pools: []
  positions:
    ? '[[Regression Workflow F: Workflow of Workflows] Regression Workflow F S1: Subworkflow
      of Workflow] Regression Workflow 8: Payload Extraction with Operations'
    : &id172 [-461, 60]
    ? '[[Regression Workflow F: Workflow of Workflows] Regression Workflow: Subworkflow
      of Workflows] Regression Workflow 8: Payload Extraction with Operations'
    : *id172
    ? '[[Regression Workflow F: Workflow of Workflows] Regression Workflow: Subworkflow
      of Workflows] Regression Workflow: Payload Extraction with Operations'
    : *id172
    ? '[[Regression Workflow: Workflow of Workflows] Regression Workflow: Subworkflow
      of Workflows] Regression Workflow: Payload Extraction with Operations'
    : *id172
  postprocessing: ''
  postprocessing_mode: always
  preprocessing: ''
  priority: 1
  reply_to: ''
  reserved: false
  run_method: per_device
  scoped_name: Validation 2
  send_notification: false
  send_notification_method: mail
  shared: false
  skip: {}
  skip_query: ''
  skip_value: success
  source_code: "result = {}\r\nresults[\"success\"] = True\r\nresults[\"result\"]\
    \ = get_var(\"dict\", device=device.name)"
  target_devices: []
  target_pools: []
  time_between_retries: 10
  type: python_snippet_service
  update_pools_after_running: false
  update_target_pools: false
  validation_condition: none
  validation_method: dict_included
  vendor: ''
  waiting_time: 0
- access_groups: ''
  close_connection: false
  completion_time: 1
  content_match: ''
  content_match_regex: false
  conversion_method: none
  creator: admin
  credential_type: any
  default_access: creator
  definition: is_alive
  delete_spaces_before_matching: false
  description: ''
  device_query: ''
  device_query_property: name
  dict_match: {}
  disable_result_creation: false
  display_only_failed_nodes: false
  impacting: true
  include_device_results: false
  include_link_in_summary: false
  initial_payload: {}
  iteration_devices: ''
  iteration_devices_property: name
  iteration_values: ''
  iteration_variable_name: iteration_value
  labels:
    031755da-162e-475a-a798-29deb02cff55:
      alignment: left
      content: "Test \"Run on failure\" post-processing\r\nby setting success to False.\r\
        \nPostprocessing set the variables \"should be there\":\r\nthis variable should\
        \ be in the results.\r\n\r\nBesides, the results should contain:\r\n- func_result\
        \ set to eos (Washington) / IOS (Chicago)\r\n- cls_result set to Washington\
        \ / Chicago"
      positions: [559, 16]
    15b463f1-e8ba-4d61-a84f-cf39d1434533:
      alignment: left
      content: "Preprocessing: set a per-device variable \"device OS\" in payload\
        \ with set_var\r\nPython snippet: retrieves the variable with get_var and\
        \ adds it to the results\r\nPostprocessing: set to \"Failure only\" but the\
        \ service is a success,\r\nso doesn't run.\r\nThe variable \"BUG\" shouldn't\
        \ be in the results.\r\nThis service is also adding a FUNCTION and a CLASS\
        \ in the payload with set_var :\r\n\r\ndef test():\r\n    return device.operating_system\r\
        \n\r\nclass Test():\r\n    device = device.name"
      positions: [-16, 269]
  last_modified: '2020-11-17 09:50:17.779804'
  log_level: 1
  mail_recipient: ''
  max_number_of_retries: 100
  max_processes: 15
  maximum_runs: 1
  multiprocessing: false
  name: 'Regression Workflow: Preprocessing and Postprocessing'
  negative_logic: false
  notification_header: ''
  number_of_retries: 0
  operating_system: ''
  pools: ['All instances (devices, links, services and users)']
  positions: {}
  postprocessing: ''
  postprocessing_mode: always
  preprocessing: ''
  priority: 1
  reply_to: ''
  reserved: false
  run_method: per_service_with_workflow_targets
  scoped_name: 'Regression Workflow: Preprocessing and Postprocessing'
  send_notification: false
  send_notification_method: mail
  services: ['[Shared] Start', '[Shared] End', '[Regression Workflow: Preprocessing
      and Postprocessing] Preprocessing', '[Regression Workflow: Preprocessing and
      Postprocessing] Service preprocessing and postprocessing']
  shared: false
  skip: {}
  skip_query: ''
  skip_value: success
  superworkflow: 'Regression Workflow: Superworkflow'
  target_devices: [Washington, Chicago]
  target_pools: []
  time_between_retries: 10
  type: workflow
  update_pools_after_running: false
  update_target_pools: false
  validation_condition: none
  validation_method: text
  vendor: ''
  waiting_time: 0
  workflow_category: Example workflow(s)
- access_groups: ''
  completion_time: 1
  content_match: ''
  content_match_regex: false
  conversion_method: none
  creator: admin
  credential_type: any
  default_access: creator
  definition: Definition
  delete_spaces_before_matching: false
  description: ''
  device_query: ''
  device_query_property: name
  dict_match: {}
  disable_result_creation: false
  display_only_failed_nodes: false
  impacting: true
  include_device_results: false
  include_link_in_summary: false
  initial_payload: {}
  iteration_devices: ''
  iteration_devices_property: name
  iteration_values: ''
  iteration_variable_name: iteration_value
  last_modified: '2020-06-17 05:05:10.364625'
  log_level: 1
  mail_recipient: ''
  max_number_of_retries: 100
  max_processes: 15
  maximum_runs: 1
  multiprocessing: false
  name: '[Regression Workflow: Preprocessing and Postprocessing] Preprocessing'
  negative_logic: false
  notification_header: ''
  number_of_retries: 0
  operating_system: ''
  pools: []
  positions:
    'Regression Workflow K: preprocessing and postprocessing': &id173 [-26, 123]
    'Regression Workflow: Preprocessing and Postprocessing': *id173
  postprocessing: "results[\"postprocessing\"] = f\"Value set with postprocessing\
    \ for {device.name}\"\r\n\r\ndef test():\r\n  \treturn device.operating_system\r\
    \n\r\nclass Test():\r\n  device = device.name\r\n\r\nset_var(\"func\", test, device=device.name)\r\
    \nset_var(\"cls\", Test, device=device.name)\r\n"
  postprocessing_mode: always
  preprocessing: set_var("test", device.operating_system, device=device.name)
  priority: 1
  reply_to: ''
  reserved: false
  run_method: per_device
  scoped_name: Preprocessing
  send_notification: false
  send_notification_method: mail
  shared: false
  skip: {}
  skip_query: ''
  skip_value: success
  source_code: "result = {}\r\nresults[\"success\"] = True\r\nresults[\"result\"]\
    \ = test"
  target_devices: []
  target_pools: []
  time_between_retries: 10
  type: python_snippet_service
  update_pools_after_running: false
  update_target_pools: false
  validation_condition: none
  validation_method: text
  vendor: ''
  waiting_time: 0
- access_groups: ''
  completion_time: 1
  content_match: ''
  content_match_regex: false
  conversion_method: none
  creator: admin
  credential_type: any
  default_access: creator
  definition: Definition
  delete_spaces_before_matching: false
  description: ''
  device_query: ''
  device_query_property: name
  dict_match: {}
  disable_result_creation: false
  display_only_failed_nodes: false
  impacting: true
  include_device_results: false
  include_link_in_summary: false
  initial_payload: {}
  iteration_devices: ''
  iteration_devices_property: name
  iteration_values: ''
  iteration_variable_name: iteration_value
  last_modified: '2020-06-04 09:38:15.173377'
  log_level: 1
  mail_recipient: ''
  max_number_of_retries: 100
  max_processes: 15
  maximum_runs: 1
  multiprocessing: false
  name: '[Regression Workflow: Preprocessing and Postprocessing] Service preprocessing
    and postprocessing'
  negative_logic: false
  notification_header: ''
  number_of_retries: 0
  operating_system: ''
  pools: []
  positions:
    'Regression Workflow K: preprocessing and postprocessing': &id174 [558, 152]
    'Regression Workflow: Preprocessing and Postprocessing': *id174
  postprocessing: "results[\"SHOULD BE THERE\"] = \"NO BUG\"\r\n\r\nresults[\"func_result\"\
    ] = func()\r\nresults[\"cls_result\"] = cls().device"
  postprocessing_mode: failure
  preprocessing: set_var("integer", 10)
  priority: 1
  reply_to: ''
  reserved: false
  run_method: per_device
  scoped_name: Service preprocessing and postprocessing
  send_notification: false
  send_notification_method: mail
  shared: false
  skip: {}
  skip_query: ''
  skip_value: success
  source_code: "results[\"integer\"] = 10 + integer\r\nresults[\"success\"] = False"
  target_devices: []
  target_pools: []
  time_between_retries: 10
  type: python_snippet_service
  update_pools_after_running: false
  update_target_pools: false
  validation_condition: none
  validation_method: text
  vendor: ''
  waiting_time: 0
- access_groups: ''
  completion_time: 1
  content_match: ''
  content_match_regex: false
  conversion_method: none
  creator: admin
  credential_type: any
  default_access: creator
  definition: Definition
  delete_spaces_before_matching: false
  description: ''
  device_query: ''
  device_query_property: name
  dict_match: {}
  disable_result_creation: false
  display_only_failed_nodes: false
  impacting: true
  include_device_results: false
  include_link_in_summary: false
  initial_payload: {}
  iteration_devices: ''
  iteration_devices_property: name
  iteration_values: ''
  iteration_variable_name: iteration_value
  last_modified: '2020-03-24 07:01:45.366014'
  log_level: 1
  mail_recipient: ''
  max_number_of_retries: 100
  max_processes: 15
  maximum_runs: 1
  multiprocessing: false
  name: '[Shared] Placeholder'
  negative_logic: false
  notification_header: ''
  number_of_retries: 0
  operating_system: ''
  pools: []
  positions:
    'Regression Workflow L: superworkflow': &id175 [511, -111]
    'Regression Workflow: Superworkflow': *id175
  postprocessing: ''
  postprocessing_mode: always
  preprocessing: ''
  priority: 1
  reply_to: ''
  reserved: false
  run_method: per_device
  scoped_name: Placeholder
  send_notification: false
  send_notification_method: mail
  shared: true
  skip: {}
  skip_query: ''
  skip_value: success
  target_devices: []
  target_pools: []
  time_between_retries: 10
  type: swiss_army_knife_service
  update_pools_after_running: false
  update_target_pools: false
  validation_condition: none
  validation_method: text
  vendor: ''
  waiting_time: 0
- access_groups: ''
  close_connection: false
  completion_time: 1
  content_match: ''
  content_match_regex: false
  conversion_method: none
  creator: admin
  credential_type: any
  default_access: creator
  definition: Definition
  delete_spaces_before_matching: false
  description: ''
  device_query: ''
  device_query_property: name
  dict_match: {}
  disable_result_creation: false
  display_only_failed_nodes: false
  impacting: true
  include_device_results: false
  include_link_in_summary: false
  initial_payload: {}
  iteration_devices: ''
  iteration_devices_property: name
  iteration_values: ''
  iteration_variable_name: iteration_value
  labels: {}
  last_modified: '2020-11-17 09:50:24.083594'
  log_level: 1
  mail_recipient: ''
  max_number_of_retries: 100
  max_processes: 15
  maximum_runs: 1
  multiprocessing: false
  name: 'Regression Workflow: Superworkflow'
  negative_logic: false
  notification_header: ''
  number_of_retries: 0
  operating_system: ''
  pools: ['All instances (devices, links, services and users)']
  positions: {}
  postprocessing: ''
  postprocessing_mode: always
  preprocessing: ''
  priority: 1
  reply_to: ''
  reserved: false
  run_method: per_service_with_workflow_targets
  scoped_name: 'Regression Workflow: Superworkflow'
  send_notification: false
  send_notification_method: mail
  services: ['[Shared] Start', '[Shared] End', '[Shared] Placeholder', '[Shared] REST
      API: call *is_alive* endpoint', '[Regression Workflow: Superworkflow] REST API:
      call to placeholder property', '[Regression Workflow: Superworkflow] Post Placeholder
      Processing']
  shared: false
  skip: {}
  skip_query: ''
  skip_value: success
  target_devices: [SanJose, SanDiego]
  target_pools: []
  time_between_retries: 10
  type: workflow
  update_pools_after_running: false
  update_target_pools: false
  validation_condition: none
  validation_method: text
  vendor: ''
  waiting_time: 0
  workflow_category: Example workflow(s)
- access_groups: ''
  close_connection: false
  completion_time: 1
  content_match: ''
  content_match_regex: false
  conversion_method: none
  creator: admin
  credential_type: any
  default_access: creator
  definition: Definition
  delete_spaces_before_matching: false
  description: ''
  device_query: ''
  device_query_property: name
  dict_match: {}
  disable_result_creation: false
  display_only_failed_nodes: false
  impacting: true
  include_device_results: false
  include_link_in_summary: false
  initial_payload: {}
  iteration_devices: ''
  iteration_devices_property: name
  iteration_values: ''
  iteration_variable_name: iteration_value
  labels:
    72a98179-fe57-4bca-ac49-2d7f4912954f:
      alignment: left
      content: "This service uses the password admin in the \"Jump on Connect\" section\
        \ :\r\nthis password must be set to \"admin\" after database reload."
      positions: [392, 270]
  last_modified: '2020-11-17 09:52:52.087594'
  log_level: 1
  mail_recipient: ''
  max_number_of_retries: 100
  max_processes: 15
  maximum_runs: 1
  multiprocessing: false
  name: 'Regression Workflow: Unix Command & Chell, Ping Service, Jump on Connect
    mechanism'
  negative_logic: false
  notification_header: ''
  number_of_retries: 0
  operating_system: ''
  pools: ['All instances (devices, links, services and users)']
  positions: {}
  postprocessing: ''
  postprocessing_mode: always
  preprocessing: ''
  priority: 1
  reply_to: ''
  reserved: false
  run_method: per_service_with_service_targets
  scoped_name: 'Regression Workflow: Unix Command & Chell, Ping Service, Jump on Connect
    mechanism'
  send_notification: false
  send_notification_method: mail
  services: ['[Shared] Start', '[Shared] End', '[Regression Workflow: Unix Command
      & Chell, Ping Service, Jump on Connect mechanism] Unix command: ps -ef | grep
      test', '[Regression Workflow: Unix Command & Chell, Ping Service, Jump on Connect
      mechanism] Unix shell: ping eNMS server from remote server', '[Regression Workflow:
      Unix Command & Chell, Ping Service, Jump on Connect mechanism] Ping Washington',
    '[Regression Workflow: Unix Command & Chell, Ping Service, Jump on Connect mechanism]
      Validation: jump on server 2 from Washington']
  shared: false
  skip: {}
  skip_query: ''
  skip_value: success
  target_devices: []
  target_pools: []
  time_between_retries: 10
  type: workflow
  update_pools_after_running: false
  update_target_pools: false
  validation_condition: none
  validation_method: text
  vendor: ''
  waiting_time: 0
  workflow_category: Example workflow(s)
- access_groups: ''
  command: ps -ef
  completion_time: 1
  content_match: python\d
  content_match_regex: true
  conversion_method: none
  creator: admin
  credential_type: any
  default_access: creator
  definition: Definition
  delete_spaces_before_matching: false
  description: ''
  device_query: ''
  device_query_property: name
  dict_match: {}
  disable_result_creation: false
  display_only_failed_nodes: false
  impacting: true
  include_device_results: false
  include_link_in_summary: false
  initial_payload: {}
  iteration_devices: ''
  iteration_devices_property: name
  iteration_values: ''
  iteration_variable_name: iteration_value
  last_modified: '2020-03-26 13:24:11.303147'
  log_level: 1
  mail_recipient: ''
  max_number_of_retries: 100
  max_processes: 15
  maximum_runs: 1
  multiprocessing: false
  name: '[Regression Workflow: Unix Command & Chell, Ping Service, Jump on Connect
    mechanism] Unix command: ps -ef | grep test'
  negative_logic: false
  notification_header: ''
  number_of_retries: 0
  operating_system: ''
  pools: []
  positions:
    'Regression Workflow M: Unix command & shell, ping, - jump on connect - mechanism': &id176 [
      -177, -94]
    'Regression Workflow M: Unix command & shell, ping, jump server': [-148, -126]
    'Regression Workflow: Unix Command & Chell, Ping Service, Jump on Connect mechanism': *id176
  postprocessing: ''
  postprocessing_mode: always
  preprocessing: ''
  priority: 1
  reply_to: ''
  reserved: false
  run_method: per_device
  scoped_name: 'Unix command: ps -ef | grep test'
  send_notification: false
  send_notification_method: mail
  shared: false
  skip: {}
  skip_query: ''
  skip_value: success
  target_devices: [Washington, LosAngeles]
  target_pools: []
  time_between_retries: 10
  type: unix_command_service
  update_pools_after_running: false
  update_target_pools: false
  validation_condition: success
  validation_method: text
  vendor: ''
  waiting_time: 0
- access_groups: ''
  auto_find_prompt: false
  close_connection: false
  completion_time: 1
  config_mode: false
  content_match: 5 received
  content_match_regex: false
  conversion_method: none
  creator: admin
  credential_type: any
  credentials: device
  custom_password: ''
  custom_username: ''
  default_access: creator
  definition: Definition
  delay_factor: 1.0
  delete_spaces_before_matching: false
  description: ''
  device_query: ''
  device_query_property: name
  dict_match: {}
  disable_result_creation: false
  display_only_failed_nodes: false
  driver: linux
  enable_mode: true
  expect_string: root.*#
  fast_cli: false
  global_delay_factor: 1.0
  impacting: true
  include_device_results: false
  include_link_in_summary: false
  initial_payload: {}
  iteration_devices: ''
  iteration_devices_property: name
  iteration_values: ''
  iteration_variable_name: iteration_value
  last_modified: '2020-09-26 05:39:44.995695'
  log_level: 1
  mail_recipient: ''
  max_number_of_retries: 100
  max_processes: 15
  maximum_runs: 1
  multiprocessing: false
  name: '[Regression Workflow: Unix Command & Chell, Ping Service, Jump on Connect
    mechanism] Unix shell: ping eNMS server from remote server'
  negative_logic: false
  notification_header: ''
  number_of_retries: 0
  operating_system: ''
  pools: []
  positions:
    'Regression Workflow M: Unix command & shell, ping, - jump on connect - mechanism': &id177 [
      -113, 220]
    'Regression Workflow M: Unix command & shell, ping, jump server': [-76, 172]
    'Regression Workflow: Unix Command & Chell, Ping Service, Jump on Connect mechanism': *id177
  postprocessing: ''
  postprocessing_mode: always
  preprocessing: ''
  priority: 1
  reply_to: ''
  reserved: false
  run_method: per_device
  scoped_name: 'Unix shell: ping eNMS server from remote server'
  send_notification: false
  send_notification_method: mail
  shared: false
  skip: {}
  skip_query: ''
  skip_value: success
  source_code: "#!/bin/bash\r\nping_result=`ping -c 5 192.168.56.102`  # Needs privileged\
    \ mode\r\nreturn_code=$?\r\nif [ $return_code -ne 0 ]; then\r\n    exit $return_code\
    \  # Indicating Failure\r\nelse\r\n    echo -e \"$ping_result\"\r\n    exit 0\r\
    \nfi\r\n"
  start_new_connection: false
  strip_command: true
  strip_prompt: true
  target_devices: [Server 2]
  target_pools: []
  time_between_retries: 10
  timeout: 10
  type: unix_shell_script_service
  update_pools_after_running: false
  update_target_pools: false
  use_device_driver: false
  validation_condition: success
  validation_method: text
  vendor: ''
  waiting_time: 0
- access_groups: ''
  completion_time: 1
  content_match: ''
  content_match_regex: false
  conversion_method: none
  count: 5
  creator: admin
  credential_type: any
  default_access: creator
  definition: Definition
  delete_spaces_before_matching: false
  description: ''
  device_query: ''
  device_query_property: name
  dict_match: {}
  disable_result_creation: false
  display_only_failed_nodes: false
  impacting: true
  include_device_results: false
  include_link_in_summary: false
  initial_payload: {}
  iteration_devices: ''
  iteration_devices_property: name
  iteration_values: ''
  iteration_variable_name: iteration_value
  last_modified: '2020-03-27 13:40:16.952410'
  log_level: 1
  mail_recipient: ''
  max_number_of_retries: 100
  max_processes: 15
  maximum_runs: 1
  multiprocessing: false
  name: '[Regression Workflow: Unix Command & Chell, Ping Service, Jump on Connect
    mechanism] Ping Washington'
  negative_logic: false
  notification_header: ''
  number_of_retries: 0
  operating_system: ''
  packet_size: 56
  pools: []
  ports: '22'
  positions:
    'Regression Workflow M: Unix command & shell, ping, - jump on connect - mechanism': &id178 [
      200, -71]
    'Regression Workflow M: Unix command & shell, ping, jump server': [182, -134]
    'Regression Workflow: Unix Command & Chell, Ping Service, Jump on Connect mechanism': *id178
  postprocessing: ''
  postprocessing_mode: always
  preprocessing: ''
  priority: 1
  protocol: ICMP
  reply_to: ''
  reserved: false
  run_method: per_device
  scoped_name: Ping Washington
  send_notification: false
  send_notification_method: mail
  shared: false
  skip: {}
  skip_query: ''
  skip_value: success
  target_devices: [Washington]
  target_pools: []
  time_between_retries: 10
  timeout: 2
  ttl: 60
  type: ping_service
  update_pools_after_running: false
  update_target_pools: false
  validation_condition: none
  validation_method: text
  vendor: ''
  waiting_time: 0
- access_groups: ''
  close_connection: false
  completion_time: 1
  content_match: ''
  content_match_regex: false
  conversion_method: none
  creator: admin
  credential_type: any
  default_access: creator
  definition: Definition
  delete_spaces_before_matching: false
  description: ''
  device_query: ''
  device_query_property: name
  dict_match: {}
  disable_result_creation: false
  display_only_failed_nodes: false
  impacting: true
  include_device_results: false
  include_link_in_summary: false
  initial_payload: {}
  iteration_devices: ''
  iteration_devices_property: name
  iteration_values: ''
  iteration_variable_name: iteration_value
  labels: {}
  last_modified: '2020-11-17 09:52:57.248874'
  log_level: 1
  mail_recipient: ''
  max_number_of_retries: 100
  max_processes: 15
  maximum_runs: 1
  multiprocessing: false
  name: 'Regression Workflow: Topology Import (netbox, librenms, opennms)'
  negative_logic: false
  notification_header: ''
  number_of_retries: 0
  operating_system: ''
  pools: ['All instances (devices, links, services and users)']
  positions: {}
  postprocessing: ''
  postprocessing_mode: always
  preprocessing: ''
  priority: 1
  reply_to: ''
  reserved: false
  run_method: per_service_with_service_targets
  scoped_name: 'Regression Workflow: Topology Import (netbox, librenms, opennms)'
  send_notification: false
  send_notification_method: mail
  services: ['[Shared] Start', '[Shared] End', '[Regression Workflow: Topology Import
      (netbox, librenms, opennms)] OpenNMS Import']
  shared: false
  skip: {}
  skip_query: ''
  skip_value: success
  target_devices: []
  target_pools: []
  time_between_retries: 10
  type: workflow
  update_pools_after_running: false
  update_target_pools: false
  validation_condition: none
  validation_method: text
  vendor: ''
  waiting_time: 0
  workflow_category: Example workflow(s)
- access_groups: ''
  completion_time: 1
  content_match: ''
  content_match_regex: false
  conversion_method: none
  creator: admin
  credential_type: any
  default_access: creator
  definition: Definition
  delete_spaces_before_matching: false
  description: ''
  device_query: ''
  device_query_property: name
  dict_match: {}
  disable_result_creation: false
  display_only_failed_nodes: false
  impacting: true
  import_type: opennms
  include_device_results: false
  include_link_in_summary: false
  initial_payload: {}
  iteration_devices: ''
  iteration_devices_property: name
  iteration_values: ''
  iteration_variable_name: iteration_value
  last_modified: '2020-03-27 15:00:28.449935'
  librenms_address: http://librenms.example.com
  librenms_token: ''
  log_level: 1
  mail_recipient: ''
  max_number_of_retries: 100
  max_processes: 15
  maximum_runs: 1
  multiprocessing: false
  name: '[Regression Workflow: Topology Import (netbox, librenms, opennms)] OpenNMS
    Import'
  negative_logic: false
  netbox_address: http://0.0.0.0:8000
  netbox_token: ''
  notification_header: ''
  number_of_retries: 0
  opennms_address: https://demo.opennms.org/opennms/rest
  opennms_devices: ''
  opennms_login: demo
  opennms_password: ''
  operating_system: ''
  pools: []
  positions:
    'Regression Workflow N: Topology Import (netbox, librenms, opennms)': &id179 [
      113, -104]
    'Regression Workflow: Topology Import (netbox, librenms, opennms)': *id179
  postprocessing: ''
  postprocessing_mode: always
  preprocessing: ''
  priority: 1
  reply_to: ''
  reserved: false
  run_method: once
  scoped_name: OpenNMS Import
  send_notification: false
  send_notification_method: mail
  shared: false
  skip: {}
  skip_query: ''
  skip_value: success
  target_devices: []
  target_pools: []
  time_between_retries: 10
  type: topology_import_service
  update_pools_after_running: false
  update_target_pools: false
  validation_condition: none
  validation_method: text
  vendor: ''
  waiting_time: 0
- access_groups: ''
  auto_find_prompt: true
  close_connection: false
  command: ps -ef
  completion_time: 1
  config_mode: false
  content_match: python\d
  content_match_regex: true
  conversion_method: none
  creator: admin
  credential_type: any
  credentials: device
  custom_password: ''
  custom_username: ''
  default_access: creator
  definition: Definition
  delay_factor: 1.0
  delete_spaces_before_matching: false
  description: ''
  device_query: ''
  device_query_property: name
  dict_match: {}
  disable_result_creation: false
  display_only_failed_nodes: false
  driver: a10
  enable_mode: true
  exit_command: exit
  expect_password_prompt: 'admin.*:'
  expect_prompt: .*$
  expect_string: ''
  expect_username_prompt: ''
  fast_cli: false
  global_delay_factor: 1.0
  impacting: true
  include_device_results: false
  include_link_in_summary: false
  initial_payload: {}
  iteration_devices: ''
  iteration_devices_property: name
  iteration_values: ''
  iteration_variable_name: iteration_value
  jump_command: ssh 192.168.56.103
  jump_on_connect: true
  jump_password: ''
  jump_username: ''
  last_modified: '2020-03-28 05:52:51.717182'
  log_level: 1
  mail_recipient: ''
  max_number_of_retries: 100
  max_processes: 15
  maximum_runs: 1
  multiprocessing: false
  name: '[Regression Workflow: Unix Command & Chell, Ping Service, Jump on Connect
    mechanism] Validation: jump on server 2 from Washington'
  negative_logic: false
  notification_header: ''
  number_of_retries: 0
  operating_system: ''
  pools: []
  positions:
    'Regression Workflow M: Unix command & shell, ping, - jump on connect - mechanism': &id180 [
      358, 190]
    'Regression Workflow M: Unix command & shell, ping, jump server': [338, 138]
    'Regression Workflow: Unix Command & Chell, Ping Service, Jump on Connect mechanism': *id180
  postprocessing: ''
  postprocessing_mode: always
  preprocessing: ''
  priority: 1
  reply_to: ''
  reserved: false
  run_method: per_device
  scoped_name: 'Validation: jump on server 2 from Washington'
  send_notification: false
  send_notification_method: mail
  shared: false
  skip: {}
  skip_query: ''
  skip_value: success
  start_new_connection: false
  strip_command: true
  strip_prompt: true
  target_devices: [Washington]
  target_pools: []
  time_between_retries: 10
  timeout: 10.0
  type: netmiko_validation_service
  update_pools_after_running: false
  update_target_pools: false
  use_device_driver: true
  use_genie: false
  validation_condition: success
  validation_method: text
  vendor: ''
  waiting_time: 0
- access_groups: ''
  call_type: GET
  completion_time: 1
  content_match: ''
  content_match_regex: false
  conversion_method: text
  creator: admin
  credential_type: any
  default_access: creator
  definition: Definition
  delete_spaces_before_matching: false
  description: Use REST call is_alive
  device_query: ''
  device_query_property: ip_address
  dict_match: {}
  disable_result_creation: false
  display_only_failed_nodes: true
  headers: {}
  impacting: true
  include_device_results: true
  include_link_in_summary: true
  initial_payload: {}
  iteration_devices: ''
  iteration_devices_property: ip_address
  iteration_values: ''
  iteration_variable_name: iteration_value
  last_modified: '2020-05-28 10:36:29.931698'
  log_level: 1
  mail_recipient: ''
  max_number_of_retries: 100
  max_processes: 5
  maximum_runs: 1
  multiprocessing: true
  name: '[Regression Workflow: Superworkflow] REST API: call to placeholder property'
  negative_logic: false
  notification_header: ''
  number_of_retries: 0
  operating_system: ''
  params: {verify: 'false'}
  password: ''
  payload:
    a: b
    c: ['1', '2', '3']
  pools: []
  positions:
    'Regression Workflow L: superworkflow': &id181 [227, 151]
    'Regression Workflow: Superworkflow': *id181
  postprocessing: ''
  postprocessing_mode: always
  preprocessing: ''
  priority: 1
  reply_to: ''
  reserved: false
  rest_url: http://127.0.0.1:5000/rest/{{ placeholder.definition }}
  run_method: per_device
  scoped_name: 'REST API: call to placeholder property'
  send_notification: false
  send_notification_method: mail
  shared: false
  skip: {}
  skip_query: ''
  skip_value: success
  target_devices: [Columbus]
  target_pools: []
  time_between_retries: 10
  timeout: 15
  type: rest_call_service
  update_pools_after_running: false
  update_target_pools: false
  username: admin
  validation_condition: none
  validation_method: text
  vendor: ''
  verify_ssl_certificate: true
  waiting_time: 0
- access_groups: ''
  auto_find_prompt: true
  close_connection: false
  command: show version
  completion_time: 1
  config_mode: false
  content_match: ''
  content_match_regex: false
  conversion_method: none
  creator: admin
  credential_type: any
  credentials: device
  custom_password: ''
  custom_username: ''
  default_access: public
  definition: Definition
  delay_factor: 1.0
  delete_spaces_before_matching: false
  description: ''
  device_query: ''
  device_query_property: name
  dict_match: {}
  disable_result_creation: false
  display_only_failed_nodes: false
  driver: a10
  enable_mode: true
  exit_command: exit
  expect_password_prompt: password
  expect_prompt: admin.*$
  expect_string: ''
  expect_username_prompt: 'username:'
  fast_cli: false
  global_delay_factor: 1.0
  impacting: true
  include_device_results: false
  include_link_in_summary: false
  initial_payload: {}
  iteration_devices: ''
  iteration_devices_property: name
  iteration_values: ''
  iteration_variable_name: iteration_value
  jump_command: ssh jump_server_IP
  jump_on_connect: false
  jump_password: ''
  jump_username: ''
  last_modified: '2020-11-17 09:45:58.149488'
  log_level: 1
  mail_recipient: ''
  max_number_of_retries: 100
  max_processes: 5
  maximum_runs: 1
  multiprocessing: true
  name: 'Regression Service: Open File Descriptors Leak (public)'
  negative_logic: false
  notification_header: ''
  number_of_retries: 0
  operating_system: ''
  pools: ['All instances (devices, links, services and users)']
  positions: {}
  postprocessing: ''
  postprocessing_mode: always
  preprocessing: ''
  priority: 1
  reply_to: ''
  reserved: false
  run_method: per_device
  scoped_name: 'Regression Service: Open File Descriptors Leak (public)'
  send_notification: false
  send_notification_method: mail
  shared: false
  skip: {}
  skip_query: ''
  skip_value: success
  start_new_connection: false
  strip_command: true
  strip_prompt: true
  target_devices: [Chicago, Boston, Baltimore, Cleveland, Columbus, Cincinnati, Cambridge]
  target_pools: []
  time_between_retries: 10
  timeout: 10.0
  type: netmiko_validation_service
  update_pools_after_running: false
  update_target_pools: false
  use_device_driver: true
  use_genie: false
  validation_condition: none
  validation_method: text
  vendor: ''
  waiting_time: 0
- access_groups: ''
  add_header: true
  close_connection: false
  commands:
  - {prefix: '', value: show run}
  - {prefix: '', value: ''}
  - {prefix: '', value: ''}
  - {prefix: '', value: ''}
  - {prefix: '', value: ''}
  - {prefix: '', value: ''}
  - {prefix: '', value: ''}
  - {prefix: '', value: ''}
  - {prefix: '', value: ''}
  - {prefix: '', value: ''}
  - {prefix: '', value: ''}
  - {prefix: '', value: ''}
  completion_time: 1
  config_mode: false
  content_match: ''
  content_match_regex: false
  conversion_method: none
  creator: admin
  credential_type: any
  credentials: device
  custom_password: ''
  custom_username: ''
  default_access: creator
  definition: Definition
  delete_spaces_before_matching: false
  description: ''
  device_query: ''
  device_query_property: name
  dict_match: {}
  disable_result_creation: false
  display_only_failed_nodes: false
  driver: a10
  enable_mode: true
  exit_command: ''
  expect_password_prompt: ''
  expect_prompt: ''
  expect_username_prompt: ''
  fast_cli: false
  global_delay_factor: 1.0
  impacting: true
  include_device_results: false
  include_link_in_summary: false
  initial_payload: {}
  iteration_devices: ''
  iteration_devices_property: name
  iteration_values: ''
  iteration_variable_name: iteration_value
  jump_command: ''
  jump_on_connect: false
  jump_password: ''
  jump_username: ''
  last_modified: '2020-05-30 06:09:05.488720'
  log_level: 1
  mail_recipient: ''
  max_number_of_retries: 100
  max_processes: 15
  maximum_runs: 1
  multiprocessing: false
  name: '[Regression Workflow: Operational Data Backup (admin)] Get Configuration'
  negative_logic: false
  notification_header: ''
  number_of_retries: 0
  operating_system: ''
  pools: []
  positions:
    'Regression Workflow 9: Operational Data Backup': &id182 [-455, 15]
    'Regression Workflow 9: Operational Data Backup (admin)': *id182
    'Regression Workflow: Operational Data Backup (admin)': *id182
  postprocessing: ''
  postprocessing_mode: always
  preprocessing: ''
  priority: 1
  property: configuration
  replacements:
  - {pattern: '', replace_with: ''}
  - {pattern: '', replace_with: ''}
  - {pattern: '', replace_with: ''}
  - {pattern: '', replace_with: ''}
  - {pattern: '', replace_with: ''}
  - {pattern: '', replace_with: ''}
  - {pattern: '', replace_with: ''}
  - {pattern: '', replace_with: ''}
  - {pattern: '', replace_with: ''}
  - {pattern: '', replace_with: ''}
  - {pattern: '', replace_with: ''}
  - {pattern: '', replace_with: ''}
  reply_to: ''
  reserved: false
  run_method: per_device
  scoped_name: Get Configuration
  send_notification: false
  send_notification_method: mail
  shared: false
  skip: {}
  skip_query: ''
  skip_value: success
  start_new_connection: false
  target_devices: []
  target_pools: []
  time_between_retries: 10
  timeout: 10
  type: netmiko_backup_service
  update_pools_after_running: false
  update_target_pools: false
  use_device_driver: true
  validation_condition: none
  validation_method: text
  vendor: ''
  waiting_time: 0
- access_groups: ''
  add_commit: true
  commit_message: Automatic commit (configurations)
  completion_time: 1
  content_match: ''
  content_match_regex: false
  conversion_method: none
  creator: admin
  credential_type: any
  default_access: creator
  definition: Definition
  delete_spaces_before_matching: false
  description: ''
  device_query: ''
  device_query_property: name
  dict_match: {}
  disable_result_creation: false
  display_only_failed_nodes: false
  git_repository: network_data
  impacting: true
  include_device_results: false
  include_link_in_summary: false
  initial_payload: {}
  iteration_devices: ''
  iteration_devices_property: name
  iteration_values: ''
  iteration_variable_name: iteration_value
  last_modified: '2020-07-20 04:43:07.649203'
  log_level: 1
  mail_recipient: ''
  max_number_of_retries: 100
  max_processes: 15
  maximum_runs: 1
  multiprocessing: false
  name: '[Regression Workflow: Operational Data Backup (admin)] Push Configurations
    to Git'
  negative_logic: false
  notification_header: ''
  number_of_retries: 0
  operating_system: ''
  pools: []
  positions:
    'Regression Workflow 9: Operational Data Backup': &id183 [148, 191]
    'Regression Workflow 9: Operational Data Backup (admin)': *id183
    'Regression Workflow: Operational Data Backup (admin)': *id183
  postprocessing: ''
  postprocessing_mode: always
  preprocessing: ''
  priority: 1
  pull: true
  push: true
  relative_path: true
  reply_to: ''
  reserved: false
  run_method: once
  scoped_name: Push Configurations to Git
  send_notification: false
  send_notification_method: mail
  shared: false
  skip: {'Regression Workflow: Operational Data Backup (admin)': true}
  skip_query: ''
  skip_value: success
  target_devices: []
  target_pools: []
  time_between_retries: 10
  type: git_service
  update_pools_after_running: false
  update_target_pools: false
  validation_condition: none
  validation_method: text
  vendor: ''
  waiting_time: 0
- access_groups: ''
  completion_time: 1
  content_match: ''
  content_match_regex: false
  conversion_method: none
  creator: admin
  credential_type: any
  default_access: creator
  definition: Definition
  delete_spaces_before_matching: false
  description: ''
  device_query: ''
  device_query_property: name
  dict_match: {}
  disable_result_creation: false
  display_only_failed_nodes: false
  impacting: true
  include_device_results: false
  include_link_in_summary: false
  initial_payload: {}
  iteration_devices: ''
  iteration_devices_property: name
  iteration_values: ''
  iteration_variable_name: iteration_value
  last_modified: '2020-06-24 03:55:19.605566'
  log_level: 1
  mail_recipient: ''
  max_number_of_retries: 100
  max_processes: 15
  maximum_runs: 1
  multiprocessing: false
  name: '[Regression Workflow: Superworkflow] Post Placeholder Processing'
  negative_logic: false
  notification_header: ''
  number_of_retries: 0
  operating_system: ''
  pools: []
  positions:
    'Regression Workflow L: superworkflow': &id184 [606, 47]
    'Regression Workflow: Superworkflow': *id184
  postprocessing: ''
  postprocessing_mode: always
  preprocessing: ''
  priority: 1
  reply_to: ''
  reserved: false
  run_method: per_device
  scoped_name: Post Placeholder Processing
  send_notification: false
  send_notification_method: mail
  shared: false
  skip: {}
  skip_query: ''
  skip_value: success
  source_code: "result = {}\r\nresults[\"success\"] = True\r\nresults[\"result\"]\
    \ = get_result(placeholder.name)[\"summary\"]"
  target_devices: []
  target_pools: []
  time_between_retries: 10
  type: python_snippet_service
  update_pools_after_running: false
  update_target_pools: false
  validation_condition: none
  validation_method: text
  vendor: ''
  waiting_time: 0
- access_groups: ''
  close_connection: false
  completion_time: 1
  content_match: ''
  content_match_regex: false
  conversion_method: none
  creator: admin
  credential_type: any
  default_access: creator
  definition: Definition
  delete_spaces_before_matching: false
  description: ''
  device_query: ''
  device_query_property: name
  dict_match: {}
  disable_result_creation: false
  display_only_failed_nodes: false
  impacting: true
  include_device_results: false
  include_link_in_summary: false
  initial_payload: {}
  iteration_devices: ''
  iteration_devices_property: name
  iteration_values: ''
  iteration_variable_name: iteration_value
  labels: {}
  last_modified: '2020-11-17 09:53:01.136153'
  log_level: 1
  mail_recipient: ''
  max_number_of_retries: 100
  max_processes: 15
  maximum_runs: 1
  multiprocessing: false
  name: 'Regression Workflow: Scrapli'
  negative_logic: false
  notification_header: ''
  number_of_retries: 0
  operating_system: ''
  pools: ['All instances (devices, links, services and users)']
  positions: {}
  postprocessing: ''
  postprocessing_mode: always
  preprocessing: ''
  priority: 1
  reply_to: ''
  reserved: false
  run_method: per_device
  scoped_name: 'Regression Workflow: Scrapli'
  send_notification: false
  send_notification_method: mail
  services: ['[Shared] Start', '[Shared] End', '[Regression Workflow: Scrapli] Check
      running configuration', '[Regression Workflow: Scrapli] Configure VRF TEST-VRF',
    '[Regression Workflow: Scrapli] Check that TEST-VRF is configured', '[Regression
      Workflow: Scrapli] Decommission VRF TEST-VRF']
  shared: false
  skip: {}
  skip_query: ''
  skip_value: success
  target_devices: [Washington]
  target_pools: []
  time_between_retries: 10
  type: workflow
  update_pools_after_running: false
  update_target_pools: false
  validation_condition: none
  validation_method: text
  vendor: ''
  waiting_time: 0
  workflow_category: Example workflow(s)
- access_groups: ''
  close_connection: false
  commands: "show run\r\nshow vrf"
  completion_time: 1
  content_match: ''
  content_match_regex: false
  conversion_method: none
  creator: admin
  credential_type: any
  credentials: device
  custom_password: ''
  custom_username: ''
  default_access: creator
  definition: Definition
  delete_spaces_before_matching: false
  description: ''
  device_query: ''
  device_query_property: name
  dict_match: {}
  disable_result_creation: false
  display_only_failed_nodes: false
  driver: cisco_iosxe
  impacting: true
  include_device_results: false
  include_link_in_summary: false
  initial_payload: {}
  is_configuration: false
  iteration_devices: ''
  iteration_devices_property: name
  iteration_values: ''
  iteration_variable_name: iteration_value
  last_modified: '2020-07-15 02:01:30.590001'
  log_level: 1
  mail_recipient: ''
  max_number_of_retries: 100
  max_processes: 15
  maximum_runs: 1
  multiprocessing: false
  name: '[Regression Workflow: Scrapli] Check running configuration'
  negative_logic: false
  notification_header: ''
  number_of_retries: 0
  operating_system: ''
  pools: []
  positions:
    'Regression Workflow O: Scrapli': &id185 [-33, -167]
    'Regression Workflow: Scrapli': *id185
  postprocessing: results["success"] = "TEST-VRF" not in results["result"]
  postprocessing_mode: always
  preprocessing: ''
  priority: 1
  reply_to: ''
  reserved: false
  run_method: per_device
  scoped_name: Check running configuration
  send_notification: false
  send_notification_method: mail
  shared: false
  skip: {}
  skip_query: ''
  skip_value: success
  start_new_connection: false
  target_devices: []
  target_pools: []
  time_between_retries: 10
  transport: system
  type: scrapli_service
  update_pools_after_running: false
  update_target_pools: false
  use_device_driver: true
  validation_condition: none
  validation_method: text
  vendor: ''
  waiting_time: 0
- access_groups: ''
  close_connection: false
  commands: vrf instance TEST-VRF
  completion_time: 1
  content_match: ''
  content_match_regex: false
  conversion_method: none
  creator: admin
  credential_type: any
  credentials: device
  custom_password: ''
  custom_username: ''
  default_access: creator
  definition: Definition
  delete_spaces_before_matching: false
  description: ''
  device_query: ''
  device_query_property: name
  dict_match: {}
  disable_result_creation: false
  display_only_failed_nodes: false
  driver: arista_eos
  impacting: true
  include_device_results: false
  include_link_in_summary: false
  initial_payload: {}
  is_configuration: true
  iteration_devices: ''
  iteration_devices_property: name
  iteration_values: ''
  iteration_variable_name: iteration_value
  last_modified: '2020-07-19 03:57:12.933011'
  log_level: 1
  mail_recipient: ''
  max_number_of_retries: 100
  max_processes: 15
  maximum_runs: 1
  multiprocessing: false
  name: '[Regression Workflow: Scrapli] Configure VRF TEST-VRF'
  negative_logic: false
  notification_header: ''
  number_of_retries: 0
  operating_system: ''
  pools: []
  positions:
    'Regression Workflow O: Scrapli': &id186 [402, -161]
    'Regression Workflow: Scrapli': *id186
  postprocessing: ''
  postprocessing_mode: always
  preprocessing: ''
  priority: 1
  reply_to: ''
  reserved: false
  run_method: per_device
  scoped_name: Configure VRF TEST-VRF
  send_notification: false
  send_notification_method: mail
  shared: false
  skip: {}
  skip_query: ''
  skip_value: success
  start_new_connection: false
  target_devices: []
  target_pools: []
  time_between_retries: 10
  transport: system
  type: scrapli_service
  update_pools_after_running: false
  update_target_pools: false
  use_device_driver: true
  validation_condition: none
  validation_method: text
  vendor: ''
  waiting_time: 0
- access_groups: ''
  close_connection: false
  commands: "show run\r\nshow vrf"
  completion_time: 1
  content_match: ''
  content_match_regex: false
  conversion_method: none
  creator: admin
  credential_type: any
  credentials: device
  custom_password: ''
  custom_username: ''
  default_access: creator
  definition: Definition
  delete_spaces_before_matching: false
  description: ''
  device_query: ''
  device_query_property: name
  dict_match: {}
  disable_result_creation: false
  display_only_failed_nodes: false
  driver: cisco_iosxe
  impacting: true
  include_device_results: false
  include_link_in_summary: false
  initial_payload: {}
  is_configuration: false
  iteration_devices: ''
  iteration_devices_property: name
  iteration_values: ''
  iteration_variable_name: iteration_value
  last_modified: '2020-07-15 02:50:17.263309'
  log_level: 1
  mail_recipient: ''
  max_number_of_retries: 100
  max_processes: 15
  maximum_runs: 1
  multiprocessing: false
  name: '[Regression Workflow: Scrapli] Check that TEST-VRF is configured'
  negative_logic: false
  notification_header: ''
  number_of_retries: 0
  operating_system: ''
  pools: []
  positions:
    'Regression Workflow O: Scrapli': &id187 [6, 112]
    'Regression Workflow: Scrapli': *id187
  postprocessing: results["success"] = "TEST-VRF" in results["result"]
  postprocessing_mode: always
  preprocessing: ''
  priority: 1
  reply_to: ''
  reserved: false
  run_method: per_device
  scoped_name: Check that TEST-VRF is configured
  send_notification: false
  send_notification_method: mail
  shared: false
  skip: {}
  skip_query: ''
  skip_value: success
  start_new_connection: false
  target_devices: []
  target_pools: []
  time_between_retries: 10
  transport: system
  type: scrapli_service
  update_pools_after_running: false
  update_target_pools: false
  use_device_driver: true
  validation_condition: none
  validation_method: text
  vendor: ''
  waiting_time: 0
- access_groups: ''
  close_connection: false
  commands: no vrf instance TEST-VRF
  completion_time: 1
  content_match: ''
  content_match_regex: false
  conversion_method: none
  creator: admin
  credential_type: any
  credentials: device
  custom_password: ''
  custom_username: ''
  default_access: creator
  definition: Definition
  delete_spaces_before_matching: false
  description: ''
  device_query: ''
  device_query_property: name
  dict_match: {}
  disable_result_creation: false
  display_only_failed_nodes: false
  driver: arista_eos
  impacting: true
  include_device_results: false
  include_link_in_summary: false
  initial_payload: {}
  is_configuration: true
  iteration_devices: ''
  iteration_devices_property: name
  iteration_values: ''
  iteration_variable_name: iteration_value
  last_modified: '2020-07-19 03:57:21.922089'
  log_level: 1
  mail_recipient: ''
  max_number_of_retries: 100
  max_processes: 15
  maximum_runs: 1
  multiprocessing: false
  name: '[Regression Workflow: Scrapli] Decommission VRF TEST-VRF'
  negative_logic: false
  notification_header: ''
  number_of_retries: 0
  operating_system: ''
  pools: []
  positions:
    'Regression Workflow O: Scrapli': &id188 [373, 107]
    'Regression Workflow: Scrapli': *id188
  postprocessing: ''
  postprocessing_mode: always
  preprocessing: ''
  priority: 1
  reply_to: ''
  reserved: false
  run_method: per_device
  scoped_name: Decommission VRF TEST-VRF
  send_notification: false
  send_notification_method: mail
  shared: false
  skip: {}
  skip_query: ''
  skip_value: success
  start_new_connection: false
  target_devices: []
  target_pools: []
  time_between_retries: 10
  transport: system
  type: scrapli_service
  update_pools_after_running: false
  update_target_pools: false
  use_device_driver: true
  validation_condition: none
  validation_method: text
  vendor: ''
  waiting_time: 0
- access_groups: ''
  close_connection: false
  completion_time: 1
  content_match: ''
  content_match_regex: false
  conversion_method: none
  creator: admin
  credential_type: any
  default_access: creator
  definition: Definition
  delete_spaces_before_matching: false
  description: ''
  device_query: ''
  device_query_property: name
  dict_match: {}
  disable_result_creation: false
  display_only_failed_nodes: false
  impacting: true
  include_device_results: false
  include_link_in_summary: false
  initial_payload: {}
  iteration_devices: ''
  iteration_devices_property: name
  iteration_values: ''
  iteration_variable_name: iteration_value
  labels: {}
  last_modified: '2020-11-17 09:53:21.653882'
  log_level: 1
  mail_recipient: ''
  max_number_of_retries: 100
  max_processes: 8
  maximum_runs: 1
  multiprocessing: true
  name: 'Regression Workflow: Scalability Test (large workflow)'
  negative_logic: false
  notification_header: ''
  number_of_retries: 0
  operating_system: ''
  pools: ['All instances (devices, links, services and users)']
  positions: {}
  postprocessing: ''
  postprocessing_mode: always
  preprocessing: ''
  priority: 1
  reply_to: ''
  reserved: false
  run_method: per_device
  scoped_name: 'Regression Workflow: Scalability Test (large workflow)'
  send_notification: false
  send_notification_method: mail
  services: ['[Shared] Start', '[Shared] End', '[Shared] REST API: call *is_alive*
      endpoint', '[Regression Workflow: Scalability Test (large workflow)] REST API:
      call *is_alive* endpoint', '[Regression Workflow: Scalability Test (large workflow)]
      REST API: call *is_alive* endpoint 2', '[Regression Workflow: Scalability Test
      (large workflow)] REST API: call *is_alive* endpoint 3', '[Regression Workflow:
      Scalability Test (large workflow)] REST API: call *is_alive* endpoint 4', '[Regression
      Workflow: Scalability Test (large workflow)] REST API: call *is_alive* endpoint
      5', '[Regression Workflow: Scalability Test (large workflow)] Show vrf with
      netmiko 1', '[Regression Workflow: Scalability Test (large workflow)] Show vrf
      with netmiko 2', '[Regression Workflow: Scalability Test (large workflow)] Show
      vrf with netmiko 3', '[Regression Workflow: Scalability Test (large workflow)]
      Show vrf with netmiko 4', '[Regression Workflow: Scalability Test (large workflow)]
      Show vrf with netmiko 5', '[Regression Workflow: Scalability Test (large workflow)]
      Show vrf with netmiko 6', '[Regression Workflow: Scalability Test (large workflow)]
      Sleep with python', '[Regression Workflow: Scalability Test (large workflow)]
      Sleep with python 2', '[Regression Workflow: Scalability Test (large workflow)]
      Sleep with python 3', '[Regression Workflow: Scalability Test (large workflow)]
      Sleep with python 4', '[Regression Workflow: Scalability Test (large workflow)]
      Sleep with python 5', '[Regression Workflow: Scalability Test (large workflow)]
      Sleep with python 6', '[Regression Workflow: Scalability Test (large workflow)]
      Sleep with python 7', '[Regression Workflow: Scalability Test (large workflow)]
      Sleep with python 8']
  shared: false
  skip: {}
  skip_query: ''
  skip_value: success
  target_devices: []
  target_pools: ['All instances (devices, links, services and users)', All devices,
    All links, Datacenter San Francisco, Datacenter New York, Datacenter Chicago,
    Washington, Links 0 through 5 - Non-public pool - Access set up, Links 6 through
      9 - Public pools]
  time_between_retries: 10
  type: workflow
  update_pools_after_running: false
  update_target_pools: false
  validation_condition: none
  validation_method: text
  vendor: ''
  waiting_time: 0
  workflow_category: Example workflow(s)
- access_groups: ''
  call_type: GET
  completion_time: 1
  content_match: ''
  content_match_regex: false
  conversion_method: text
  creator: admin
  credential_type: any
  default_access: creator
  definition: Definition
  delete_spaces_before_matching: false
  description: Use REST call is_alive
  device_query: ''
  device_query_property: ip_address
  dict_match: {}
  disable_result_creation: false
  display_only_failed_nodes: true
  headers: {}
  impacting: true
  include_device_results: true
  include_link_in_summary: true
  initial_payload: {}
  iteration_devices: ''
  iteration_devices_property: ip_address
  iteration_values: ''
  iteration_variable_name: iteration_value
  last_modified: '2020-05-28 10:36:02.393623'
  log_level: 1
  mail_recipient: ''
  max_number_of_retries: 100
  max_processes: 5
  maximum_runs: 1
  multiprocessing: true
  name: '[Regression Workflow: Scalability Test (large workflow)] REST API: call *is_alive*
    endpoint'
  negative_logic: false
  notification_header: ''
  number_of_retries: 0
  operating_system: ''
  params: {verify: 'false'}
  password: ''
  payload:
    a: b
    c: ['1', '2', '3']
  pools: []
  positions:
    'Regression Workflow 2: Separate Failure - Success paths': [374, 278]
    'Regression Workflow 3: Napalm getters (postprocessing)': ['-50', '0']
    'Regression Workflow A: get_var, set_var, get_result': [-10, 157]
    'Regression Workflow C: Advanced multiprocessing': [340, 109]
    'Regression Workflow D: Prompts': [405, -103]
    'Regression Workflow L: superworkflow': [162, -126]
    'Regression Workflow P: large workflow (scalability)': &id189 [-404, -20]
    'Regression Workflow: Scalability Test (large workflow)': *id189
    'Regression workflow P: large workflow (scalability)': *id189
  postprocessing: ''
  postprocessing_mode: always
  preprocessing: ''
  priority: 1
  reply_to: ''
  reserved: false
  rest_url: http://127.0.0.1:5000/rest/is_alive
  run_method: per_device
  scoped_name: 'REST API: call *is_alive* endpoint'
  send_notification: false
  send_notification_method: mail
  shared: false
  skip: {}
  skip_query: ''
  skip_value: success
  target_devices: []
  target_pools: []
  time_between_retries: 10
  timeout: 15
  type: rest_call_service
  update_pools_after_running: false
  update_target_pools: false
  username: admin
  validation_condition: none
  validation_method: text
  vendor: ''
  verify_ssl_certificate: true
  waiting_time: 0
- access_groups: ''
  call_type: GET
  completion_time: 1
  content_match: ''
  content_match_regex: false
  conversion_method: text
  creator: admin
  credential_type: any
  default_access: creator
  definition: Definition
  delete_spaces_before_matching: false
  description: Use REST call is_alive
  device_query: ''
  device_query_property: ip_address
  dict_match: {}
  disable_result_creation: false
  display_only_failed_nodes: true
  headers: {}
  impacting: true
  include_device_results: true
  include_link_in_summary: true
  initial_payload: {}
  iteration_devices: ''
  iteration_devices_property: ip_address
  iteration_values: ''
  iteration_variable_name: iteration_value
  last_modified: '2020-07-23 04:22:56.588493'
  log_level: 1
  mail_recipient: ''
  max_number_of_retries: 100
  max_processes: 5
  maximum_runs: 1
  multiprocessing: true
  name: '[Regression Workflow: Scalability Test (large workflow)] REST API: call *is_alive*
    endpoint 2'
  negative_logic: false
  notification_header: ''
  number_of_retries: 0
  operating_system: ''
  params: {verify: 'false'}
  password: ''
  payload:
    a: b
    c: ['1', '2', '3']
  pools: []
  positions:
    'Regression Workflow P: large workflow (scalability)': &id190 [-406, 73]
    'Regression Workflow: Scalability Test (large workflow)': *id190
    'Regression workflow P: large workflow (scalability)': *id190
  postprocessing: ''
  postprocessing_mode: always
  preprocessing: ''
  priority: 1
  reply_to: ''
  reserved: false
  rest_url: http://127.0.0.1:5000/rest/is_alive
  run_method: per_device
  scoped_name: 'REST API: call *is_alive* endpoint 2'
  send_notification: false
  send_notification_method: mail
  shared: false
  skip: {}
  skip_query: ''
  skip_value: success
  target_devices: []
  target_pools: []
  time_between_retries: 10
  timeout: 15
  type: rest_call_service
  update_pools_after_running: false
  update_target_pools: false
  username: admin
  validation_condition: none
  validation_method: text
  vendor: ''
  verify_ssl_certificate: true
  waiting_time: 0
- access_groups: ''
  call_type: GET
  completion_time: 1
  content_match: ''
  content_match_regex: false
  conversion_method: text
  creator: admin
  credential_type: any
  default_access: creator
  definition: Definition
  delete_spaces_before_matching: false
  description: Use REST call is_alive
  device_query: ''
  device_query_property: ip_address
  dict_match: {}
  disable_result_creation: false
  display_only_failed_nodes: true
  headers: {}
  impacting: true
  include_device_results: true
  include_link_in_summary: true
  initial_payload: {}
  iteration_devices: ''
  iteration_devices_property: ip_address
  iteration_values: ''
  iteration_variable_name: iteration_value
  last_modified: '2020-07-23 04:23:04.891363'
  log_level: 1
  mail_recipient: ''
  max_number_of_retries: 100
  max_processes: 5
  maximum_runs: 1
  multiprocessing: true
  name: '[Regression Workflow: Scalability Test (large workflow)] REST API: call *is_alive*
    endpoint 3'
  negative_logic: false
  notification_header: ''
  number_of_retries: 0
  operating_system: ''
  params: {verify: 'false'}
  password: ''
  payload:
    a: b
    c: ['1', '2', '3']
  pools: []
  positions:
    'Regression Workflow P: large workflow (scalability)': &id191 [-402, 156]
    'Regression Workflow: Scalability Test (large workflow)': *id191
    'Regression workflow P: large workflow (scalability)': *id191
  postprocessing: ''
  postprocessing_mode: always
  preprocessing: ''
  priority: 1
  reply_to: ''
  reserved: false
  rest_url: http://127.0.0.1:5000/rest/is_alive
  run_method: per_device
  scoped_name: 'REST API: call *is_alive* endpoint 3'
  send_notification: false
  send_notification_method: mail
  shared: false
  skip: {}
  skip_query: ''
  skip_value: success
  target_devices: []
  target_pools: []
  time_between_retries: 10
  timeout: 15
  type: rest_call_service
  update_pools_after_running: false
  update_target_pools: false
  username: admin
  validation_condition: none
  validation_method: text
  vendor: ''
  verify_ssl_certificate: true
  waiting_time: 0
- access_groups: ''
  call_type: GET
  completion_time: 1
  content_match: ''
  content_match_regex: false
  conversion_method: text
  creator: admin
  credential_type: any
  default_access: creator
  definition: Definition
  delete_spaces_before_matching: false
  description: Use REST call is_alive
  device_query: ''
  device_query_property: ip_address
  dict_match: {}
  disable_result_creation: false
  display_only_failed_nodes: true
  headers: {}
  impacting: true
  include_device_results: true
  include_link_in_summary: true
  initial_payload: {}
  iteration_devices: ''
  iteration_devices_property: ip_address
  iteration_values: ''
  iteration_variable_name: iteration_value
  last_modified: '2020-07-23 04:23:09.409631'
  log_level: 1
  mail_recipient: ''
  max_number_of_retries: 100
  max_processes: 5
  maximum_runs: 1
  multiprocessing: true
  name: '[Regression Workflow: Scalability Test (large workflow)] REST API: call *is_alive*
    endpoint 4'
  negative_logic: false
  notification_header: ''
  number_of_retries: 0
  operating_system: ''
  params: {verify: 'false'}
  password: ''
  payload:
    a: b
    c: ['1', '2', '3']
  pools: []
  positions:
    'Regression Workflow P: large workflow (scalability)': &id192 [-94, 200]
    'Regression Workflow: Scalability Test (large workflow)': *id192
    'Regression workflow P: large workflow (scalability)': *id192
  postprocessing: ''
  postprocessing_mode: always
  preprocessing: ''
  priority: 1
  reply_to: ''
  reserved: false
  rest_url: http://127.0.0.1:5000/rest/is_alive
  run_method: per_device
  scoped_name: 'REST API: call *is_alive* endpoint 4'
  send_notification: false
  send_notification_method: mail
  shared: false
  skip: {}
  skip_query: ''
  skip_value: success
  target_devices: []
  target_pools: []
  time_between_retries: 10
  timeout: 15
  type: rest_call_service
  update_pools_after_running: false
  update_target_pools: false
  username: admin
  validation_condition: none
  validation_method: text
  vendor: ''
  verify_ssl_certificate: true
  waiting_time: 0
- access_groups: ''
  call_type: GET
  completion_time: 1
  content_match: ''
  content_match_regex: false
  conversion_method: text
  creator: admin
  credential_type: any
  default_access: creator
  definition: Definition
  delete_spaces_before_matching: false
  description: Use REST call is_alive
  device_query: ''
  device_query_property: ip_address
  dict_match: {}
  disable_result_creation: false
  display_only_failed_nodes: true
  headers: {}
  impacting: true
  include_device_results: true
  include_link_in_summary: true
  initial_payload: {}
  iteration_devices: ''
  iteration_devices_property: ip_address
  iteration_values: ''
  iteration_variable_name: iteration_value
  last_modified: '2020-07-23 04:23:17.465645'
  log_level: 1
  mail_recipient: ''
  max_number_of_retries: 100
  max_processes: 5
  maximum_runs: 1
  multiprocessing: true
  name: '[Regression Workflow: Scalability Test (large workflow)] REST API: call *is_alive*
    endpoint 5'
  negative_logic: false
  notification_header: ''
  number_of_retries: 0
  operating_system: ''
  params: {verify: 'false'}
  password: ''
  payload:
    a: b
    c: ['1', '2', '3']
  pools: []
  positions:
    'Regression Workflow P: large workflow (scalability)': &id193 [-94, 109]
    'Regression Workflow: Scalability Test (large workflow)': *id193
    'Regression workflow P: large workflow (scalability)': *id193
  postprocessing: ''
  postprocessing_mode: always
  preprocessing: ''
  priority: 1
  reply_to: ''
  reserved: false
  rest_url: http://127.0.0.1:5000/rest/is_alive
  run_method: per_device
  scoped_name: 'REST API: call *is_alive* endpoint 5'
  send_notification: false
  send_notification_method: mail
  shared: false
  skip: {}
  skip_query: ''
  skip_value: success
  target_devices: []
  target_pools: []
  time_between_retries: 10
  timeout: 15
  type: rest_call_service
  update_pools_after_running: false
  update_target_pools: false
  username: admin
  validation_condition: none
  validation_method: text
  vendor: ''
  verify_ssl_certificate: true
  waiting_time: 0
- access_groups: ''
  auto_find_prompt: true
  close_connection: false
  command: show vrf
  completion_time: 1
  config_mode: false
  content_match: ''
  content_match_regex: false
  conversion_method: none
  creator: admin
  credential_type: any
  credentials: device
  custom_password: ''
  custom_username: ''
  default_access: creator
  definition: Definition
  delay_factor: 1.0
  delete_spaces_before_matching: false
  description: ''
  device_query: ''
  device_query_property: name
  dict_match: {}
  disable_result_creation: false
  display_only_failed_nodes: false
  driver: a10
  enable_mode: true
  exit_command: exit
  expect_password_prompt: password
  expect_prompt: admin.*$
  expect_string: ''
  expect_username_prompt: 'username:'
  fast_cli: false
  global_delay_factor: 1.0
  impacting: true
  include_device_results: false
  include_link_in_summary: false
  initial_payload: {}
  iteration_devices: ''
  iteration_devices_property: name
  iteration_values: ''
  iteration_variable_name: iteration_value
  jump_command: ssh jump_server_IP
  jump_on_connect: false
  jump_password: ''
  jump_username: ''
  last_modified: '2020-07-23 04:24:01.412880'
  log_level: 1
  mail_recipient: ''
  max_number_of_retries: 100
  max_processes: 15
  maximum_runs: 1
  multiprocessing: false
  name: '[Regression Workflow: Scalability Test (large workflow)] Show vrf with netmiko
    1'
  negative_logic: false
  notification_header: ''
  number_of_retries: 0
  operating_system: ''
  pools: []
  positions:
    'Regression Workflow P: large workflow (scalability)': &id194 [-117, 5]
    'Regression Workflow: Scalability Test (large workflow)': *id194
    'Regression workflow P: large workflow (scalability)': *id194
  postprocessing: ''
  postprocessing_mode: always
  preprocessing: ''
  priority: 1
  reply_to: ''
  reserved: false
  run_method: per_device
  scoped_name: Show vrf with netmiko 1
  send_notification: false
  send_notification_method: mail
  shared: false
  skip: {}
  skip_query: ''
  skip_value: success
  start_new_connection: false
  strip_command: true
  strip_prompt: true
  target_devices: []
  target_pools: []
  time_between_retries: 10
  timeout: 10.0
  type: netmiko_validation_service
  update_pools_after_running: false
  update_target_pools: false
  use_device_driver: true
  use_genie: false
  validation_condition: none
  validation_method: text
  vendor: ''
  waiting_time: 0
- access_groups: ''
  auto_find_prompt: true
  close_connection: false
  command: show vrf
  completion_time: 1
  config_mode: false
  content_match: ''
  content_match_regex: false
  conversion_method: none
  creator: admin
  credential_type: any
  credentials: device
  custom_password: ''
  custom_username: ''
  default_access: creator
  definition: Definition
  delay_factor: 1.0
  delete_spaces_before_matching: false
  description: ''
  device_query: ''
  device_query_property: name
  dict_match: {}
  disable_result_creation: false
  display_only_failed_nodes: false
  driver: a10
  enable_mode: true
  exit_command: exit
  expect_password_prompt: password
  expect_prompt: admin.*$
  expect_string: ''
  expect_username_prompt: 'username:'
  fast_cli: false
  global_delay_factor: 1.0
  impacting: true
  include_device_results: false
  include_link_in_summary: false
  initial_payload: {}
  iteration_devices: ''
  iteration_devices_property: name
  iteration_values: ''
  iteration_variable_name: iteration_value
  jump_command: ssh jump_server_IP
  jump_on_connect: false
  jump_password: ''
  jump_username: ''
  last_modified: '2020-07-23 04:24:08.389448'
  log_level: 1
  mail_recipient: ''
  max_number_of_retries: 100
  max_processes: 15
  maximum_runs: 1
  multiprocessing: false
  name: '[Regression Workflow: Scalability Test (large workflow)] Show vrf with netmiko
    2'
  negative_logic: false
  notification_header: ''
  number_of_retries: 0
  operating_system: ''
  pools: []
  positions:
    'Regression Workflow P: large workflow (scalability)': &id195 [-81, -125]
    'Regression Workflow: Scalability Test (large workflow)': *id195
    'Regression workflow P: large workflow (scalability)': *id195
  postprocessing: ''
  postprocessing_mode: always
  preprocessing: ''
  priority: 1
  reply_to: ''
  reserved: false
  run_method: per_device
  scoped_name: Show vrf with netmiko 2
  send_notification: false
  send_notification_method: mail
  shared: false
  skip: {}
  skip_query: ''
  skip_value: success
  start_new_connection: false
  strip_command: true
  strip_prompt: true
  target_devices: []
  target_pools: []
  time_between_retries: 10
  timeout: 10.0
  type: netmiko_validation_service
  update_pools_after_running: false
  update_target_pools: false
  use_device_driver: true
  use_genie: false
  validation_condition: none
  validation_method: text
  vendor: ''
  waiting_time: 0
- access_groups: ''
  auto_find_prompt: true
  close_connection: false
  command: show vrf
  completion_time: 1
  config_mode: false
  content_match: ''
  content_match_regex: false
  conversion_method: none
  creator: admin
  credential_type: any
  credentials: device
  custom_password: ''
  custom_username: ''
  default_access: creator
  definition: Definition
  delay_factor: 1.0
  delete_spaces_before_matching: false
  description: ''
  device_query: ''
  device_query_property: name
  dict_match: {}
  disable_result_creation: false
  display_only_failed_nodes: false
  driver: a10
  enable_mode: true
  exit_command: exit
  expect_password_prompt: password
  expect_prompt: admin.*$
  expect_string: ''
  expect_username_prompt: 'username:'
  fast_cli: false
  global_delay_factor: 1.0
  impacting: true
  include_device_results: false
  include_link_in_summary: false
  initial_payload: {}
  iteration_devices: ''
  iteration_devices_property: name
  iteration_values: ''
  iteration_variable_name: iteration_value
  jump_command: ssh jump_server_IP
  jump_on_connect: false
  jump_password: ''
  jump_username: ''
  last_modified: '2020-07-23 04:24:14.709003'
  log_level: 1
  mail_recipient: ''
  max_number_of_retries: 100
  max_processes: 15
  maximum_runs: 1
  multiprocessing: false
  name: '[Regression Workflow: Scalability Test (large workflow)] Show vrf with netmiko
    3'
  negative_logic: false
  notification_header: ''
  number_of_retries: 0
  operating_system: ''
  pools: []
  positions:
    'Regression Workflow P: large workflow (scalability)': &id196 [-89, -196]
    'Regression Workflow: Scalability Test (large workflow)': *id196
    'Regression workflow P: large workflow (scalability)': *id196
  postprocessing: ''
  postprocessing_mode: always
  preprocessing: ''
  priority: 1
  reply_to: ''
  reserved: false
  run_method: per_device
  scoped_name: Show vrf with netmiko 3
  send_notification: false
  send_notification_method: mail
  shared: false
  skip: {}
  skip_query: ''
  skip_value: success
  start_new_connection: false
  strip_command: true
  strip_prompt: true
  target_devices: []
  target_pools: []
  time_between_retries: 10
  timeout: 10.0
  type: netmiko_validation_service
  update_pools_after_running: false
  update_target_pools: false
  use_device_driver: true
  use_genie: false
  validation_condition: none
  validation_method: text
  vendor: ''
  waiting_time: 0
- access_groups: ''
  auto_find_prompt: true
  close_connection: false
  command: show vrf
  completion_time: 1
  config_mode: false
  content_match: ''
  content_match_regex: false
  conversion_method: none
  creator: admin
  credential_type: any
  credentials: device
  custom_password: ''
  custom_username: ''
  default_access: creator
  definition: Definition
  delay_factor: 1.0
  delete_spaces_before_matching: false
  description: ''
  device_query: ''
  device_query_property: name
  dict_match: {}
  disable_result_creation: false
  display_only_failed_nodes: false
  driver: a10
  enable_mode: true
  exit_command: exit
  expect_password_prompt: password
  expect_prompt: admin.*$
  expect_string: ''
  expect_username_prompt: 'username:'
  fast_cli: false
  global_delay_factor: 1.0
  impacting: true
  include_device_results: false
  include_link_in_summary: false
  initial_payload: {}
  iteration_devices: ''
  iteration_devices_property: name
  iteration_values: ''
  iteration_variable_name: iteration_value
  jump_command: ssh jump_server_IP
  jump_on_connect: false
  jump_password: ''
  jump_username: ''
  last_modified: '2020-07-23 04:24:25.381253'
  log_level: 1
  mail_recipient: ''
  max_number_of_retries: 100
  max_processes: 15
  maximum_runs: 1
  multiprocessing: false
  name: '[Regression Workflow: Scalability Test (large workflow)] Show vrf with netmiko
    4'
  negative_logic: false
  notification_header: ''
  number_of_retries: 0
  operating_system: ''
  pools: []
  positions:
    'Regression Workflow P: large workflow (scalability)': &id197 [183, -222]
    'Regression Workflow: Scalability Test (large workflow)': *id197
    'Regression workflow P: large workflow (scalability)': *id197
  postprocessing: ''
  postprocessing_mode: always
  preprocessing: ''
  priority: 1
  reply_to: ''
  reserved: false
  run_method: per_device
  scoped_name: Show vrf with netmiko 4
  send_notification: false
  send_notification_method: mail
  shared: false
  skip: {}
  skip_query: ''
  skip_value: success
  start_new_connection: false
  strip_command: true
  strip_prompt: true
  target_devices: []
  target_pools: []
  time_between_retries: 10
  timeout: 10.0
  type: netmiko_validation_service
  update_pools_after_running: false
  update_target_pools: false
  use_device_driver: true
  use_genie: false
  validation_condition: none
  validation_method: text
  vendor: ''
  waiting_time: 0
- access_groups: ''
  auto_find_prompt: true
  close_connection: false
  command: show vrf
  completion_time: 1
  config_mode: false
  content_match: ''
  content_match_regex: false
  conversion_method: none
  creator: admin
  credential_type: any
  credentials: device
  custom_password: ''
  custom_username: ''
  default_access: creator
  definition: Definition
  delay_factor: 1.0
  delete_spaces_before_matching: false
  description: ''
  device_query: ''
  device_query_property: name
  dict_match: {}
  disable_result_creation: false
  display_only_failed_nodes: false
  driver: a10
  enable_mode: true
  exit_command: exit
  expect_password_prompt: password
  expect_prompt: admin.*$
  expect_string: ''
  expect_username_prompt: 'username:'
  fast_cli: false
  global_delay_factor: 1.0
  impacting: true
  include_device_results: false
  include_link_in_summary: false
  initial_payload: {}
  iteration_devices: ''
  iteration_devices_property: name
  iteration_values: ''
  iteration_variable_name: iteration_value
  jump_command: ssh jump_server_IP
  jump_on_connect: false
  jump_password: ''
  jump_username: ''
  last_modified: '2020-07-23 04:24:35.821369'
  log_level: 1
  mail_recipient: ''
  max_number_of_retries: 100
  max_processes: 15
  maximum_runs: 1
  multiprocessing: false
  name: '[Regression Workflow: Scalability Test (large workflow)] Show vrf with netmiko
    5'
  negative_logic: false
  notification_header: ''
  number_of_retries: 0
  operating_system: ''
  pools: []
  positions:
    'Regression Workflow P: large workflow (scalability)': &id198 [188, -130]
    'Regression Workflow: Scalability Test (large workflow)': *id198
    'Regression workflow P: large workflow (scalability)': *id198
  postprocessing: ''
  postprocessing_mode: always
  preprocessing: ''
  priority: 1
  reply_to: ''
  reserved: false
  run_method: per_device
  scoped_name: Show vrf with netmiko 5
  send_notification: false
  send_notification_method: mail
  shared: false
  skip: {}
  skip_query: ''
  skip_value: success
  start_new_connection: false
  strip_command: true
  strip_prompt: true
  target_devices: []
  target_pools: []
  time_between_retries: 10
  timeout: 10.0
  type: netmiko_validation_service
  update_pools_after_running: false
  update_target_pools: false
  use_device_driver: true
  use_genie: false
  validation_condition: none
  validation_method: text
  vendor: ''
  waiting_time: 0
- access_groups: ''
  auto_find_prompt: true
  close_connection: false
  command: show vrf
  completion_time: 1
  config_mode: false
  content_match: ''
  content_match_regex: false
  conversion_method: none
  creator: admin
  credential_type: any
  credentials: device
  custom_password: ''
  custom_username: ''
  default_access: creator
  definition: Definition
  delay_factor: 1.0
  delete_spaces_before_matching: false
  description: ''
  device_query: ''
  device_query_property: name
  dict_match: {}
  disable_result_creation: false
  display_only_failed_nodes: false
  driver: a10
  enable_mode: true
  exit_command: exit
  expect_password_prompt: password
  expect_prompt: admin.*$
  expect_string: ''
  expect_username_prompt: 'username:'
  fast_cli: false
  global_delay_factor: 1.0
  impacting: true
  include_device_results: false
  include_link_in_summary: false
  initial_payload: {}
  iteration_devices: ''
  iteration_devices_property: name
  iteration_values: ''
  iteration_variable_name: iteration_value
  jump_command: ssh jump_server_IP
  jump_on_connect: false
  jump_password: ''
  jump_username: ''
  last_modified: '2020-07-23 04:24:46.398373'
  log_level: 1
  mail_recipient: ''
  max_number_of_retries: 100
  max_processes: 15
  maximum_runs: 1
  multiprocessing: false
  name: '[Regression Workflow: Scalability Test (large workflow)] Show vrf with netmiko
    6'
  negative_logic: false
  notification_header: ''
  number_of_retries: 0
  operating_system: ''
  pools: []
  positions:
    'Regression Workflow P: large workflow (scalability)': &id199 [190, -36]
    'Regression Workflow: Scalability Test (large workflow)': *id199
    'Regression workflow P: large workflow (scalability)': *id199
  postprocessing: ''
  postprocessing_mode: always
  preprocessing: ''
  priority: 1
  reply_to: ''
  reserved: false
  run_method: per_device
  scoped_name: Show vrf with netmiko 6
  send_notification: false
  send_notification_method: mail
  shared: false
  skip: {}
  skip_query: ''
  skip_value: success
  start_new_connection: false
  strip_command: true
  strip_prompt: true
  target_devices: []
  target_pools: []
  time_between_retries: 10
  timeout: 10.0
  type: netmiko_validation_service
  update_pools_after_running: false
  update_target_pools: false
  use_device_driver: true
  use_genie: false
  validation_condition: none
  validation_method: text
  vendor: ''
  waiting_time: 0
- access_groups: ''
  completion_time: 1
  content_match: ''
  content_match_regex: false
  conversion_method: none
  creator: admin
  credential_type: any
  default_access: creator
  definition: Definition
  delete_spaces_before_matching: false
  description: ''
  device_query: ''
  device_query_property: name
  dict_match: {}
  disable_result_creation: false
  display_only_failed_nodes: false
  impacting: true
  include_device_results: false
  include_link_in_summary: false
  initial_payload: {}
  iteration_devices: ''
  iteration_devices_property: name
  iteration_values: ''
  iteration_variable_name: iteration_value
  last_modified: '2020-07-23 04:25:47.575549'
  log_level: 1
  mail_recipient: ''
  max_number_of_retries: 100
  max_processes: 15
  maximum_runs: 1
  multiprocessing: false
  name: '[Regression Workflow: Scalability Test (large workflow)] Sleep with python'
  negative_logic: false
  notification_header: ''
  number_of_retries: 0
  operating_system: ''
  pools: []
  positions:
    'Regression Workflow P: large workflow (scalability)': &id200 [194, 47]
    'Regression Workflow: Scalability Test (large workflow)': *id200
    'Regression workflow P: large workflow (scalability)': *id200
  postprocessing: ''
  postprocessing_mode: always
  preprocessing: ''
  priority: 1
  reply_to: ''
  reserved: false
  run_method: per_device
  scoped_name: Sleep with python
  send_notification: false
  send_notification_method: mail
  shared: false
  skip: {}
  skip_query: ''
  skip_value: success
  source_code: "from time import sleep\r\nsleep(1)\r\n\r\nresult = {}\r\nresults[\"\
    success\"] = True\r\nresults[\"result\"] = result"
  target_devices: []
  target_pools: []
  time_between_retries: 10
  type: python_snippet_service
  update_pools_after_running: false
  update_target_pools: false
  validation_condition: none
  validation_method: text
  vendor: ''
  waiting_time: 0
- access_groups: ''
  completion_time: 1
  content_match: ''
  content_match_regex: false
  conversion_method: none
  creator: admin
  credential_type: any
  default_access: creator
  definition: Definition
  delete_spaces_before_matching: false
  description: ''
  device_query: ''
  device_query_property: name
  dict_match: {}
  disable_result_creation: false
  display_only_failed_nodes: false
  impacting: true
  include_device_results: false
  include_link_in_summary: false
  initial_payload: {}
  iteration_devices: ''
  iteration_devices_property: name
  iteration_values: ''
  iteration_variable_name: iteration_value
  last_modified: '2020-07-23 04:26:11.463154'
  log_level: 1
  mail_recipient: ''
  max_number_of_retries: 100
  max_processes: 15
  maximum_runs: 1
  multiprocessing: false
  name: '[Regression Workflow: Scalability Test (large workflow)] Sleep with python
    2'
  negative_logic: false
  notification_header: ''
  number_of_retries: 0
  operating_system: ''
  pools: []
  positions:
    'Regression Workflow P: large workflow (scalability)': &id201 [203, 127]
    'Regression Workflow: Scalability Test (large workflow)': *id201
    'Regression workflow P: large workflow (scalability)': *id201
  postprocessing: ''
  postprocessing_mode: always
  preprocessing: ''
  priority: 1
  reply_to: ''
  reserved: false
  run_method: per_device
  scoped_name: Sleep with python 2
  send_notification: false
  send_notification_method: mail
  shared: false
  skip: {}
  skip_query: ''
  skip_value: success
  source_code: "from time import sleep\r\nsleep(1)\r\n\r\nresult = {}\r\nresults[\"\
    success\"] = True\r\nresults[\"result\"] = result"
  target_devices: []
  target_pools: []
  time_between_retries: 10
  type: python_snippet_service
  update_pools_after_running: false
  update_target_pools: false
  validation_condition: none
  validation_method: text
  vendor: ''
  waiting_time: 0
- access_groups: ''
  completion_time: 1
  content_match: ''
  content_match_regex: false
  conversion_method: none
  creator: admin
  credential_type: any
  default_access: creator
  definition: Definition
  delete_spaces_before_matching: false
  description: ''
  device_query: ''
  device_query_property: name
  dict_match: {}
  disable_result_creation: false
  display_only_failed_nodes: false
  impacting: true
  include_device_results: false
  include_link_in_summary: false
  initial_payload: {}
  iteration_devices: ''
  iteration_devices_property: name
  iteration_values: ''
  iteration_variable_name: iteration_value
  last_modified: '2020-07-23 04:26:15.643665'
  log_level: 1
  mail_recipient: ''
  max_number_of_retries: 100
  max_processes: 15
  maximum_runs: 1
  multiprocessing: false
  name: '[Regression Workflow: Scalability Test (large workflow)] Sleep with python
    3'
  negative_logic: false
  notification_header: ''
  number_of_retries: 0
  operating_system: ''
  pools: []
  positions:
    'Regression Workflow P: large workflow (scalability)': &id202 [207, 230]
    'Regression Workflow: Scalability Test (large workflow)': *id202
    'Regression workflow P: large workflow (scalability)': *id202
  postprocessing: ''
  postprocessing_mode: always
  preprocessing: ''
  priority: 1
  reply_to: ''
  reserved: false
  run_method: per_device
  scoped_name: Sleep with python 3
  send_notification: false
  send_notification_method: mail
  shared: false
  skip: {}
  skip_query: ''
  skip_value: success
  source_code: "from time import sleep\r\nsleep(1)\r\n\r\nresult = {}\r\nresults[\"\
    success\"] = True\r\nresults[\"result\"] = result"
  target_devices: []
  target_pools: []
  time_between_retries: 10
  type: python_snippet_service
  update_pools_after_running: false
  update_target_pools: false
  validation_condition: none
  validation_method: text
  vendor: ''
  waiting_time: 0
- access_groups: ''
  completion_time: 1
  content_match: ''
  content_match_regex: false
  conversion_method: none
  creator: admin
  credential_type: any
  default_access: creator
  definition: Definition
  delete_spaces_before_matching: false
  description: ''
  device_query: ''
  device_query_property: name
  dict_match: {}
  disable_result_creation: false
  display_only_failed_nodes: false
  impacting: true
  include_device_results: false
  include_link_in_summary: false
  initial_payload: {}
  iteration_devices: ''
  iteration_devices_property: name
  iteration_values: ''
  iteration_variable_name: iteration_value
  last_modified: '2020-07-23 04:26:24.286728'
  log_level: 1
  mail_recipient: ''
  max_number_of_retries: 100
  max_processes: 15
  maximum_runs: 1
  multiprocessing: false
  name: '[Regression Workflow: Scalability Test (large workflow)] Sleep with python
    4'
  negative_logic: false
  notification_header: ''
  number_of_retries: 0
  operating_system: ''
  pools: []
  positions:
    'Regression Workflow P: large workflow (scalability)': &id203 [476, 232]
    'Regression Workflow: Scalability Test (large workflow)': *id203
    'Regression workflow P: large workflow (scalability)': *id203
  postprocessing: ''
  postprocessing_mode: always
  preprocessing: ''
  priority: 1
  reply_to: ''
  reserved: false
  run_method: per_device
  scoped_name: Sleep with python 4
  send_notification: false
  send_notification_method: mail
  shared: false
  skip: {}
  skip_query: ''
  skip_value: success
  source_code: "from time import sleep\r\nsleep(1)\r\n\r\nresult = {}\r\nresults[\"\
    success\"] = True\r\nresults[\"result\"] = result"
  target_devices: []
  target_pools: []
  time_between_retries: 10
  type: python_snippet_service
  update_pools_after_running: false
  update_target_pools: false
  validation_condition: none
  validation_method: text
  vendor: ''
  waiting_time: 0
- access_groups: ''
  completion_time: 1
  content_match: ''
  content_match_regex: false
  conversion_method: none
  creator: admin
  credential_type: any
  default_access: creator
  definition: Definition
  delete_spaces_before_matching: false
  description: ''
  device_query: ''
  device_query_property: name
  dict_match: {}
  disable_result_creation: false
  display_only_failed_nodes: false
  impacting: true
  include_device_results: false
  include_link_in_summary: false
  initial_payload: {}
  iteration_devices: ''
  iteration_devices_property: name
  iteration_values: ''
  iteration_variable_name: iteration_value
  last_modified: '2020-07-23 04:27:00.421513'
  log_level: 1
  mail_recipient: ''
  max_number_of_retries: 100
  max_processes: 15
  maximum_runs: 1
  multiprocessing: false
  name: '[Regression Workflow: Scalability Test (large workflow)] Sleep with python
    5'
  negative_logic: false
  notification_header: ''
  number_of_retries: 0
  operating_system: ''
  pools: []
  positions:
    'Regression Workflow P: large workflow (scalability)': &id204 [471, 142]
    'Regression Workflow: Scalability Test (large workflow)': *id204
    'Regression workflow P: large workflow (scalability)': *id204
  postprocessing: ''
  postprocessing_mode: always
  preprocessing: ''
  priority: 1
  reply_to: ''
  reserved: false
  run_method: per_device
  scoped_name: Sleep with python 5
  send_notification: false
  send_notification_method: mail
  shared: false
  skip: {}
  skip_query: ''
  skip_value: success
  source_code: "from time import sleep\r\nsleep(1)\r\n\r\nresult = {}\r\nresults[\"\
    success\"] = True\r\nresults[\"result\"] = result"
  target_devices: []
  target_pools: []
  time_between_retries: 10
  type: python_snippet_service
  update_pools_after_running: false
  update_target_pools: false
  validation_condition: none
  validation_method: text
  vendor: ''
  waiting_time: 0
- access_groups: ''
  completion_time: 1
  content_match: ''
  content_match_regex: false
  conversion_method: none
  creator: admin
  credential_type: any
  default_access: creator
  definition: Definition
  delete_spaces_before_matching: false
  description: ''
  device_query: ''
  device_query_property: name
  dict_match: {}
  disable_result_creation: false
  display_only_failed_nodes: false
  impacting: true
  include_device_results: false
  include_link_in_summary: false
  initial_payload: {}
  iteration_devices: ''
  iteration_devices_property: name
  iteration_values: ''
  iteration_variable_name: iteration_value
  last_modified: '2020-07-23 04:27:07.869515'
  log_level: 1
  mail_recipient: ''
  max_number_of_retries: 100
  max_processes: 15
  maximum_runs: 1
  multiprocessing: false
  name: '[Regression Workflow: Scalability Test (large workflow)] Sleep with python
    6'
  negative_logic: false
  notification_header: ''
  number_of_retries: 0
  operating_system: ''
  pools: []
  positions:
    'Regression Workflow P: large workflow (scalability)': &id205 [476, 44]
    'Regression Workflow: Scalability Test (large workflow)': *id205
    'Regression workflow P: large workflow (scalability)': *id205
  postprocessing: ''
  postprocessing_mode: always
  preprocessing: ''
  priority: 1
  reply_to: ''
  reserved: false
  run_method: per_device
  scoped_name: Sleep with python 6
  send_notification: false
  send_notification_method: mail
  shared: false
  skip: {}
  skip_query: ''
  skip_value: success
  source_code: "from time import sleep\r\nsleep(1)\r\n\r\nresult = {}\r\nresults[\"\
    success\"] = True\r\nresults[\"result\"] = result"
  target_devices: []
  target_pools: []
  time_between_retries: 10
  type: python_snippet_service
  update_pools_after_running: false
  update_target_pools: false
  validation_condition: none
  validation_method: text
  vendor: ''
  waiting_time: 0
- access_groups: ''
  completion_time: 1
  content_match: ''
  content_match_regex: false
  conversion_method: none
  creator: admin
  credential_type: any
  default_access: creator
  definition: Definition
  delete_spaces_before_matching: false
  description: ''
  device_query: ''
  device_query_property: name
  dict_match: {}
  disable_result_creation: false
  display_only_failed_nodes: false
  impacting: true
  include_device_results: false
  include_link_in_summary: false
  initial_payload: {}
  iteration_devices: ''
  iteration_devices_property: name
  iteration_values: ''
  iteration_variable_name: iteration_value
  last_modified: '2020-07-23 04:27:13.996425'
  log_level: 1
  mail_recipient: ''
  max_number_of_retries: 100
  max_processes: 15
  maximum_runs: 1
  multiprocessing: false
  name: '[Regression Workflow: Scalability Test (large workflow)] Sleep with python
    7'
  negative_logic: false
  notification_header: ''
  number_of_retries: 0
  operating_system: ''
  pools: []
  positions:
    'Regression Workflow P: large workflow (scalability)': &id206 [469, -50]
    'Regression Workflow: Scalability Test (large workflow)': *id206
    'Regression workflow P: large workflow (scalability)': *id206
  postprocessing: ''
  postprocessing_mode: always
  preprocessing: ''
  priority: 1
  reply_to: ''
  reserved: false
  run_method: per_device
  scoped_name: Sleep with python 7
  send_notification: false
  send_notification_method: mail
  shared: false
  skip: {}
  skip_query: ''
  skip_value: success
  source_code: "from time import sleep\r\nsleep(1)\r\n\r\nresult = {}\r\nresults[\"\
    success\"] = True\r\nresults[\"result\"] = result"
  target_devices: []
  target_pools: []
  time_between_retries: 10
  type: python_snippet_service
  update_pools_after_running: false
  update_target_pools: false
  validation_condition: none
  validation_method: text
  vendor: ''
  waiting_time: 0
- access_groups: ''
  completion_time: 1
  content_match: ''
  content_match_regex: false
  conversion_method: none
  creator: admin
  credential_type: any
  default_access: creator
  definition: Definition
  delete_spaces_before_matching: false
  description: ''
  device_query: ''
  device_query_property: name
  dict_match: {}
  disable_result_creation: false
  display_only_failed_nodes: false
  impacting: true
  include_device_results: false
  include_link_in_summary: false
  initial_payload: {}
  iteration_devices: ''
  iteration_devices_property: name
  iteration_values: ''
  iteration_variable_name: iteration_value
  last_modified: '2020-07-23 04:27:25.383275'
  log_level: 1
  mail_recipient: ''
  max_number_of_retries: 100
  max_processes: 15
  maximum_runs: 1
  multiprocessing: false
  name: '[Regression Workflow: Scalability Test (large workflow)] Sleep with python
    8'
  negative_logic: false
  notification_header: ''
  number_of_retries: 0
  operating_system: ''
  pools: []
  positions:
    'Regression Workflow P: large workflow (scalability)': &id207 [467, -163]
    'Regression Workflow: Scalability Test (large workflow)': *id207
    'Regression workflow P: large workflow (scalability)': *id207
  postprocessing: ''
  postprocessing_mode: always
  preprocessing: ''
  priority: 1
  reply_to: ''
  reserved: false
  run_method: per_device
  scoped_name: Sleep with python 8
  send_notification: false
  send_notification_method: mail
  shared: false
  skip: {}
  skip_query: ''
  skip_value: success
  source_code: "from time import sleep\r\nsleep(1)\r\n\r\nresult = {}\r\nresults[\"\
    success\"] = True\r\nresults[\"result\"] = result"
  target_devices: []
  target_pools: []
  time_between_retries: 10
  type: python_snippet_service
  update_pools_after_running: false
  update_target_pools: false
  validation_condition: none
  validation_method: text
  vendor: ''
  waiting_time: 0
- access_groups: ''
  close_connection: false
  completion_time: 1
  content_match: ''
  content_match_regex: false
  conversion_method: none
  creator: admin
  credential_type: any
  default_access: creator
  definition: Definition
  delete_spaces_before_matching: false
  description: ''
  device_query: ''
  device_query_property: name
  dict_match: {}
  disable_result_creation: false
  display_only_failed_nodes: false
  impacting: true
  include_device_results: false
  include_link_in_summary: false
  initial_payload: {}
  iteration_devices: ''
  iteration_devices_property: name
  iteration_values: ''
  iteration_variable_name: iteration_value
  labels: {}
  last_modified: '2020-11-17 09:53:31.266448'
  log_level: 1
  mail_recipient: ''
  max_number_of_retries: 100
  max_processes: 15
  maximum_runs: 1
  multiprocessing: false
  name: 'Regression Workflow: File Transfer Mechanism'
  negative_logic: false
  notification_header: ''
  number_of_retries: 0
  operating_system: ''
  pools: ['All instances (devices, links, services and users)']
  positions: {}
  postprocessing: ''
  postprocessing_mode: always
  preprocessing: ''
  priority: 1
  reply_to: ''
  reserved: false
  run_method: per_device
  scoped_name: 'Regression Workflow: File Transfer Mechanism'
  send_notification: false
  send_notification_method: mail
  services: ['[Shared] Start', '[Shared] End', '[Regression Workflow: File Transfer
      Mechanism] Check that test file does not exist', '[Regression Workflow: File
      Transfer Mechanism] Transfer a.bin', '[Regression Workflow: File Transfer Mechanism]
      Check that test file does exist', '[Regression Workflow: File Transfer Mechanism]
      Transfer bc.bin and bd.bin with glob option', '[Regression Workflow: File Transfer
      Mechanism] Delete all transferred files', '[Regression Workflow: File Transfer
      Mechanism] Transfer non-existing file']
  shared: false
  skip: {}
  skip_query: ''
  skip_value: success
  target_devices: [Washington]
  target_pools: []
  time_between_retries: 10
  type: workflow
  update_pools_after_running: false
  update_target_pools: false
  validation_condition: none
  validation_method: text
  vendor: ''
  waiting_time: 0
  workflow_category: Example workflow(s)
- access_groups: ''
  auto_find_prompt: true
  close_connection: false
  command: dir enms_files
  completion_time: 1
  config_mode: false
  content_match: ''
  content_match_regex: false
  conversion_method: none
  creator: admin
  credential_type: any
  credentials: device
  custom_password: ''
  custom_username: ''
  default_access: creator
  definition: Definition
  delay_factor: 1.0
  delete_spaces_before_matching: false
  description: ''
  device_query: ''
  device_query_property: name
  dict_match: {}
  disable_result_creation: false
  display_only_failed_nodes: false
  driver: a10
  enable_mode: true
  exit_command: exit
  expect_password_prompt: password
  expect_prompt: admin.*$
  expect_string: ''
  expect_username_prompt: 'username:'
  fast_cli: false
  global_delay_factor: 1.0
  impacting: true
  include_device_results: false
  include_link_in_summary: false
  initial_payload: {}
  iteration_devices: ''
  iteration_devices_property: name
  iteration_values: ''
  iteration_variable_name: iteration_value
  jump_command: ssh jump_server_IP
  jump_on_connect: false
  jump_password: ''
  jump_username: ''
  last_modified: '2020-07-24 04:12:46.366228'
  log_level: 1
  mail_recipient: ''
  max_number_of_retries: 100
  max_processes: 15
  maximum_runs: 1
  multiprocessing: false
  name: '[Regression Workflow: File Transfer Mechanism] Check that test file does
    not exist'
  negative_logic: false
  notification_header: ''
  number_of_retries: 0
  operating_system: ''
  pools: []
  positions:
    'Regression Workflow Q: File transfer': &id208 [-171, -148]
    'Regression Workflow: File Transfer Mechanism': *id208
  postprocessing: results["success"] = "a.bin" not in results["result"]
  postprocessing_mode: always
  preprocessing: ''
  priority: 1
  reply_to: ''
  reserved: false
  run_method: per_device
  scoped_name: Check that test file does not exist
  send_notification: false
  send_notification_method: mail
  shared: false
  skip: {}
  skip_query: ''
  skip_value: success
  start_new_connection: false
  strip_command: true
  strip_prompt: true
  target_devices: []
  target_pools: []
  time_between_retries: 10
  timeout: 10.0
  type: netmiko_validation_service
  update_pools_after_running: false
  update_target_pools: false
  use_device_driver: true
  use_genie: false
  validation_condition: none
  validation_method: text
  vendor: ''
  waiting_time: 0
- access_groups: ''
  completion_time: 1
  content_match: ''
  content_match_regex: false
  conversion_method: none
  creator: admin
  credential_type: any
  default_access: creator
  definition: Definition
  delete_spaces_before_matching: false
  description: ''
  destination_file: enms_files/a.bin
  device_query: ''
  device_query_property: name
  dict_match: {}
  direction: put
  disable_result_creation: false
  display_only_failed_nodes: false
  impacting: true
  include_device_results: false
  include_link_in_summary: false
  initial_payload: {}
  iteration_devices: ''
  iteration_devices_property: name
  iteration_values: ''
  iteration_variable_name: iteration_value
  last_modified: '2020-07-24 04:08:50.675082'
  load_known_host_keys: false
  log_level: 1
  look_for_keys: false
  mail_recipient: ''
  max_number_of_retries: 100
  max_processes: 15
  max_transfer_size: 1073741824
  maximum_runs: 1
  missing_host_key_policy: true
  multiprocessing: false
  name: '[Regression Workflow: File Transfer Mechanism] Transfer a.bin'
  negative_logic: false
  notification_header: ''
  number_of_retries: 0
  operating_system: ''
  pools: []
  positions:
    'Regression Workflow Q: File transfer': &id209 [-21, 255]
    'Regression Workflow: File Transfer Mechanism': *id209
  postprocessing: ''
  postprocessing_mode: always
  preprocessing: ''
  priority: 1
  protocol: scp
  reply_to: ''
  reserved: false
  run_method: per_device
  scoped_name: Transfer a.bin
  send_notification: false
  send_notification_method: mail
  shared: false
  skip: {}
  skip_query: ''
  skip_value: success
  source_file: /media/sf_shared/eNMS/tests/file_transfer/a.bin
  source_file_includes_globbing: false
  target_devices: []
  target_pools: []
  time_between_retries: 10
  timeout: 10.0
  type: generic_file_transfer_service
  update_pools_after_running: false
  update_target_pools: false
  validation_condition: none
  validation_method: text
  vendor: ''
  waiting_time: 0
  window_size: 1073741824
- access_groups: ''
  auto_find_prompt: true
  close_connection: false
  command: dir enms_files
  completion_time: 1
  config_mode: false
  content_match: ''
  content_match_regex: false
  conversion_method: none
  creator: admin
  credential_type: any
  credentials: device
  custom_password: ''
  custom_username: ''
  default_access: creator
  definition: Definition
  delay_factor: 1.0
  delete_spaces_before_matching: false
  description: ''
  device_query: ''
  device_query_property: name
  dict_match: {}
  disable_result_creation: false
  display_only_failed_nodes: false
  driver: a10
  enable_mode: true
  exit_command: exit
  expect_password_prompt: password
  expect_prompt: admin.*$
  expect_string: ''
  expect_username_prompt: 'username:'
  fast_cli: false
  global_delay_factor: 1.0
  impacting: true
  include_device_results: false
  include_link_in_summary: false
  initial_payload: {}
  iteration_devices: ''
  iteration_devices_property: name
  iteration_values: ''
  iteration_variable_name: iteration_value
  jump_command: ssh jump_server_IP
  jump_on_connect: false
  jump_password: ''
  jump_username: ''
  last_modified: '2020-07-24 04:13:28.626790'
  log_level: 1
  mail_recipient: ''
  max_number_of_retries: 100
  max_processes: 15
  maximum_runs: 1
  multiprocessing: false
  name: '[Regression Workflow: File Transfer Mechanism] Check that test file does
    exist'
  negative_logic: false
  notification_header: ''
  number_of_retries: 0
  operating_system: ''
  pools: []
  positions:
    'Regression Workflow Q: File transfer': &id210 [362, 239]
    'Regression Workflow: File Transfer Mechanism': *id210
  postprocessing: "simple_file = \"a.bin\" in results[\"result\"]\r\nglob_files =\
    \ \"bc.bin\" in results[\"result\"] and \"bd.bin\" in results[\"result\"]\r\n\
    results[\"success\"] = simple_file and glob_files"
  postprocessing_mode: always
  preprocessing: ''
  priority: 1
  reply_to: ''
  reserved: false
  run_method: per_device
  scoped_name: Check that test file does exist
  send_notification: false
  send_notification_method: mail
  shared: false
  skip: {}
  skip_query: ''
  skip_value: success
  start_new_connection: false
  strip_command: true
  strip_prompt: true
  target_devices: []
  target_pools: []
  time_between_retries: 10
  timeout: 10.0
  type: netmiko_validation_service
  update_pools_after_running: false
  update_target_pools: false
  use_device_driver: true
  use_genie: false
  validation_condition: none
  validation_method: text
  vendor: ''
  waiting_time: 0
- access_groups: ''
  completion_time: 1
  content_match: ''
  content_match_regex: false
  conversion_method: none
  creator: admin
  credential_type: any
  default_access: creator
  definition: Definition
  delete_spaces_before_matching: false
  description: ''
  destination_file: enms_files
  device_query: ''
  device_query_property: name
  dict_match: {}
  direction: put
  disable_result_creation: false
  display_only_failed_nodes: false
  impacting: true
  include_device_results: false
  include_link_in_summary: false
  initial_payload: {}
  iteration_devices: ''
  iteration_devices_property: name
  iteration_values: ''
  iteration_variable_name: iteration_value
  last_modified: '2020-07-24 04:12:14.915986'
  load_known_host_keys: false
  log_level: 1
  look_for_keys: false
  mail_recipient: ''
  max_number_of_retries: 100
  max_processes: 15
  max_transfer_size: 1073741824
  maximum_runs: 1
  missing_host_key_policy: true
  multiprocessing: false
  name: '[Regression Workflow: File Transfer Mechanism] Transfer bc.bin and bd.bin
    with glob option'
  negative_logic: false
  notification_header: ''
  number_of_retries: 0
  operating_system: ''
  pools: []
  positions:
    'Regression Workflow Q: File transfer': &id211 [187, -140]
    'Regression Workflow: File Transfer Mechanism': *id211
  postprocessing: ''
  postprocessing_mode: always
  preprocessing: ''
  priority: 1
  protocol: scp
  reply_to: ''
  reserved: false
  run_method: per_device
  scoped_name: Transfer bc.bin and bd.bin with glob option
  send_notification: false
  send_notification_method: mail
  shared: false
  skip: {}
  skip_query: ''
  skip_value: success
  source_file: /media/sf_shared/eNMS/tests/file_transfer/?[c|d].bi*
  source_file_includes_globbing: true
  target_devices: [Washington]
  target_pools: []
  time_between_retries: 10
  timeout: 10.0
  type: generic_file_transfer_service
  update_pools_after_running: false
  update_target_pools: false
  validation_condition: none
  validation_method: text
  vendor: ''
  waiting_time: 0
  window_size: 1073741824
- access_groups: ''
  auto_find_prompt: true
  close_connection: false
  command: delete flash:/enms_files/*.bin
  completion_time: 1
  config_mode: false
  content_match: ''
  content_match_regex: false
  conversion_method: none
  creator: admin
  credential_type: any
  credentials: device
  custom_password: ''
  custom_username: ''
  default_access: creator
  definition: Definition
  delay_factor: 1.0
  delete_spaces_before_matching: false
  description: ''
  device_query: ''
  device_query_property: name
  dict_match: {}
  disable_result_creation: false
  display_only_failed_nodes: false
  driver: a10
  enable_mode: true
  exit_command: exit
  expect_password_prompt: password
  expect_prompt: admin.*$
  expect_string: ''
  expect_username_prompt: 'username:'
  fast_cli: false
  global_delay_factor: 1.0
  impacting: true
  include_device_results: false
  include_link_in_summary: false
  initial_payload: {}
  iteration_devices: ''
  iteration_devices_property: name
  iteration_values: ''
  iteration_variable_name: iteration_value
  jump_command: ssh jump_server_IP
  jump_on_connect: false
  jump_password: ''
  jump_username: ''
  last_modified: '2020-07-24 04:18:11.791054'
  log_level: 1
  mail_recipient: ''
  max_number_of_retries: 100
  max_processes: 15
  maximum_runs: 1
  multiprocessing: false
  name: '[Regression Workflow: File Transfer Mechanism] Delete all transferred files'
  negative_logic: false
  notification_header: ''
  number_of_retries: 0
  operating_system: ''
  pools: []
  positions:
    'Regression Workflow Q: File transfer': &id212 [517, -138]
    'Regression Workflow: File Transfer Mechanism': *id212
  postprocessing: ''
  postprocessing_mode: always
  preprocessing: ''
  priority: 1
  reply_to: ''
  reserved: false
  run_method: per_device
  scoped_name: Delete all transferred files
  send_notification: false
  send_notification_method: mail
  shared: false
  skip: {}
  skip_query: ''
  skip_value: success
  start_new_connection: false
  strip_command: true
  strip_prompt: true
  target_devices: [Washington]
  target_pools: []
  time_between_retries: 10
  timeout: 10.0
  type: netmiko_validation_service
  update_pools_after_running: false
  update_target_pools: false
  use_device_driver: true
  use_genie: false
  validation_condition: none
  validation_method: text
  vendor: ''
  waiting_time: 0
- access_groups: ''
  completion_time: 1
  content_match: No such file or directory
  content_match_regex: false
  conversion_method: none
  creator: admin
  credential_type: any
  default_access: creator
  definition: Definition
  delete_spaces_before_matching: false
  description: ''
  destination_file: enms_files
  device_query: ''
  device_query_property: name
  dict_match: {}
  direction: put
  disable_result_creation: false
  display_only_failed_nodes: false
  impacting: true
  include_device_results: false
  include_link_in_summary: false
  initial_payload: {}
  iteration_devices: ''
  iteration_devices_property: name
  iteration_values: ''
  iteration_variable_name: iteration_value
  last_modified: '2020-07-24 10:13:57.495865'
  load_known_host_keys: false
  log_level: 1
  look_for_keys: false
  mail_recipient: ''
  max_number_of_retries: 100
  max_processes: 15
  max_transfer_size: 1073741824
  maximum_runs: 1
  missing_host_key_policy: true
  multiprocessing: false
  name: '[Regression Workflow: File Transfer Mechanism] Transfer non-existing file'
  negative_logic: false
  notification_header: ''
  number_of_retries: 0
  operating_system: ''
  pools: []
  positions:
    'Regression Workflow Q: File transfer': &id213 [-332, 180]
    'Regression Workflow: File Transfer Mechanism': *id213
  postprocessing: ''
  postprocessing_mode: always
  preprocessing: ''
  priority: 1
  protocol: scp
  reply_to: ''
  reserved: false
  run_method: per_device
  scoped_name: Transfer non-existing file
  send_notification: false
  send_notification_method: mail
  shared: false
  skip: {}
  skip_query: ''
  skip_value: success
  source_file: /media/test.bin
  source_file_includes_globbing: false
  target_devices: []
  target_pools: []
  time_between_retries: 10
  timeout: 10.0
  type: generic_file_transfer_service
  update_pools_after_running: false
  update_target_pools: false
  validation_condition: failure
  validation_method: text
  vendor: ''
  waiting_time: 0
  window_size: 1073741824
- access_groups: ''
  close_connection: false
  completion_time: 1
  content_match: ''
  content_match_regex: false
  conversion_method: none
  creator: admin
  credential_type: any
  default_access: creator
  definition: Definition
  delete_spaces_before_matching: false
  description: ''
  device_query: ''
  device_query_property: name
  dict_match: {}
  disable_result_creation: false
  display_only_failed_nodes: false
  impacting: true
  include_device_results: false
  include_link_in_summary: false
  initial_payload: {}
  iteration_devices: ''
  iteration_devices_property: name
  iteration_values: ''
  iteration_variable_name: iteration_value
  labels: {}
  last_modified: '2020-11-17 09:53:46.809648'
  log_level: 1
  mail_recipient: ''
  max_number_of_retries: 100
  max_processes: 15
  maximum_runs: 1
  multiprocessing: false
  name: 'Regression Workflow: Skip Services in SxS mode'
  negative_logic: false
  notification_header: ''
  number_of_retries: 0
  operating_system: ''
  pools: ['All instances (devices, links, services and users)']
  positions: {}
  postprocessing: ''
  postprocessing_mode: always
  preprocessing: ''
  priority: 1
  reply_to: ''
  reserved: false
  run_method: per_service_with_workflow_targets
  scoped_name: 'Regression Workflow: Skip Services in SxS mode'
  send_notification: false
  send_notification_method: mail
  services: ['[Shared] Start', '[Shared] End', '[Regression Workflow: Skip Services
      in SxS mode] Partial failure', '[Regression Workflow: Skip Services in SxS mode]
      Last service', '[Regression Workflow: Skip Services in SxS mode] Skipped service']
  shared: false
  skip: {}
  skip_query: ''
  skip_value: success
  target_devices: [Austin, Washington, Chicago]
  target_pools: []
  time_between_retries: 10
  type: workflow
  update_pools_after_running: false
  update_target_pools: false
  validation_condition: none
  validation_method: text
  vendor: ''
  waiting_time: 0
  workflow_category: Example workflow(s)
- access_groups: ''
  completion_time: 1
  content_match: ''
  content_match_regex: false
  conversion_method: none
  creator: admin
  credential_type: any
  default_access: creator
  definition: Definition
  delete_spaces_before_matching: false
  description: ''
  device_query: ''
  device_query_property: name
  dict_match: {}
  disable_result_creation: false
  display_only_failed_nodes: false
  impacting: true
  include_device_results: false
  include_link_in_summary: false
  initial_payload: {}
  iteration_devices: ''
  iteration_devices_property: name
  iteration_values: ''
  iteration_variable_name: iteration_value
  last_modified: '2020-07-30 03:00:38.018008'
  log_level: 1
  mail_recipient: ''
  max_number_of_retries: 100
  max_processes: 15
  maximum_runs: 1
  multiprocessing: false
  name: '[Regression Workflow: Skip Services in SxS mode] Partial failure'
  negative_logic: false
  notification_header: ''
  number_of_retries: 0
  operating_system: ''
  pools: []
  positions:
    'Regression Workflow R: Skip Services in SxS mode': &id214 [-124, -154]
    'Regression Workflow R: skip services in service by service mode': *id214
    'Regression Workflow: Skip Services in SxS mode': *id214
    'Workflow Regression R: skip services in service by service mode': *id214
  postprocessing: results["success"] = device.name == "Washington"
  postprocessing_mode: always
  preprocessing: ''
  priority: 1
  reply_to: ''
  reserved: false
  run_method: per_device
  scoped_name: Partial failure
  send_notification: false
  send_notification_method: mail
  shared: false
  skip: {}
  skip_query: ''
  skip_value: success
  source_code: "# Availble variables: device, results, run\r\n# Returning state:\r\
    \n#    results[\"success\"] = True\r\n#    results[\"result\"] = <return data>\r\
    \n# Logging: log(level, text)\r\n#    log(\"info\", \"My log message\")\r\n# Exit\
    \ in the middle of the script:\r\n#    exit()\r\n#    Note: exit() is not required\
    \ as the last line\r\n\r\nresult = {}\r\nresults[\"success\"] = True\r\nresults[\"\
    result\"] = result"
  target_devices: []
  target_pools: []
  time_between_retries: 10
  type: python_snippet_service
  update_pools_after_running: false
  update_target_pools: false
  validation_condition: none
  validation_method: text
  vendor: ''
  waiting_time: 0
- access_groups: ''
  completion_time: 1
  content_match: ''
  content_match_regex: false
  conversion_method: none
  creator: admin
  credential_type: any
  default_access: creator
  definition: Definition
  delete_spaces_before_matching: false
  description: ''
  device_query: ''
  device_query_property: name
  dict_match: {}
  disable_result_creation: false
  display_only_failed_nodes: false
  impacting: true
  include_device_results: false
  include_link_in_summary: false
  initial_payload: {}
  iteration_devices: ''
  iteration_devices_property: name
  iteration_values: ''
  iteration_variable_name: iteration_value
  last_modified: '2020-08-03 11:56:43.665997'
  log_level: 1
  mail_recipient: ''
  max_number_of_retries: 100
  max_processes: 15
  maximum_runs: 1
  multiprocessing: false
  name: '[Regression Workflow: Skip Services in SxS mode] Last service'
  negative_logic: false
  notification_header: ''
  number_of_retries: 0
  operating_system: ''
  pools: []
  positions:
    'Regression Workflow R: Skip Services in SxS mode': &id215 [304, -102]
    'Regression Workflow R: skip services in service by service mode': *id215
    'Regression Workflow: Skip Services in SxS mode': *id215
    'Workflow Regression R: skip services in service by service mode': *id215
  postprocessing: ''
  postprocessing_mode: always
  preprocessing: ''
  priority: 1
  reply_to: ''
  reserved: false
  run_method: per_device
  scoped_name: Last service
  send_notification: false
  send_notification_method: mail
  shared: false
  skip: {}
  skip_query: ''
  skip_value: success
  source_code: "# Availble variables: device, results, run\r\n# Returning state:\r\
    \n#    results[\"success\"] = True\r\n#    results[\"result\"] = <return data>\r\
    \n# Logging: log(level, text)\r\n#    log(\"info\", \"My log message\")\r\n# Exit\
    \ in the middle of the script:\r\n#    exit()\r\n#    Note: exit() is not required\
    \ as the last line\r\n\r\nresult = {}\r\nresults[\"success\"] = True\r\nresults[\"\
    result\"] = result"
  target_devices: []
  target_pools: []
  time_between_retries: 10
  type: python_snippet_service
  update_pools_after_running: false
  update_target_pools: false
  validation_condition: none
  validation_method: text
  vendor: ''
  waiting_time: 0
- access_groups: ''
  completion_time: 1
  content_match: ''
  content_match_regex: false
  conversion_method: none
  creator: admin
  credential_type: any
  default_access: creator
  definition: Definition
  delete_spaces_before_matching: false
  description: ''
  device_query: ''
  device_query_property: name
  dict_match: {}
  disable_result_creation: false
  display_only_failed_nodes: false
  impacting: true
  include_device_results: false
  include_link_in_summary: false
  initial_payload: {}
  iteration_devices: ''
  iteration_devices_property: name
  iteration_values: ''
  iteration_variable_name: iteration_value
  last_modified: '2020-08-03 11:56:38.981289'
  log_level: 1
  mail_recipient: ''
  max_number_of_retries: 100
  max_processes: 15
  maximum_runs: 1
  multiprocessing: false
  name: '[Regression Workflow: Skip Services in SxS mode] Skipped service'
  negative_logic: false
  notification_header: ''
  number_of_retries: 0
  operating_system: ''
  pools: []
  positions:
    'Regression Workflow R: Skip Services in SxS mode': &id216 [12, 179]
    'Regression Workflow R: skip services in service by service mode': *id216
    'Regression Workflow: Skip Services in SxS mode': *id216
    'Workflow Regression R: skip services in service by service mode': *id216
  postprocessing: ''
  postprocessing_mode: always
  preprocessing: ''
  priority: 1
  reply_to: ''
  reserved: false
  run_method: per_device
  scoped_name: Skipped service
  send_notification: false
  send_notification_method: mail
  shared: false
  skip: {'Regression Workflow R: skip services in service by service mode': true}
  skip_query: ''
  skip_value: success
  source_code: "# Availble variables: device, results, run\r\n# Returning state:\r\
    \n#    results[\"success\"] = True\r\n#    results[\"result\"] = <return data>\r\
    \n# Logging: log(level, text)\r\n#    log(\"info\", \"My log message\")\r\n# Exit\
    \ in the middle of the script:\r\n#    exit()\r\n#    Note: exit() is not required\
    \ as the last line\r\n\r\nresult = {}\r\nresults[\"success\"] = True\r\nresults[\"\
    result\"] = result"
  target_devices: []
  target_pools: []
  time_between_retries: 10
  type: python_snippet_service
  update_pools_after_running: false
  update_target_pools: false
  validation_condition: none
  validation_method: text
  vendor: ''
  waiting_time: 0
- access_groups: ''
  close_connection: false
  completion_time: 1
  content_match: ''
  content_match_regex: false
  conversion_method: none
  creator: admin
  credential_type: any
  default_access: creator
  definition: Definition
  delete_spaces_before_matching: false
  description: ''
  device_query: ''
  device_query_property: name
  dict_match: {}
  disable_result_creation: false
  display_only_failed_nodes: false
  impacting: true
  include_device_results: false
  include_link_in_summary: false
  initial_payload: {}
  iteration_devices: ''
  iteration_devices_property: name
  iteration_values: ''
  iteration_variable_name: iteration_value
  labels:
    055563ce-090a-4d88-b80c-c208f2befa69:
      alignment: left
      content: "This workflow runs on 6 devices including Washington.\r\nThe first\
        \ service will DISCARD 3 devices: router5-7.\r\nThe second service will skip\
        \ Washington in failed skip mode.\r\nWashington must follow the failure edges\
        \ while the other\r\ntwo devices follow the success edge.\r\nIn the end, these\
        \ 3 devices should all run the last service."
      positions: [170, -57]
    065de869-c69f-4489-8c9a-8dbb520d1031:
      alignment: left
      content: "Must be tested both in:\r\n- device by device mode\r\n- service by\
        \ service with workflow targets mode"
      positions: [273, 201]
  last_modified: '2020-11-17 09:54:14.128338'
  log_level: 1
  mail_recipient: ''
  max_number_of_retries: 100
  max_processes: 15
  maximum_runs: 1
  multiprocessing: false
  name: 'Regression Workflow: Conditional Skip Query in Failed and Discard Modes'
  negative_logic: false
  notification_header: ''
  number_of_retries: 0
  operating_system: ''
  pools: ['All instances (devices, links, services and users)']
  positions: {}
  postprocessing: ''
  postprocessing_mode: always
  preprocessing: ''
  priority: 1
  reply_to: ''
  reserved: false
  run_method: per_service_with_workflow_targets
  scoped_name: 'Regression Workflow: Conditional Skip Query in Failed and Discard
    Modes'
  send_notification: false
  send_notification_method: mail
  services: ['[Shared] Start', '[Shared] End', '[Regression Workflow: Conditional
      Skip Query in Failed and Discard Modes] Skip Washington with Skip value == False',
    '[Regression Workflow: Conditional Skip Query in Failed and Discard Modes] Post-success
      service', '[Regression Workflow: Conditional Skip Query in Failed and Discard
      Modes] Post-failure service', '[Regression Workflow: Conditional Skip Query
      in Failed and Discard Modes] Final service', '[Regression Workflow: Conditional
      Skip Query in Failed and Discard Modes] Skip router5-7 in discard mode']
  shared: false
  skip: {}
  skip_query: ''
  skip_value: success
  target_devices: [PaloAlto, Austin, Washington, router5, router6, router7]
  target_pools: []
  time_between_retries: 10
  type: workflow
  update_pools_after_running: false
  update_target_pools: false
  validation_condition: none
  validation_method: text
  vendor: ''
  waiting_time: 0
  workflow_category: Example workflow(s)
- access_groups: ''
  completion_time: 1
  content_match: ''
  content_match_regex: false
  conversion_method: none
  creator: admin
  credential_type: any
  default_access: creator
  definition: Definition
  delete_spaces_before_matching: false
  description: ''
  device_query: ''
  device_query_property: name
  dict_match: {}
  disable_result_creation: false
  display_only_failed_nodes: false
  impacting: true
  include_device_results: false
  include_link_in_summary: false
  initial_payload: {}
  iteration_devices: ''
  iteration_devices_property: name
  iteration_values: ''
  iteration_variable_name: iteration_value
  last_modified: '2020-08-03 12:01:17.859136'
  log_level: 1
  mail_recipient: ''
  max_number_of_retries: 100
  max_processes: 15
  maximum_runs: 1
  multiprocessing: false
  name: '[Regression Workflow: Conditional Skip Query in Failed and Discard Modes]
    Skip Washington with Skip value == False'
  negative_logic: false
  notification_header: ''
  number_of_retries: 0
  operating_system: ''
  pools: []
  positions:
    'Regression Workflow S: conditional skip query in failed and discard mode': &id217 [
      -242, 237]
    'Regression Workflow S: conditional skip query with skip value set to False': *id217
    'Regression Workflow: Conditional Skip Query in Failed and Discard Modes': *id217
    'Workflow Regression S: conditional skip query with skip value set to False': [
      -149, -30]
  postprocessing: ''
  postprocessing_mode: always
  preprocessing: ''
  priority: 1
  reply_to: ''
  reserved: false
  run_method: per_device
  scoped_name: Skip Washington with Skip value == False
  send_notification: false
  send_notification_method: mail
  shared: false
  skip: {}
  skip_query: device.name == "Washington"
  skip_value: failure
  source_code: "# Availble variables: device, results, run\r\n# Returning state:\r\
    \n#    results[\"success\"] = True\r\n#    results[\"result\"] = <return data>\r\
    \n# Logging: log(level, text)\r\n#    log(\"info\", \"My log message\")\r\n# Exit\
    \ in the middle of the script:\r\n#    exit()\r\n#    Note: exit() is not required\
    \ as the last line\r\n\r\nresult = {}\r\nresults[\"success\"] = True\r\nresults[\"\
    result\"] = result"
  target_devices: []
  target_pools: []
  time_between_retries: 10
  type: python_snippet_service
  update_pools_after_running: false
  update_target_pools: false
  validation_condition: none
  validation_method: text
  vendor: ''
  waiting_time: 0
- access_groups: ''
  completion_time: 1
  content_match: ''
  content_match_regex: false
  conversion_method: none
  creator: admin
  credential_type: any
  default_access: creator
  definition: Definition
  delete_spaces_before_matching: false
  description: ''
  device_query: ''
  device_query_property: name
  dict_match: {}
  disable_result_creation: false
  display_only_failed_nodes: false
  impacting: true
  include_device_results: false
  include_link_in_summary: false
  initial_payload: {}
  iteration_devices: ''
  iteration_devices_property: name
  iteration_values: ''
  iteration_variable_name: iteration_value
  last_modified: '2020-09-24 04:46:11.235751'
  log_level: 1
  mail_recipient: ''
  max_number_of_retries: 100
  max_processes: 15
  maximum_runs: 1
  multiprocessing: false
  name: '[Regression Workflow: Conditional Skip Query in Failed and Discard Modes]
    Post-success service'
  negative_logic: false
  notification_header: ''
  number_of_retries: 0
  operating_system: ''
  pools: []
  positions:
    'Regression Workflow S: conditional skip query in failed and discard mode': &id218 [
      412, 108]
    'Regression Workflow S: conditional skip query with skip value set to False': *id218
    'Regression Workflow: Conditional Skip Query in Failed and Discard Modes': *id218
    'Workflow Regression S: conditional skip query with skip value set to False': [
      264, -16]
  postprocessing: ''
  postprocessing_mode: always
  preprocessing: ''
  priority: 1
  reply_to: ''
  reserved: false
  run_method: per_device
  scoped_name: Post-success service
  send_notification: false
  send_notification_method: mail
  shared: false
  skip: {}
  skip_query: ''
  skip_value: success
  source_code: "# Availble variables: device, results, run\r\n# Returning state:\r\
    \n#    results[\"success\"] = True\r\n#    results[\"result\"] = <return data>\r\
    \n# Logging: log(level, text)\r\n#    log(\"info\", \"My log message\")\r\n# Exit\
    \ in the middle of the script:\r\n#    exit()\r\n#    Note: exit() is not required\
    \ as the last line\r\n\r\nresult = {}\r\nresults[\"success\"] = True\r\nresults[\"\
    result\"] = result"
  target_devices: []
  target_pools: []
  time_between_retries: 10
  type: python_snippet_service
  update_pools_after_running: false
  update_target_pools: false
  validation_condition: none
  validation_method: text
  vendor: ''
  waiting_time: 0
- access_groups: ''
  completion_time: 1
  content_match: ''
  content_match_regex: false
  conversion_method: none
  creator: admin
  credential_type: any
  default_access: creator
  definition: Definition
  delete_spaces_before_matching: false
  description: ''
  device_query: ''
  device_query_property: name
  dict_match: {}
  disable_result_creation: false
  display_only_failed_nodes: false
  impacting: true
  include_device_results: false
  include_link_in_summary: false
  initial_payload: {}
  iteration_devices: ''
  iteration_devices_property: name
  iteration_values: ''
  iteration_variable_name: iteration_value
  last_modified: '2020-09-24 04:46:08.378087'
  log_level: 1
  mail_recipient: ''
  max_number_of_retries: 100
  max_processes: 15
  maximum_runs: 1
  multiprocessing: false
  name: '[Regression Workflow: Conditional Skip Query in Failed and Discard Modes]
    Post-failure service'
  negative_logic: false
  notification_header: ''
  number_of_retries: 0
  operating_system: ''
  pools: []
  positions:
    'Regression Workflow S: conditional skip query in failed and discard mode': &id219 [
      605, 248]
    'Regression Workflow S: conditional skip query with skip value set to False': *id219
    'Regression Workflow: Conditional Skip Query in Failed and Discard Modes': *id219
    'Workflow Regression S: conditional skip query with skip value set to False': [
      208, 194]
  postprocessing: ''
  postprocessing_mode: always
  preprocessing: ''
  priority: 1
  reply_to: ''
  reserved: false
  run_method: per_device
  scoped_name: Post-failure service
  send_notification: false
  send_notification_method: mail
  shared: false
  skip: {}
  skip_query: ''
  skip_value: success
  source_code: "# Availble variables: device, results, run\r\n# Returning state:\r\
    \n#    results[\"success\"] = True\r\n#    results[\"result\"] = <return data>\r\
    \n# Logging: log(level, text)\r\n#    log(\"info\", \"My log message\")\r\n# Exit\
    \ in the middle of the script:\r\n#    exit()\r\n#    Note: exit() is not required\
    \ as the last line\r\n\r\nresult = {}\r\nresults[\"success\"] = True\r\nresults[\"\
    result\"] = result"
  target_devices: []
  target_pools: []
  time_between_retries: 10
  type: python_snippet_service
  update_pools_after_running: false
  update_target_pools: false
  validation_condition: none
  validation_method: text
  vendor: ''
  waiting_time: 0
- access_groups: ''
  completion_time: 1
  content_match: ''
  content_match_regex: false
  conversion_method: none
  creator: admin
  credential_type: any
  default_access: creator
  definition: Definition
  delete_spaces_before_matching: false
  description: ''
  device_query: ''
  device_query_property: name
  dict_match: {}
  disable_result_creation: false
  display_only_failed_nodes: false
  impacting: true
  include_device_results: false
  include_link_in_summary: false
  initial_payload: {}
  iteration_devices: ''
  iteration_devices_property: name
  iteration_values: ''
  iteration_variable_name: iteration_value
  last_modified: '2020-08-03 12:00:41.901802'
  log_level: 1
  mail_recipient: ''
  max_number_of_retries: 100
  max_processes: 15
  maximum_runs: 1
  multiprocessing: false
  name: '[Regression Workflow: Conditional Skip Query in Failed and Discard Modes]
    Final service'
  negative_logic: false
  notification_header: ''
  number_of_retries: 0
  operating_system: ''
  pools: []
  positions:
    'Regression Workflow S: conditional skip query in failed and discard mode': &id220 [
      660, 13]
    'Regression Workflow S: conditional skip query with skip value set to False': *id220
    'Regression Workflow: Conditional Skip Query in Failed and Discard Modes': *id220
    'Workflow Regression S: conditional skip query with skip value set to False': [
      636, 63]
  postprocessing: ''
  postprocessing_mode: always
  preprocessing: ''
  priority: 1
  reply_to: ''
  reserved: false
  run_method: per_device
  scoped_name: Final service
  send_notification: false
  send_notification_method: mail
  shared: false
  skip: {}
  skip_query: ''
  skip_value: success
  source_code: "# Availble variables: device, results, run\r\n# Returning state:\r\
    \n#    results[\"success\"] = True\r\n#    results[\"result\"] = <return data>\r\
    \n# Logging: log(level, text)\r\n#    log(\"info\", \"My log message\")\r\n# Exit\
    \ in the middle of the script:\r\n#    exit()\r\n#    Note: exit() is not required\
    \ as the last line\r\n\r\nresult = {}\r\nresults[\"success\"] = True\r\nresults[\"\
    result\"] = result"
  target_devices: []
  target_pools: []
  time_between_retries: 10
  type: python_snippet_service
  update_pools_after_running: false
  update_target_pools: false
  validation_condition: none
  validation_method: text
  vendor: ''
  waiting_time: 0
- access_groups: ''
  close_connection: false
  completion_time: 1
  content_match: ''
  content_match_regex: false
  conversion_method: none
  creator: admin
  credential_type: any
  default_access: public
  definition: Definition
  delete_spaces_before_matching: false
  description: ''
  device_query: ''
  device_query_property: name
  dict_match: {}
  disable_result_creation: false
  display_only_failed_nodes: false
  impacting: true
  include_device_results: false
  include_link_in_summary: false
  initial_payload: {}
  iteration_devices: ''
  iteration_devices_property: name
  iteration_values: ''
  iteration_variable_name: iteration_value
  labels:
    12c1aa1a-19a6-41cc-a1b3-04c2e0abe15c:
      alignment: left
      content: "Tests get_neighbors on the main device Dallas\r\nwith many different\
        \ parameters.\r\nIf any of these tests fails, the whole service should fail."
      positions: [-21, 123]
    93568f7d-0cd8-4062-92e7-7bfb346ea1d2:
      alignment: left
      content: "Using get_neighbors as the iteration query.\r\nThe service should\
        \ use the four neighbors of Dallas as iteration targets.\r\nIt uses \"device.name\"\
        \ to query device info via the REST API.\r\nCredentials must be updated each\
        \ time."
      positions: [449, -291]
    a0ccdcaf-94b9-43f3-873c-db101440e363:
      alignment: left
      content: "This workflow is designed to test the get_neighbors function.\r\n\
        get_neighbors takes:\r\n- one mandatory parameter object type: \"link\" or\
        \ \"device\" to retrieve\r\neither the neighboring links of a device, or the\
        \ neighboring devices\r\n(connected to the original device via a link)\r\n\
        - an optional parameter direction (\"both\" / \"source\" / \"destination\"\
        ,\r\ndefault to \"both\").\r\n- any link parameters used to filter the links\
        \ that are to be considered"
      positions: [-234, -252]
  last_modified: '2020-11-17 09:47:23.468840'
  log_level: 1
  mail_recipient: ''
  max_number_of_retries: 100
  max_processes: 15
  maximum_runs: 1
  multiprocessing: false
  name: 'Regression Workflow: Link Neighbors Mechanism (public)'
  negative_logic: false
  notification_header: ''
  number_of_retries: 0
  operating_system: ''
  pools: ['All instances (devices, links, services and users)']
  positions: {}
  postprocessing: ''
  postprocessing_mode: always
  preprocessing: ''
  priority: 1
  reply_to: ''
  reserved: false
  run_method: per_device
  scoped_name: 'Regression Workflow: Link Neighbors Mechanism (public)'
  send_notification: false
  send_notification_method: mail
  services: ['[Shared] Start', '[Shared] End', '[Regression Workflow: Link Neighbors
      Mechanism (public)] Test get_neighbors function', '[Regression Workflow: Link
      Neighbors Mechanism (public)] Iterate over neighbors of workflow device']
  shared: false
  skip: {}
  skip_query: ''
  skip_value: success
  target_devices: [Dallas]
  target_pools: []
  time_between_retries: 10
  type: workflow
  update_pools_after_running: false
  update_target_pools: false
  validation_condition: none
  validation_method: text
  vendor: ''
  waiting_time: 0
  workflow_category: Example workflow(s)
- access_groups: ''
  completion_time: 1
  content_match: ''
  content_match_regex: false
  conversion_method: none
  creator: admin
  credential_type: any
  default_access: creator
  definition: Definition
  delete_spaces_before_matching: false
  description: ''
  device_query: ''
  device_query_property: name
  dict_match: {}
  disable_result_creation: false
  display_only_failed_nodes: false
  impacting: true
  include_device_results: false
  include_link_in_summary: false
  initial_payload: {}
  iteration_devices: ''
  iteration_devices_property: name
  iteration_values: ''
  iteration_variable_name: iteration_value
  last_modified: '2020-09-01 07:22:37.645802'
  log_level: 1
  mail_recipient: ''
  max_number_of_retries: 100
  max_processes: 15
  maximum_runs: 1
  multiprocessing: false
  name: '[Regression Workflow: Link Neighbors Mechanism (public)] Test get_neighbors
    function'
  negative_logic: false
  notification_header: ''
  number_of_retries: 0
  operating_system: ''
  pools: []
  positions:
    'Regression Workflow 1: link neighbors mechanism': &id221 [-20, 30]
    'Regression Workflow 4: Link Neighbors Mechanism (public)': *id221
    'Regression Workflow 4: link neighbors mechanism': *id221
    'Regression Workflow 4: link neighbors mechanism (public)': *id221
    'Regression Workflow T: link neighbors mechanism': *id221
    'Regression Workflow: Link Neighbors Mechanism (public)': *id221
  postprocessing: ''
  postprocessing_mode: always
  preprocessing: ''
  priority: 1
  reply_to: ''
  reserved: false
  run_method: per_device
  scoped_name: Test get_neighbors function
  send_notification: false
  send_notification_method: mail
  shared: false
  skip: {}
  skip_query: ''
  skip_value: success
  source_code: "def names(instances):\r\n  return {instance.name for instance in instances}\r\
    \n\r\nresult = {}\r\n# neighbors in both direction\r\nresults[\"result\"] = {\r\
    \n  \t\"direction=both, device\": names(device.get_neighbors(\"device\")),\r\n\
    \t\"direction=both, link\": names(device.get_neighbors(\"link\")),\r\n\t\"direction=source,\
    \ device\": names(device.get_neighbors(\"device\", direction=\"source\")),\r\n\
    \t\"direction=source, link\": names(device.get_neighbors(\"link\", direction=\"\
    source\")),\r\n\t\"direction=destination, device\": names(device.get_neighbors(\"\
    device\", direction=\"destination\")),\r\n  \t\"direction=destination, link\"\
    : names(device.get_neighbors(\"link\", direction=\"destination\")),\r\n\t\"direction=both,\
    \ device, 10G\": names(device.get_neighbors(\"device\", model=\"10G\")),\r\n \
    \ \t\"direction=both, link, 400G\": names(device.get_neighbors(\"link\", model=\"\
    400G\")),\r\n  \t\"direction=source, device, 40G\": names(device.get_neighbors(\"\
    device\", direction=\"source\", model=\"40G\")),\r\n  \t\"direction=destination,\
    \ link, 10G\": names(device.get_neighbors(\"link\", direction=\"destination\"\
    , model=\"10G\")),\r\n}\r\nresults[\"expected_result\"] = {\r\n   \t\"direction=both,\
    \ device\": {\"Austin\", \"Atlanta\", \"Houston\", \"LosAngeles\"},\r\n\t\"direction=both,\
    \ link\": {\"link13\", \"link25\", \"link0\", \"link24\"},\r\n\t\"direction=source,\
    \ device\": {\"Atlanta\", \"LosAngeles\"},\r\n\t\"direction=source, link\": {\"\
    link25\", \"link24\"},\r\n\t\"direction=destination, device\": {\"Austin\", \"\
    Houston\"},\r\n  \t\"direction=destination, link\": {\"link13\", \"link0\"},\r\
    \n\t\"direction=both, device, 10G\": {\"Houston\"},\r\n  \t\"direction=both, link,\
    \ 400G\": {\"link25\", \"link24\"},\r\n  \t\"direction=source, device, 40G\":\
    \ set(),\r\n  \t\"direction=destination, link, 10G\": {\"link0\"},\r\n}\r\n\r\n\
    results[\"success\"] = True\r\nfor test, result in results[\"result\"].items():\r\
    \n    if result != results[\"expected_result\"][test]:\r\n        results[\"success\"\
    ] = False\r\n"
  target_devices: []
  target_pools: []
  time_between_retries: 10
  type: python_snippet_service
  update_pools_after_running: false
  update_target_pools: false
  validation_condition: none
  validation_method: text
  vendor: ''
  waiting_time: 0
- access_groups: ''
  call_type: GET
  completion_time: 1
  content_match: ''
  content_match_regex: false
  conversion_method: none
  creator: admin
  credential_type: any
  default_access: creator
  definition: Definition
  delete_spaces_before_matching: false
  description: ''
  device_query: ''
  device_query_property: name
  dict_match: {}
  disable_result_creation: false
  display_only_failed_nodes: false
  headers: {}
  impacting: true
  include_device_results: false
  include_link_in_summary: false
  initial_payload: {}
  iteration_devices: device.get_neighbors("device")
  iteration_devices_property: name
  iteration_values: ''
  iteration_variable_name: iteration_value
  last_modified: '2020-09-01 07:28:53.069205'
  log_level: 1
  mail_recipient: ''
  max_number_of_retries: 100
  max_processes: 15
  maximum_runs: 1
  multiprocessing: false
  name: '[Regression Workflow: Link Neighbors Mechanism (public)] Iterate over neighbors
    of workflow device'
  negative_logic: false
  notification_header: ''
  number_of_retries: 0
  operating_system: ''
  params: {}
  password: ''
  payload: {}
  pools: []
  positions:
    'Regression Workflow 1: link neighbors mechanism': &id222 [401, -181]
    'Regression Workflow 4: Link Neighbors Mechanism (public)': *id222
    'Regression Workflow 4: link neighbors mechanism': *id222
    'Regression Workflow 4: link neighbors mechanism (public)': *id222
    'Regression Workflow T: link neighbors mechanism': *id222
    'Regression Workflow: Link Neighbors Mechanism (public)': *id222
  postprocessing: ''
  postprocessing_mode: always
  preprocessing: ''
  priority: 1
  reply_to: ''
  reserved: false
  rest_url: http://127.0.0.1:5000/rest/instance/device/{{device.name}}
  run_method: per_device
  scoped_name: Iterate over neighbors of workflow device
  send_notification: false
  send_notification_method: mail
  shared: false
  skip: {}
  skip_query: ''
  skip_value: success
  target_devices: []
  target_pools: []
  time_between_retries: 10
  timeout: 15
  type: rest_call_service
  update_pools_after_running: false
  update_target_pools: false
  username: admin
  validation_condition: none
  validation_method: text
  vendor: ''
  verify_ssl_certificate: false
  waiting_time: 0
- access_groups: ''
  auto_find_prompt: true
  close_connection: false
  command: show vrf
  completion_time: 1
  config_mode: false
  content_match: NOVRF
  content_match_regex: false
  conversion_method: none
  creator: admin
  credential_type: any
  credentials: device
  custom_password: ''
  custom_username: ''
  default_access: creator
  definition: Definition
  delay_factor: 1.0
  delete_spaces_before_matching: false
  description: ''
  device_query: ''
  device_query_property: name
  dict_match: {}
  disable_result_creation: false
  display_only_failed_nodes: false
  driver: a10
  enable_mode: true
  exit_command: ''
  expect_password_prompt: ''
  expect_prompt: ''
  expect_string: ''
  expect_username_prompt: ''
  fast_cli: false
  global_delay_factor: 1.0
  impacting: true
  include_device_results: true
  include_link_in_summary: false
  initial_payload: {}
  iteration_devices: ''
  iteration_devices_property: name
  iteration_values: ''
  iteration_variable_name: iteration_value
  jump_command: ''
  jump_on_connect: false
  jump_password: ''
  jump_username: ''
  last_modified: '2019-10-21 21:59:43.430409'
  log_level: 1
  mail_recipient: ''
  max_number_of_retries: 100
  max_processes: 15
  maximum_runs: 1
  multiprocessing: false
  name: '[Regression Workflow: Netmiko Prompts] Check VRF (NOVRF) exists'
  negative_logic: false
  notification_header: ''
  number_of_retries: 2
  operating_system: ''
  pools: []
  positions:
    'Regression Workflow 1: Netmiko with validation and retries': [-142, -137]
    'Regression Workflow D: Prompts': &id223 [-291, -104]
    'Regression Workflow: Netmiko Prompts': *id223
  postprocessing: ''
  postprocessing_mode: always
  preprocessing: ''
  priority: 1
  reply_to: ''
  reserved: false
  run_method: per_device
  scoped_name: Check VRF (NOVRF) exists
  send_notification: false
  send_notification_method: mail
  shared: false
  skip: {}
  skip_query: ''
  skip_value: success
  start_new_connection: false
  strip_command: true
  strip_prompt: true
  target_devices: []
  target_pools: []
  time_between_retries: 2
  timeout: 10.0
  type: netmiko_validation_service
  update_pools_after_running: false
  update_target_pools: false
  use_device_driver: true
  use_genie: false
  validation_condition: success
  validation_method: text
  vendor: ''
  waiting_time: 0
- access_groups: ''
  close_connection: false
  completion_time: 1
  content_match: ''
  content_match_regex: false
  conversion_method: none
  creator: admin
  credential_type: any
  default_access: creator
  definition: Definition
  delete_spaces_before_matching: false
  description: ''
  device_query: ''
  device_query_property: name
  dict_match: {}
  disable_result_creation: false
  display_only_failed_nodes: false
  impacting: true
  include_device_results: false
  include_link_in_summary: false
  initial_payload: {}
  iteration_devices: ''
  iteration_devices_property: name
  iteration_values: ''
  iteration_variable_name: iteration_value
  labels:
    50a94bb5-ad54-4164-92a3-b4022d43de4d:
      alignment: left
      content: "Test fetch and fetch_all.\r\nChange name of device \"Chicago\" to\
        \ \"-\".\r\nWorkflow is configured to update pools after running:\r\nChicago\
        \ should be remove from the pools:\r\n* Datacenter Chicago\r\n* Datacenter\
        \ New York"
      positions: ['-119', '259']
    bc5601cb-db25-4614-b82b-15122f71739b:
      alignment: left
      content: "We use get_result to fetch custom credentials\r\nfrom previous service\
        \ via variable substitution:\r\n* {{ get_result(\"Credentials encryption\"\
        , device=device.name)[\"username\"] }}\r\n* {{ get_result(\"Credentials encryption\"\
        , device=device.name)[\"password\"] }}"
      positions: [524, 221]
    e5b50708-629d-41ac-a83b-275946c7d45a:
      alignment: left
      content: "We encrypt credentials with the \"encrypt\" function.\r\nTo be decrypted\
        \ in the next service via\r\ncustom credentials variable substitution."
      positions: [73, -121]
  last_modified: '2020-11-17 09:54:33.239998'
  log_level: 1
  mail_recipient: ''
  max_number_of_retries: 100
  max_processes: 15
  maximum_runs: 1
  multiprocessing: false
  name: 'Regression Workflow: Global Variables and post-run Pool Update Mechanism'
  negative_logic: false
  notification_header: ''
  number_of_retries: 0
  operating_system: ''
  pools: ['All instances (devices, links, services and users)']
  positions: {}
  postprocessing: ''
  postprocessing_mode: always
  preprocessing: ''
  priority: 1
  reply_to: ''
  reserved: false
  run_method: per_service_with_workflow_targets
  scoped_name: 'Regression Workflow: Global Variables and post-run Pool Update Mechanism'
  send_notification: false
  send_notification_method: mail
  services: ['[Shared] Start', '[Shared] End', '[Regression Workflow: Global Variables
      and post-run Pool Update Mechanism] Functions fetch and fetch_all', '[Regression
      Workflow: Global Variables and post-run Pool Update Mechanism] Credentials encryption',
    '[Regression Workflow: Global Variables and post-run Pool Update Mechanism] Show
      vrf with custom encrypted credentials']
  shared: false
  skip: {}
  skip_query: ''
  skip_value: success
  target_devices: [PaloAlto, Washington]
  target_pools: []
  time_between_retries: 10
  type: workflow
  update_pools_after_running: true
  update_target_pools: false
  validation_condition: none
  validation_method: text
  vendor: ''
  waiting_time: 0
  workflow_category: Example workflow(s)
- access_groups: ''
  completion_time: 1
  content_match: ''
  content_match_regex: false
  conversion_method: none
  creator: admin
  credential_type: any
  default_access: creator
  definition: Definition
  delete_spaces_before_matching: false
  description: ''
  device_query: ''
  device_query_property: name
  dict_match: {}
  disable_result_creation: false
  display_only_failed_nodes: false
  impacting: true
  include_device_results: false
  include_link_in_summary: false
  initial_payload: {}
  iteration_devices: ''
  iteration_devices_property: name
  iteration_values: ''
  iteration_variable_name: iteration_value
  last_modified: '2020-09-26 03:33:30.418782'
  log_level: 1
  mail_recipient: ''
  max_number_of_retries: 100
  max_processes: 15
  maximum_runs: 1
  multiprocessing: false
  name: '[Regression Workflow: Global Variables and post-run Pool Update Mechanism]
    Functions fetch and fetch_all'
  negative_logic: false
  notification_header: ''
  number_of_retries: 0
  operating_system: ''
  pools: []
  positions:
    'Regression Workflow T: global variables': [-180, 198]
    'Regression Workflow T: global variables and post-run pool update': &id224 [-153,
      159]
    'Regression Workflow: Global Variables and post-run Pool Update Mechanism': *id224
  postprocessing: ''
  postprocessing_mode: always
  preprocessing: ''
  priority: 1
  reply_to: ''
  reserved: false
  run_method: once
  scoped_name: Functions fetch and fetch_all
  send_notification: false
  send_notification_method: mail
  shared: false
  skip: {}
  skip_query: ''
  skip_value: success
  source_code: "result = {}\r\nsuccess = True\r\nresults[\"result\"] = result\r\n\r\
    \ntry:\r\n    fetch(\"user\", name=\"admin\")\r\n    success = False\r\nexcept:\r\
    \n    pass\r\n\r\ntry:\r\n    fetch(\"access\", name=\"Full Access to Everything\"\
    )\r\n    success = False\r\nexcept:\r\n    pass\r\n\r\ntry:\r\n    fetch(\"task\"\
    , name=\"Full Access to Everything\")\r\n    success = False\r\nexcept:\r\n  \
    \  pass\r\n\r\nchicago = fetch(\"device\", name=\"Chicago\")\r\n\r\nresults[\"\
    operations\"] = {\r\n    \"device\": chicago.name,\r\n    \"pool\": fetch(\"pool\"\
    , name=\"All objects\").name,\r\n    \"services\": [service.name for service in\
    \ fetch_all(\"service\")]\r\n}\r\n\r\nchicago.name = \"-\"\r\n\r\nresults[\"success\"\
    ] = success"
  target_devices: []
  target_pools: []
  time_between_retries: 10
  type: python_snippet_service
  update_pools_after_running: false
  update_target_pools: false
  validation_condition: none
  validation_method: text
  vendor: ''
  waiting_time: 0
- access_groups: ''
  completion_time: 1
  content_match: ''
  content_match_regex: false
  conversion_method: none
  creator: admin
  credential_type: any
  default_access: creator
  definition: Definition
  delete_spaces_before_matching: false
  description: ''
  device_query: ''
  device_query_property: name
  dict_match: {}
  disable_result_creation: false
  display_only_failed_nodes: false
  impacting: true
  include_device_results: false
  include_link_in_summary: false
  initial_payload: {}
  iteration_devices: ''
  iteration_devices_property: name
  iteration_values: ''
  iteration_variable_name: iteration_value
  last_modified: '2020-09-24 04:20:21.737519'
  log_level: 1
  mail_recipient: ''
  max_number_of_retries: 100
  max_processes: 15
  maximum_runs: 1
  multiprocessing: false
  name: '[Regression Workflow: Global Variables and post-run Pool Update Mechanism]
    Credentials encryption'
  negative_logic: false
  notification_header: ''
  number_of_retries: 0
  operating_system: ''
  pools: []
  positions:
    'Regression Workflow T: global variables': [42, -43]
    'Regression Workflow T: global variables and post-run pool update': &id225 [42,
      -43]
    'Regression Workflow: Global Variables and post-run Pool Update Mechanism': *id225
  postprocessing: ''
  postprocessing_mode: always
  preprocessing: ''
  priority: 1
  reply_to: ''
  reserved: false
  run_method: per_device
  scoped_name: Credentials encryption
  send_notification: false
  send_notification_method: mail
  shared: false
  skip: {}
  skip_query: ''
  skip_value: success
  source_code: "result = {}\r\nresults[\"success\"] = True\r\nresults[\"username\"\
    ] = \"admin\"\r\nresults[\"password\"] = encrypt(\"admin\")\r\nresults[\"result\"\
    ] = result"
  target_devices: []
  target_pools: []
  time_between_retries: 10
  type: python_snippet_service
  update_pools_after_running: false
  update_target_pools: false
  validation_condition: none
  validation_method: text
  vendor: ''
  waiting_time: 0
- access_groups: ''
  auto_find_prompt: true
  close_connection: false
  command: show vrf
  completion_time: 1
  config_mode: false
  content_match: ''
  content_match_regex: false
  conversion_method: none
  creator: admin
  credential_type: any
  credentials: custom
  custom_password: ''
  custom_username: '{{ get_result("Credentials encryption", device=device.name)["username"]
    }}'
  default_access: creator
  definition: Definition
  delay_factor: 1.0
  delete_spaces_before_matching: false
  description: ''
  device_query: ''
  device_query_property: name
  dict_match: {}
  disable_result_creation: false
  display_only_failed_nodes: false
  driver: a10
  enable_mode: true
  exit_command: exit
  expect_password_prompt: password
  expect_prompt: admin.*$
  expect_string: ''
  expect_username_prompt: 'username:'
  fast_cli: false
  global_delay_factor: 1.0
  impacting: true
  include_device_results: false
  include_link_in_summary: false
  initial_payload: {}
  iteration_devices: ''
  iteration_devices_property: name
  iteration_values: ''
  iteration_variable_name: iteration_value
  jump_command: ssh jump_server_IP
  jump_on_connect: false
  jump_password: ''
  jump_username: ''
  last_modified: '2020-09-24 04:24:35.178486'
  log_level: 1
  mail_recipient: ''
  max_number_of_retries: 100
  max_processes: 15
  maximum_runs: 1
  multiprocessing: false
  name: '[Regression Workflow: Global Variables and post-run Pool Update Mechanism]
    Show vrf with custom encrypted credentials'
  negative_logic: false
  notification_header: ''
  number_of_retries: 0
  operating_system: ''
  pools: []
  positions:
    'Regression Workflow T: global variables': [487, 104]
    'Regression Workflow T: global variables and post-run pool update': &id226 [487,
      104]
    'Regression Workflow: Global Variables and post-run Pool Update Mechanism': *id226
  postprocessing: ''
  postprocessing_mode: always
  preprocessing: ''
  priority: 1
  reply_to: ''
  reserved: false
  run_method: per_device
  scoped_name: Show vrf with custom encrypted credentials
  send_notification: false
  send_notification_method: mail
  shared: false
  skip: {}
  skip_query: ''
  skip_value: success
  start_new_connection: false
  strip_command: true
  strip_prompt: true
  target_devices: []
  target_pools: []
  time_between_retries: 10
  timeout: 10.0
  type: netmiko_validation_service
  update_pools_after_running: false
  update_target_pools: false
  use_device_driver: true
  use_genie: false
  validation_condition: none
  validation_method: text
  vendor: ''
  waiting_time: 0
- access_groups: ''
  completion_time: 1
  content_match: ''
  content_match_regex: false
  conversion_method: none
  creator: admin
  credential_type: any
  default_access: creator
  definition: Definition
  delete_spaces_before_matching: false
  description: ''
  device_query: ''
  device_query_property: name
  dict_match: {}
  disable_result_creation: false
  display_only_failed_nodes: false
  impacting: true
  include_device_results: false
  include_link_in_summary: false
  initial_payload: {}
  iteration_devices: ''
  iteration_devices_property: name
  iteration_values: ''
  iteration_variable_name: iteration_value
  last_modified: '2020-09-24 05:33:07.299889'
  log_level: 1
  mail_recipient: ''
  max_number_of_retries: 100
  max_processes: 15
  maximum_runs: 1
  multiprocessing: false
  name: '[Regression Workflow: Conditional Skip Query in Failed and Discard Modes]
    Skip router5-7 in discard mode'
  negative_logic: false
  notification_header: ''
  number_of_retries: 0
  operating_system: ''
  pools: []
  positions:
    'Regression Workflow S: conditional skip query in failed and discard mode': &id227 [
      -215, 70]
    'Regression Workflow S: conditional skip query with skip value set to False': *id227
    'Regression Workflow: Conditional Skip Query in Failed and Discard Modes': *id227
  postprocessing: ''
  postprocessing_mode: always
  preprocessing: ''
  priority: 1
  reply_to: ''
  reserved: false
  run_method: per_device
  scoped_name: Skip router5-7 in discard mode
  send_notification: false
  send_notification_method: mail
  shared: false
  skip: {}
  skip_query: device.name.startswith("router")
  skip_value: Discard
  source_code: "# Availble variables: device, results, run\r\n# Returning state:\r\
    \n#    results[\"success\"] = True\r\n#    results[\"result\"] = <return data>\r\
    \n# Logging: log(level, text)\r\n#    log(\"info\", \"My log message\")\r\n# Exit\
    \ in the middle of the script:\r\n#    exit()\r\n#    Note: exit() is not required\
    \ as the last line\r\n\r\nresult = {}\r\nresults[\"success\"] = True\r\nresults[\"\
    result\"] = result"
  target_devices: []
  target_pools: []
  time_between_retries: 10
  type: python_snippet_service
  update_pools_after_running: false
  update_target_pools: false
  validation_condition: none
  validation_method: text
  vendor: ''
  waiting_time: 0
- access_groups: ''
  close_connection: false
  completion_time: 1
  content_match: ''
  content_match_regex: false
  conversion_method: none
  creator: admin
  credential_type: any
  default_access: creator
  definition: Definition
  delete_spaces_before_matching: false
  description: ''
  device_query: ''
  device_query_property: name
  dict_match: {}
  disable_result_creation: false
  display_only_failed_nodes: false
  impacting: true
  include_device_results: false
  include_link_in_summary: false
  initial_payload: {}
  iteration_devices: ''
  iteration_devices_property: name
  iteration_values: ''
  iteration_variable_name: iteration_value
  labels:
    7ac4a816-41e6-4737-aa39-4df30198b799:
      alignment: left
      content: "This service is configured to discard all devices,\r\nso as to test\
        \ that it works when all devices are discarded."
      positions: [39, 502]
    f8de3ca5-718c-4d76-860e-ddceeb7e3f83:
      alignment: left
      content: "This workflow runs on 5 devices:\r\n* 2 with model \"Arista\": Washington,\
        \ Austin\r\n* 3 with model \"Juniper\": Baltimore, Cambridge, Cincinnati\r\
        \nThe devices will take different success based on their model,\r\nusing the\
        \ \"Discard\" option of the skip mechanism.\r\nTo be tested both in\r\n- device\
        \ by device mode\r\n- service by service with workflow targets mode\r\nExpected\
        \ results:\r\n- 3 devices discarded in the upper path. (0 device in the failure\
        \ edge after skip service)\r\n- 2 devices discarded in the lower path (0 device\
        \ in the failure edge after skip service)"
      positions: [-12, 193]
  last_modified: '2020-11-17 09:54:53.432131'
  log_level: 1
  mail_recipient: ''
  max_number_of_retries: 100
  max_processes: 15
  maximum_runs: 1
  multiprocessing: false
  name: 'Regression Workflow: Fork based on value with Skip Discard Mechanism'
  negative_logic: false
  notification_header: ''
  number_of_retries: 0
  operating_system: ''
  pools: ['All instances (devices, links, services and users)']
  positions: {}
  postprocessing: ''
  postprocessing_mode: always
  preprocessing: ''
  priority: 1
  reply_to: ''
  reserved: false
  run_method: per_device
  scoped_name: 'Regression Workflow: Fork based on value with Skip Discard Mechanism'
  send_notification: false
  send_notification_method: mail
  services: ['[Shared] Start', '[Shared] End', '[Regression Workflow: Fork based on
      value with Skip Discard Mechanism] REST API: call *is_alive* endpoint', '[Regression
      Workflow: Fork based on value with Skip Discard Mechanism] Arista devices',
    '[Regression Workflow: Fork based on value with Skip Discard Mechanism] Juniper
      devices', '[Regression Workflow: Fork based on value with Skip Discard Mechanism]
      Show VRF', '[Regression Workflow: Fork based on value with Skip Discard Mechanism]
      is_alive endpoint', '[Regression Workflow: Fork based on value with Skip Discard
      Mechanism] is_alive endpoint 2: Skipped']
  shared: false
  skip: {}
  skip_query: ''
  skip_value: success
  target_devices: [Austin, Washington, Baltimore, Cincinnati, Cambridge]
  target_pools: []
  time_between_retries: 10
  type: workflow
  update_pools_after_running: false
  update_target_pools: false
  validation_condition: none
  validation_method: text
  vendor: ''
  waiting_time: 0
  workflow_category: Example workflow(s)
- access_groups: ''
  call_type: GET
  completion_time: 1
  content_match: ''
  content_match_regex: false
  conversion_method: text
  creator: admin
  credential_type: any
  default_access: creator
  definition: Definition
  delete_spaces_before_matching: false
  description: Use REST call is_alive
  device_query: ''
  device_query_property: ip_address
  dict_match: {}
  disable_result_creation: false
  display_only_failed_nodes: true
  headers: {}
  impacting: true
  include_device_results: true
  include_link_in_summary: true
  initial_payload: {}
  iteration_devices: ''
  iteration_devices_property: ip_address
  iteration_values: ''
  iteration_variable_name: iteration_value
  last_modified: '2020-09-24 07:50:53.187875'
  log_level: 1
  mail_recipient: ''
  max_number_of_retries: 100
  max_processes: 5
  maximum_runs: 1
  multiprocessing: true
  name: '[Regression Workflow: Fork based on value with Skip Discard Mechanism] REST
    API: call *is_alive* endpoint'
  negative_logic: false
  notification_header: ''
  number_of_retries: 0
  operating_system: ''
  params: {verify: 'false'}
  password: ''
  payload:
    a: b
    c: ['1', '2', '3']
  pools: []
  positions:
    'Regression Workflow 2: Separate Failure - Success paths': [374, 278]
    'Regression Workflow 3: Napalm getters (postprocessing)': ['-50', '0']
    'Regression Workflow A: get_var, set_var, get_result': [-10, 157]
    'Regression Workflow C: Advanced multiprocessing': [386, 124]
    'Regression Workflow D: Prompts': [405, -103]
    'Regression Workflow L: superworkflow': [162, -126]
    'Regression Workflow P: large workflow (scalability)': &id229 [-415, -115]
    'Regression Workflow U: fork based on value with skip discard mode': &id228 [
      -354, -22]
    'Regression Workflow: Fork based on value with Skip Discard Mechanism': *id228
    'Regression workflow P: large workflow (scalability)': *id229
  postprocessing: ''
  postprocessing_mode: always
  preprocessing: ''
  priority: 1
  reply_to: ''
  reserved: false
  rest_url: http://127.0.0.1:5000/rest/is_alive
  run_method: per_device
  scoped_name: 'REST API: call *is_alive* endpoint'
  send_notification: false
  send_notification_method: mail
  shared: false
  skip: {}
  skip_query: ''
  skip_value: success
  target_devices: []
  target_pools: []
  time_between_retries: 10
  timeout: 15
  type: rest_call_service
  update_pools_after_running: false
  update_target_pools: false
  username: admin
  validation_condition: none
  validation_method: text
  vendor: ''
  verify_ssl_certificate: true
  waiting_time: 0
- access_groups: ''
  completion_time: 1
  content_match: ''
  content_match_regex: false
  conversion_method: none
  creator: admin
  credential_type: any
  default_access: creator
  definition: Definition
  delete_spaces_before_matching: false
  description: ''
  device_query: ''
  device_query_property: name
  dict_match: {}
  disable_result_creation: false
  display_only_failed_nodes: false
  impacting: true
  include_device_results: false
  include_link_in_summary: false
  initial_payload: {}
  iteration_devices: ''
  iteration_devices_property: name
  iteration_values: ''
  iteration_variable_name: iteration_value
  last_modified: '2020-09-24 07:49:05.923991'
  log_level: 1
  mail_recipient: ''
  max_number_of_retries: 100
  max_processes: 15
  maximum_runs: 1
  multiprocessing: false
  name: '[Regression Workflow: Fork based on value with Skip Discard Mechanism] Arista
    devices'
  negative_logic: false
  notification_header: ''
  number_of_retries: 0
  operating_system: ''
  pools: []
  positions:
    'Regression Workflow U: fork based on value with skip discard mode': &id230 [
      47, -29]
    'Regression Workflow: Fork based on value with Skip Discard Mechanism': *id230
  postprocessing: ''
  postprocessing_mode: always
  preprocessing: ''
  priority: 1
  reply_to: ''
  reserved: false
  run_method: per_device
  scoped_name: Arista devices
  send_notification: false
  send_notification_method: mail
  shared: false
  skip: {}
  skip_query: device.model != "Arista"
  skip_value: Discard
  source_code: "# Availble variables: device, results, run\r\n# Returning state:\r\
    \n#    results[\"success\"] = True\r\n#    results[\"result\"] = <return data>\r\
    \n# Logging: log(level, text)\r\n#    log(\"info\", \"My log message\")\r\n# Exit\
    \ in the middle of the script:\r\n#    exit()\r\n#    Note: exit() is not required\
    \ as the last line\r\n\r\nresult = {}\r\nresults[\"success\"] = True\r\nresults[\"\
    result\"] = result"
  target_devices: []
  target_pools: []
  time_between_retries: 10
  type: python_snippet_service
  update_pools_after_running: false
  update_target_pools: false
  validation_condition: none
  validation_method: text
  vendor: ''
  waiting_time: 0
- access_groups: ''
  completion_time: 1
  content_match: ''
  content_match_regex: false
  conversion_method: none
  creator: admin
  credential_type: any
  default_access: creator
  definition: Definition
  delete_spaces_before_matching: false
  description: ''
  device_query: ''
  device_query_property: name
  dict_match: {}
  disable_result_creation: false
  display_only_failed_nodes: false
  impacting: true
  include_device_results: false
  include_link_in_summary: false
  initial_payload: {}
  iteration_devices: ''
  iteration_devices_property: name
  iteration_values: ''
  iteration_variable_name: iteration_value
  last_modified: '2020-09-24 07:49:34.202425'
  log_level: 1
  mail_recipient: ''
  max_number_of_retries: 100
  max_processes: 15
  maximum_runs: 1
  multiprocessing: false
  name: '[Regression Workflow: Fork based on value with Skip Discard Mechanism] Juniper
    devices'
  negative_logic: false
  notification_header: ''
  number_of_retries: 0
  operating_system: ''
  pools: []
  positions:
    'Regression Workflow U: fork based on value with skip discard mode': &id231 [
      -430, 342]
    'Regression Workflow: Fork based on value with Skip Discard Mechanism': *id231
  postprocessing: ''
  postprocessing_mode: always
  preprocessing: ''
  priority: 1
  reply_to: ''
  reserved: false
  run_method: per_device
  scoped_name: Juniper devices
  send_notification: false
  send_notification_method: mail
  shared: false
  skip: {}
  skip_query: device.model != "Juniper"
  skip_value: Discard
  source_code: "# Availble variables: device, results, run\r\n# Returning state:\r\
    \n#    results[\"success\"] = True\r\n#    results[\"result\"] = <return data>\r\
    \n# Logging: log(level, text)\r\n#    log(\"info\", \"My log message\")\r\n# Exit\
    \ in the middle of the script:\r\n#    exit()\r\n#    Note: exit() is not required\
    \ as the last line\r\n\r\nresult = {}\r\nresults[\"success\"] = True\r\nresults[\"\
    result\"] = result"
  target_devices: []
  target_pools: []
  time_between_retries: 10
  type: python_snippet_service
  update_pools_after_running: false
  update_target_pools: false
  validation_condition: none
  validation_method: text
  vendor: ''
  waiting_time: 0
- access_groups: ''
  auto_find_prompt: true
  close_connection: false
  command: show vrf
  completion_time: 1
  config_mode: false
  content_match: ''
  content_match_regex: false
  conversion_method: none
  creator: admin
  credential_type: any
  credentials: device
  custom_password: ''
  custom_username: ''
  default_access: creator
  definition: Definition
  delay_factor: 1.0
  delete_spaces_before_matching: false
  description: ''
  device_query: ''
  device_query_property: name
  dict_match: {}
  disable_result_creation: false
  display_only_failed_nodes: false
  driver: a10
  enable_mode: true
  exit_command: exit
  expect_password_prompt: password
  expect_prompt: admin.*$
  expect_string: ''
  expect_username_prompt: 'username:'
  fast_cli: false
  global_delay_factor: 1.0
  impacting: true
  include_device_results: false
  include_link_in_summary: false
  initial_payload: {}
  iteration_devices: ''
  iteration_devices_property: name
  iteration_values: ''
  iteration_variable_name: iteration_value
  jump_command: ssh jump_server_IP
  jump_on_connect: false
  jump_password: ''
  jump_username: ''
  last_modified: '2020-09-25 04:28:01.307849'
  log_level: 1
  mail_recipient: ''
  max_number_of_retries: 100
  max_processes: 15
  maximum_runs: 1
  multiprocessing: false
  name: '[Regression Workflow: Fork based on value with Skip Discard Mechanism] Show
    VRF'
  negative_logic: false
  notification_header: ''
  number_of_retries: 0
  operating_system: ''
  pools: []
  positions:
    'Regression Workflow U: fork based on value with skip discard mode': &id232 [
      574, 0]
    'Regression Workflow: Fork based on value with Skip Discard Mechanism': *id232
  postprocessing: ''
  postprocessing_mode: always
  preprocessing: ''
  priority: 1
  reply_to: ''
  reserved: false
  run_method: per_device
  scoped_name: Show VRF
  send_notification: false
  send_notification_method: mail
  shared: false
  skip: {}
  skip_query: ''
  skip_value: success
  start_new_connection: false
  strip_command: true
  strip_prompt: true
  target_devices: []
  target_pools: []
  time_between_retries: 10
  timeout: 10.0
  type: netmiko_validation_service
  update_pools_after_running: false
  update_target_pools: false
  use_device_driver: true
  use_genie: false
  validation_condition: none
  validation_method: text
  vendor: ''
  waiting_time: 0
- access_groups: ''
  call_type: GET
  completion_time: 1
  content_match: ''
  content_match_regex: false
  conversion_method: text
  creator: admin
  credential_type: any
  default_access: creator
  definition: Definition
  delete_spaces_before_matching: false
  description: Use REST call is_alive
  device_query: ''
  device_query_property: ip_address
  dict_match: {}
  disable_result_creation: false
  display_only_failed_nodes: true
  headers: {}
  impacting: true
  include_device_results: true
  include_link_in_summary: true
  initial_payload: {}
  iteration_devices: ''
  iteration_devices_property: ip_address
  iteration_values: ''
  iteration_variable_name: iteration_value
  last_modified: '2020-09-25 04:28:32.441780'
  log_level: 1
  mail_recipient: ''
  max_number_of_retries: 100
  max_processes: 5
  maximum_runs: 1
  multiprocessing: true
  name: '[Regression Workflow: Fork based on value with Skip Discard Mechanism] is_alive
    endpoint'
  negative_logic: false
  notification_header: ''
  number_of_retries: 0
  operating_system: ''
  params: {verify: 'false'}
  password: ''
  payload:
    a: b
    c: ['1', '2', '3']
  pools: []
  positions:
    'Regression Workflow U: fork based on value with skip discard mode': &id233 [
      437, 78]
    'Regression Workflow: Fork based on value with Skip Discard Mechanism': *id233
  postprocessing: ''
  postprocessing_mode: always
  preprocessing: ''
  priority: 1
  reply_to: ''
  reserved: false
  rest_url: http://127.0.0.1:5000/rest/is_alive
  run_method: per_device
  scoped_name: is_alive endpoint
  send_notification: false
  send_notification_method: mail
  shared: false
  skip: {}
  skip_query: ''
  skip_value: success
  target_devices: []
  target_pools: []
  time_between_retries: 10
  timeout: 15
  type: rest_call_service
  update_pools_after_running: false
  update_target_pools: false
  username: admin
  validation_condition: none
  validation_method: text
  vendor: ''
  verify_ssl_certificate: true
  waiting_time: 0
- access_groups: ''
  call_type: GET
  completion_time: 1
  content_match: ''
  content_match_regex: false
  conversion_method: text
  creator: admin
  credential_type: any
  default_access: creator
  definition: Definition
  delete_spaces_before_matching: false
  description: Use REST call is_alive
  device_query: ''
  device_query_property: ip_address
  dict_match: {}
  disable_result_creation: false
  display_only_failed_nodes: true
  headers: {}
  impacting: true
  include_device_results: true
  include_link_in_summary: true
  initial_payload: {}
  iteration_devices: ''
  iteration_devices_property: ip_address
  iteration_values: ''
  iteration_variable_name: iteration_value
  last_modified: '2020-09-29 00:55:48.720517'
  log_level: 1
  mail_recipient: ''
  max_number_of_retries: 100
  max_processes: 5
  maximum_runs: 1
  multiprocessing: true
  name: '[Regression Workflow: Fork based on value with Skip Discard Mechanism] is_alive
    endpoint 2: Skipped'
  negative_logic: false
  notification_header: ''
  number_of_retries: 0
  operating_system: ''
  params: {verify: 'false'}
  password: ''
  payload:
    a: b
    c: ['1', '2', '3']
  pools: []
  positions:
    'Regression Workflow U: fork based on value with skip discard mode': &id234 [
      32, 431]
    'Regression Workflow: Fork based on value with Skip Discard Mechanism': *id234
  postprocessing: ''
  postprocessing_mode: always
  preprocessing: ''
  priority: 1
  reply_to: ''
  reserved: false
  rest_url: http://127.0.0.1:5000/rest/is_alive
  run_method: per_device
  scoped_name: 'is_alive endpoint 2: Skipped'
  send_notification: false
  send_notification_method: mail
  shared: false
  skip: {}
  skip_query: 'True'
  skip_value: Discard
  target_devices: []
  target_pools: []
  time_between_retries: 10
  timeout: 15
  type: rest_call_service
  update_pools_after_running: false
  update_target_pools: false
  username: admin
  validation_condition: none
  validation_method: text
  vendor: ''
  verify_ssl_certificate: true
  waiting_time: 0
- access_groups: ''
  close_connection: false
  completion_time: 1
  content_match: ''
  content_match_regex: false
  conversion_method: none
  creator: admin
  credential_type: any
  default_access: creator
  definition: Definition
  delete_spaces_before_matching: false
  description: ''
  device_query: ''
  device_query_property: name
  dict_match: {}
  disable_result_creation: false
  display_only_failed_nodes: false
  impacting: true
  include_device_results: false
  include_link_in_summary: false
  initial_payload: {}
  iteration_devices: ''
  iteration_devices_property: name
  iteration_values: ''
  iteration_variable_name: iteration_value
  labels:
    7c48dd42-cfd7-435d-97d6-ae4b37603d84:
      alignment: left
      content: "In this service, Washington should be skipped\r\nwith a skipped value\
        \ of False:\r\nit should move forward to the subworkflow with the failure\
        \ edge.\r\nThe other devices should appear in the results under the \"devices\"\
        \ key."
      positions: ['-10', '-107']
    d4451b5e-1d2c-4a43-bbbc-3fd0e60eda25:
      alignment: left
      content: "When a service is in \"Run once\" mode, it must\r\nbe allowed to skip\
        \ devices with the skip query.\r\nThis also applies to a subworkflow in SxS\
        \ mode,\r\nwhich is equivalent to a service in run once mode.\r\nBesides,\
        \  the first service must be tested in full skip mode\r\nto make sure the\
        \ display is correct."
      positions: ['472', '-84']
    f9a7af7c-88d0-46ff-84f9-9a15cf4df7b1:
      alignment: left
      content: "PaloAlto is skipped at workflow level with skip value set to Discard.\r\
        \nIt should stop right there.\r\nIn the workflow, there is a service that\
        \ should be skipped for Austin:\r\nAustin won't reach the end and will be\
        \ considered a failure for the workflow.\r\nAustin should move along the failure\
        \ edge, and\r\nWashington should move along the success edge."
      positions: [-201, 295]
  last_modified: '2020-11-17 09:55:13.792368'
  log_level: 1
  mail_recipient: ''
  max_number_of_retries: 100
  max_processes: 15
  maximum_runs: 1
  multiprocessing: false
  name: 'Regression Workflow: Skip Query with device in Run Once Mode'
  negative_logic: false
  notification_header: ''
  number_of_retries: 0
  operating_system: ''
  pools: ['All instances (devices, links, services and users)']
  positions: {}
  postprocessing: ''
  postprocessing_mode: always
  preprocessing: ''
  priority: 1
  reply_to: ''
  reserved: false
  run_method: per_device
  scoped_name: 'Regression Workflow: Skip Query with device in Run Once Mode'
  send_notification: false
  send_notification_method: mail
  services: ['[Shared] Start', '[Shared] End', '[Regression Workflow: Skip Query with
      device in Run Once Mode] Subworkflow in SxS mode - workflow targets', '[Regression
      Workflow: Skip Query with device in Run Once Mode] Python service in run once
      mode', '[Regression Workflow: Skip Query with device in Run Once Mode] Subworkflow
      in SxS mode - service targets']
  shared: false
  skip: {}
  skip_query: ''
  skip_value: success
  target_devices: [PaloAlto, Austin, Washington]
  target_pools: []
  time_between_retries: 10
  type: workflow
  update_pools_after_running: false
  update_target_pools: false
  validation_condition: none
  validation_method: text
  vendor: ''
  waiting_time: 0
  workflow_category: Example workflow(s)
- access_groups: ''
  close_connection: false
  completion_time: 1
  content_match: ''
  content_match_regex: false
  conversion_method: none
  creator: admin
  credential_type: any
  default_access: creator
  definition: Definition
  delete_spaces_before_matching: false
  description: ''
  device_query: ''
  device_query_property: name
  dict_match: {}
  disable_result_creation: false
  display_only_failed_nodes: false
  impacting: true
  include_device_results: false
  include_link_in_summary: false
  initial_payload: {}
  iteration_devices: ''
  iteration_devices_property: name
  iteration_values: ''
  iteration_variable_name: iteration_value
  labels: {}
  last_modified: '2020-09-27 04:02:57.192549'
  log_level: 1
  mail_recipient: ''
  max_number_of_retries: 100
  max_processes: 15
  maximum_runs: 1
  multiprocessing: false
  name: '[Regression Workflow: Skip Query with device in Run Once Mode] Subworkflow
    in SxS mode - workflow targets'
  negative_logic: false
  notification_header: ''
  number_of_retries: 0
  operating_system: ''
  pools: []
  positions:
    'Regression Workflow V: skip query with device in run once mode': &id235 [-221,
      154]
    'Regression Workflow: Skip Query with device in Run Once Mode': *id235
  postprocessing: ''
  postprocessing_mode: always
  preprocessing: ''
  priority: 1
  reply_to: ''
  reserved: false
  run_method: per_service_with_workflow_targets
  scoped_name: Subworkflow in SxS mode - workflow targets
  send_notification: false
  send_notification_method: mail
  services: ['[Shared] Start', '[Shared] End', '[[Regression Workflow: Skip Query
      with device in Run Once Mode] Subworkflow in SxS mode - workflow targets] Fail
      Austin']
  shared: false
  skip: {}
  skip_query: device.name == "PaloAlto"
  skip_value: Discard
  target_devices: []
  target_pools: []
  time_between_retries: 10
  type: workflow
  update_pools_after_running: false
  update_target_pools: false
  validation_condition: none
  validation_method: text
  vendor: ''
  waiting_time: 0
  workflow_category: Example workflow(s)
- access_groups: ''
  completion_time: 1
  content_match: ''
  content_match_regex: false
  conversion_method: none
  creator: admin
  credential_type: any
  default_access: creator
  definition: Definition
  delete_spaces_before_matching: false
  description: ''
  device_query: ''
  device_query_property: name
  dict_match: {}
  disable_result_creation: false
  display_only_failed_nodes: false
  impacting: true
  include_device_results: false
  include_link_in_summary: false
  initial_payload: {}
  iteration_devices: ''
  iteration_devices_property: name
  iteration_values: ''
  iteration_variable_name: iteration_value
  last_modified: '2020-09-29 04:31:17.767321'
  log_level: 1
  mail_recipient: ''
  max_number_of_retries: 100
  max_processes: 15
  maximum_runs: 1
  multiprocessing: false
  name: '[Regression Workflow: Skip Query with device in Run Once Mode] Python service
    in run once mode'
  negative_logic: false
  notification_header: ''
  number_of_retries: 0
  operating_system: ''
  pools: []
  positions:
    'Regression Workflow V: skip query with device in run once mode': &id236 [-31,
      3]
    'Regression Workflow: Skip Query with device in Run Once Mode': *id236
  postprocessing: ''
  postprocessing_mode: always
  preprocessing: ''
  priority: 1
  reply_to: ''
  reserved: false
  run_method: once
  scoped_name: Python service in run once mode
  send_notification: false
  send_notification_method: mail
  shared: false
  skip: {}
  skip_query: device.name == "Washington"
  skip_value: failure
  source_code: "result = {}\r\nfor device in devices:\r\n  results.setdefault(\"devices\"\
    , []).append(device.name)\r\nresults[\"success\"] = True\r\nresults[\"result\"\
    ] = result"
  target_devices: []
  target_pools: []
  time_between_retries: 10
  type: python_snippet_service
  update_pools_after_running: false
  update_target_pools: false
  validation_condition: none
  validation_method: text
  vendor: ''
  waiting_time: 0
- access_groups: ''
  close_connection: false
  completion_time: 1
  content_match: ''
  content_match_regex: false
  conversion_method: none
  creator: admin
  credential_type: any
  default_access: creator
  definition: Definition
  delete_spaces_before_matching: false
  description: ''
  device_query: ''
  device_query_property: name
  dict_match: {}
  disable_result_creation: false
  display_only_failed_nodes: false
  impacting: true
  include_device_results: false
  include_link_in_summary: false
  initial_payload: {}
  iteration_devices: ''
  iteration_devices_property: name
  iteration_values: ''
  iteration_variable_name: iteration_value
  labels: {}
  last_modified: '2020-09-27 03:52:17.565142'
  log_level: 1
  mail_recipient: ''
  max_number_of_retries: 100
  max_processes: 15
  maximum_runs: 1
  multiprocessing: false
  name: '[Regression Workflow: Skip Query with device in Run Once Mode] Subworkflow
    in SxS mode - service targets'
  negative_logic: false
  notification_header: ''
  number_of_retries: 0
  operating_system: ''
  pools: []
  positions:
    'Regression Workflow V: skip query with device in run once mode': &id237 [342,
      205]
    'Regression Workflow: Skip Query with device in Run Once Mode': *id237
  postprocessing: ''
  postprocessing_mode: always
  preprocessing: ''
  priority: 1
  reply_to: ''
  reserved: false
  run_method: per_device
  scoped_name: Subworkflow in SxS mode - service targets
  send_notification: false
  send_notification_method: mail
  services: ['[Shared] Start', '[Shared] End']
  shared: false
  skip: {}
  skip_query: ''
  skip_value: success
  target_devices: []
  target_pools: []
  time_between_retries: 10
  type: workflow
  update_pools_after_running: false
  update_target_pools: false
  validation_condition: none
  validation_method: text
  vendor: ''
  waiting_time: 0
  workflow_category: Example workflow(s)
- access_groups: ''
  completion_time: 1
  content_match: ''
  content_match_regex: false
  conversion_method: none
  creator: admin
  credential_type: any
  default_access: creator
  definition: Definition
  delete_spaces_before_matching: false
  description: ''
  device_query: ''
  device_query_property: name
  dict_match: {}
  disable_result_creation: false
  display_only_failed_nodes: false
  impacting: true
  include_device_results: false
  include_link_in_summary: false
  initial_payload: {}
  iteration_devices: ''
  iteration_devices_property: name
  iteration_values: ''
  iteration_variable_name: iteration_value
  last_modified: '2020-09-27 03:56:02.350546'
  log_level: 1
  mail_recipient: ''
  max_number_of_retries: 100
  max_processes: 15
  maximum_runs: 1
  multiprocessing: false
  name: '[[Regression Workflow: Skip Query with device in Run Once Mode] Subworkflow
    in SxS mode - workflow targets] Fail Austin'
  negative_logic: false
  notification_header: ''
  number_of_retries: 0
  operating_system: ''
  pools: []
  positions:
    '[Regression Workflow V: skip query with device in run once mode] Subworkflow in SxS mode - workflow targets': &id238 [
      230, -19]
    '[Regression Workflow: Skip Query with device in Run Once Mode] Subworkflow in SxS mode - workflow targets': *id238
  postprocessing: ''
  postprocessing_mode: always
  preprocessing: ''
  priority: 1
  reply_to: ''
  reserved: false
  run_method: per_device
  scoped_name: Fail Austin
  send_notification: false
  send_notification_method: mail
  shared: false
  skip: {}
  skip_query: ''
  skip_value: success
  source_code: "# Availble variables: device, results, run\r\n# Returning state:\r\
    \n#    results[\"success\"] = True\r\n#    results[\"result\"] = <return data>\r\
    \n# Logging: log(level, text)\r\n#    log(\"info\", \"My log message\")\r\n# Exit\
    \ in the middle of the script:\r\n#    exit()\r\n#    Note: exit() is not required\
    \ as the last line\r\n\r\nresult = {}\r\nresults[\"success\"] = device.name ==\
    \ \"Washington\"\r\nresults[\"result\"] = result"
  target_devices: []
  target_pools: []
  time_between_retries: 10
  type: python_snippet_service
  update_pools_after_running: false
  update_target_pools: false
  validation_condition: none
  validation_method: text
  vendor: ''
  waiting_time: 0
- access_groups: ''
  close_connection: false
  completion_time: 1
  content_match: ''
  content_match_regex: false
  conversion_method: none
  creator: admin
  credential_type: any
  default_access: creator
  definition: Definition
  delete_spaces_before_matching: false
  description: ''
  device_query: ''
  device_query_property: name
  dict_match: {}
  disable_result_creation: false
  display_only_failed_nodes: false
  impacting: true
  include_device_results: false
  include_link_in_summary: false
  initial_payload: {}
  iteration_devices: ''
  iteration_devices_property: name
  iteration_values: ''
  iteration_variable_name: iteration_value
  labels:
    63712159-29e8-4848-8889-9e630019a516:
      alignment: left
      content: "Austin is discarded.\r\nPaloAlto should be stopped in the middle of\
        \ the workflow.\r\nExpected output: PaloAlto via failure edge,\r\nWashington\
        \ via success edge."
      positions: [404, 220]
    b4479263-ee3a-4526-a182-0b73b025d972:
      alignment: left
      content: "PaloAlto is skipped with skip value of False.\r\nAustin should be\
        \ stopped in the middle of the workflow.\r\nExpected output: PaloAlto and\
        \ Austin via failure edge,\r\nWashington on success edge."
      positions: [-227, 264]
    ec9df9f3-7b90-4939-99c7-c8cacf696a3d:
      alignment: left
      content: "This workflow tests that the disable result creation works fine.\r\
        \nAll results are disabled, except for the services in subworkflows.\r\nAND\
        \ does not prevent the workflow from running properly.\r\nTo be tested both\
        \ in DxD and SxS with workflow targets mode.\r\nRuns on: PaloAlto, Washington,\
        \ Austin"
      positions: [104, -127]
  last_modified: '2020-11-17 09:55:30.729053'
  log_level: 1
  mail_recipient: ''
  max_number_of_retries: 100
  max_processes: 15
  maximum_runs: 1
  multiprocessing: false
  name: 'Regression Workflow: Skip, Discard and Disable Result Creation Mechanism'
  negative_logic: false
  notification_header: ''
  number_of_retries: 0
  operating_system: ''
  pools: ['All instances (devices, links, services and users)']
  positions: {}
  postprocessing: ''
  postprocessing_mode: always
  preprocessing: ''
  priority: 1
  reply_to: ''
  reserved: false
  run_method: per_service_with_workflow_targets
  scoped_name: 'Regression Workflow: Skip, Discard and Disable Result Creation Mechanism'
  send_notification: false
  send_notification_method: mail
  services: ['[Shared] Start', '[Shared] End', '[Regression Workflow: Skip, Discard
      and Disable Result Creation Mechanism] Pre-service with result creation disabled',
    '[Regression Workflow: Skip, Discard and Disable Result Creation Mechanism] Workflow
      in DxD mode', '[Regression Workflow: Skip, Discard and Disable Result Creation
      Mechanism] Workflow in SxS mode', '[Regression Workflow: Skip, Discard and Disable
      Result Creation Mechanism] Service in run once mode']
  shared: false
  skip: {}
  skip_query: ''
  skip_value: success
  target_devices: [PaloAlto, Austin, Washington]
  target_pools: []
  time_between_retries: 10
  type: workflow
  update_pools_after_running: false
  update_target_pools: false
  validation_condition: none
  validation_method: text
  vendor: ''
  waiting_time: 0
  workflow_category: Example workflow(s)
- access_groups: ''
  completion_time: 1
  content_match: ''
  content_match_regex: false
  conversion_method: none
  creator: admin
  credential_type: any
  default_access: creator
  definition: Definition
  delete_spaces_before_matching: false
  description: ''
  device_query: ''
  device_query_property: name
  dict_match: {}
  disable_result_creation: true
  display_only_failed_nodes: false
  impacting: true
  include_device_results: false
  include_link_in_summary: false
  initial_payload: {}
  iteration_devices: ''
  iteration_devices_property: name
  iteration_values: ''
  iteration_variable_name: iteration_value
  last_modified: '2020-10-01 04:05:51.093813'
  log_level: 1
  mail_recipient: ''
  max_number_of_retries: 100
  max_processes: 15
  maximum_runs: 1
  multiprocessing: false
  name: '[Regression Workflow: Skip, Discard and Disable Result Creation Mechanism]
    Pre-service with result creation disabled'
  negative_logic: false
  notification_header: ''
  number_of_retries: 0
  operating_system: ''
  pools: []
  positions:
    'Regression Workflow W: disable result creation mode': [-312, -10]
    'Regression Workflow W: skip, discard and disable result creation mechanism': &id239 [
      -254, -15]
    'Regression Workflow: Skip, Discard and Disable Result Creation Mechanism': *id239
  postprocessing: ''
  postprocessing_mode: always
  preprocessing: ''
  priority: 1
  reply_to: ''
  reserved: false
  run_method: per_device
  scoped_name: Pre-service with result creation disabled
  send_notification: false
  send_notification_method: mail
  shared: false
  skip: {}
  skip_query: ''
  skip_value: success
  source_code: "result = {}\r\nresults[\"success\"] = True\r\nresults[\"result\"]\
    \ = result"
  target_devices: []
  target_pools: []
  time_between_retries: 10
  type: python_snippet_service
  update_pools_after_running: false
  update_target_pools: false
  validation_condition: none
  validation_method: text
  vendor: ''
  waiting_time: 0
- access_groups: ''
  close_connection: false
  completion_time: 1
  content_match: ''
  content_match_regex: false
  conversion_method: none
  creator: admin
  credential_type: any
  default_access: creator
  definition: Definition
  delete_spaces_before_matching: false
  description: ''
  device_query: ''
  device_query_property: name
  dict_match: {}
  disable_result_creation: true
  display_only_failed_nodes: false
  impacting: true
  include_device_results: false
  include_link_in_summary: false
  initial_payload: {}
  iteration_devices: ''
  iteration_devices_property: name
  iteration_values: ''
  iteration_variable_name: iteration_value
  labels: {}
  last_modified: '2020-10-01 03:59:24.090724'
  log_level: 1
  mail_recipient: ''
  max_number_of_retries: 100
  max_processes: 15
  maximum_runs: 1
  multiprocessing: false
  name: '[Regression Workflow: Skip, Discard and Disable Result Creation Mechanism]
    Workflow in DxD mode'
  negative_logic: false
  notification_header: ''
  number_of_retries: 0
  operating_system: ''
  pools: []
  positions:
    'Regression Workflow W: disable result creation mode': [-174, 154]
    'Regression Workflow W: skip, discard and disable result creation mechanism': &id240 [
      -231, 149]
    'Regression Workflow: Skip, Discard and Disable Result Creation Mechanism': *id240
  postprocessing: ''
  postprocessing_mode: always
  preprocessing: ''
  priority: 1
  reply_to: ''
  reserved: false
  run_method: per_device
  scoped_name: Workflow in DxD mode
  send_notification: false
  send_notification_method: mail
  services: ['[Shared] Start', '[Shared] End', '[[Regression Workflow: Skip, Discard
      and Disable Result Creation Mechanism] Workflow in DxD mode] Fail Austin']
  shared: false
  skip: {}
  skip_query: device.name == "PaloAlto"
  skip_value: failure
  target_devices: []
  target_pools: []
  time_between_retries: 10
  type: workflow
  update_pools_after_running: false
  update_target_pools: false
  validation_condition: none
  validation_method: text
  vendor: ''
  waiting_time: 0
  workflow_category: Example workflow(s)
- access_groups: ''
  close_connection: false
  completion_time: 1
  content_match: ''
  content_match_regex: false
  conversion_method: none
  creator: admin
  credential_type: any
  default_access: creator
  definition: Definition
  delete_spaces_before_matching: false
  description: ''
  device_query: ''
  device_query_property: name
  dict_match: {}
  disable_result_creation: true
  display_only_failed_nodes: false
  impacting: true
  include_device_results: false
  include_link_in_summary: false
  initial_payload: {}
  iteration_devices: ''
  iteration_devices_property: name
  iteration_values: ''
  iteration_variable_name: iteration_value
  labels: {}
  last_modified: '2020-10-01 04:05:39.947559'
  log_level: 1
  mail_recipient: ''
  max_number_of_retries: 100
  max_processes: 15
  maximum_runs: 1
  multiprocessing: false
  name: '[Regression Workflow: Skip, Discard and Disable Result Creation Mechanism]
    Workflow in SxS mode'
  negative_logic: false
  notification_header: ''
  number_of_retries: 0
  operating_system: ''
  pools: []
  positions:
    'Regression Workflow W: disable result creation mode': [442, 205]
    'Regression Workflow W: skip, discard and disable result creation mechanism': &id241 [
      379, 130]
    'Regression Workflow: Skip, Discard and Disable Result Creation Mechanism': *id241
  postprocessing: ''
  postprocessing_mode: always
  preprocessing: ''
  priority: 1
  reply_to: ''
  reserved: false
  run_method: per_service_with_workflow_targets
  scoped_name: Workflow in SxS mode
  send_notification: false
  send_notification_method: mail
  services: ['[Shared] Start', '[Shared] End', '[[Regression Workflow: Skip, Discard
      and Disable Result Creation Mechanism] Workflow in SxS mode] Fail PaloAlto']
  shared: false
  skip: {}
  skip_query: device.name == "Austin"
  skip_value: Discard
  target_devices: []
  target_pools: []
  time_between_retries: 10
  type: workflow
  update_pools_after_running: false
  update_target_pools: false
  validation_condition: none
  validation_method: text
  vendor: ''
  waiting_time: 0
  workflow_category: Example workflow(s)
- access_groups: ''
  completion_time: 1
  content_match: ''
  content_match_regex: false
  conversion_method: none
  creator: admin
  credential_type: any
  default_access: creator
  definition: Definition
  delete_spaces_before_matching: false
  description: ''
  device_query: ''
  device_query_property: name
  dict_match: {}
  disable_result_creation: true
  display_only_failed_nodes: false
  impacting: true
  include_device_results: false
  include_link_in_summary: false
  initial_payload: {}
  iteration_devices: ''
  iteration_devices_property: name
  iteration_values: ''
  iteration_variable_name: iteration_value
  last_modified: '2020-10-01 04:05:55.852522'
  log_level: 1
  mail_recipient: ''
  max_number_of_retries: 100
  max_processes: 15
  maximum_runs: 1
  multiprocessing: false
  name: '[Regression Workflow: Skip, Discard and Disable Result Creation Mechanism]
    Service in run once mode'
  negative_logic: false
  notification_header: ''
  number_of_retries: 0
  operating_system: ''
  pools: []
  positions:
    'Regression Workflow W: disable result creation mode': [101, -37]
    'Regression Workflow W: skip, discard and disable result creation mechanism': &id242 [
      103, -43]
    'Regression Workflow: Skip, Discard and Disable Result Creation Mechanism': *id242
  postprocessing: ''
  postprocessing_mode: always
  preprocessing: ''
  priority: 1
  reply_to: ''
  reserved: false
  run_method: once
  scoped_name: Service in run once mode
  send_notification: false
  send_notification_method: mail
  shared: false
  skip: {}
  skip_query: ''
  skip_value: success
  source_code: "result = {}\r\nresults[\"success\"] = True\r\nresults[\"result\"]\
    \ = result"
  target_devices: []
  target_pools: []
  time_between_retries: 10
  type: python_snippet_service
  update_pools_after_running: false
  update_target_pools: false
  validation_condition: none
  validation_method: text
  vendor: ''
  waiting_time: 0
- access_groups: ''
  completion_time: 1
  content_match: ''
  content_match_regex: false
  conversion_method: none
  creator: admin
  credential_type: any
  default_access: creator
  definition: Definition
  delete_spaces_before_matching: false
  description: ''
  device_query: ''
  device_query_property: name
  dict_match: {}
  disable_result_creation: false
  display_only_failed_nodes: false
  impacting: true
  include_device_results: false
  include_link_in_summary: false
  initial_payload: {}
  iteration_devices: ''
  iteration_devices_property: name
  iteration_values: ''
  iteration_variable_name: iteration_value
  last_modified: '2020-10-01 04:06:03.214998'
  log_level: 1
  mail_recipient: ''
  max_number_of_retries: 100
  max_processes: 15
  maximum_runs: 1
  multiprocessing: false
  name: '[[Regression Workflow: Skip, Discard and Disable Result Creation Mechanism]
    Workflow in DxD mode] Fail Austin'
  negative_logic: false
  notification_header: ''
  number_of_retries: 0
  operating_system: ''
  pools: []
  positions:
    '[Regression Workflow W: disable result creation mode] Workflow in DxD mode': &id243 [
      224, -51]
    '[Regression Workflow W: skip, discard and disable result creation mechanism] Workflow in DxD mode': *id243
    '[Regression Workflow: Skip, Discard and Disable Result Creation Mechanism] Workflow in DxD mode': *id243
  postprocessing: ''
  postprocessing_mode: always
  preprocessing: ''
  priority: 1
  reply_to: ''
  reserved: false
  run_method: per_device
  scoped_name: Fail Austin
  send_notification: false
  send_notification_method: mail
  shared: false
  skip: {}
  skip_query: ''
  skip_value: success
  source_code: "result = {}\r\nresults[\"success\"] = device.name == \"Washington\"\
    \r\nresults[\"result\"] = result"
  target_devices: []
  target_pools: []
  time_between_retries: 10
  type: python_snippet_service
  update_pools_after_running: false
  update_target_pools: false
  validation_condition: none
  validation_method: text
  vendor: ''
  waiting_time: 0
- access_groups: ''
  completion_time: 1
  content_match: ''
  content_match_regex: false
  conversion_method: none
  creator: admin
  credential_type: any
  default_access: creator
  definition: Definition
  delete_spaces_before_matching: false
  description: ''
  device_query: ''
  device_query_property: name
  dict_match: {}
  disable_result_creation: false
  display_only_failed_nodes: false
  impacting: true
  include_device_results: false
  include_link_in_summary: false
  initial_payload: {}
  iteration_devices: ''
  iteration_devices_property: name
  iteration_values: ''
  iteration_variable_name: iteration_value
  last_modified: '2020-10-01 04:05:44.930376'
  log_level: 1
  mail_recipient: ''
  max_number_of_retries: 100
  max_processes: 15
  maximum_runs: 1
  multiprocessing: false
  name: '[[Regression Workflow: Skip, Discard and Disable Result Creation Mechanism]
    Workflow in SxS mode] Fail PaloAlto'
  negative_logic: false
  notification_header: ''
  number_of_retries: 0
  operating_system: ''
  pools: []
  positions:
    '[Regression Workflow W: skip, discard and disable result creation mechanism] Workflow in SxS mode': &id244 [
      220, -28]
    '[Regression Workflow: Skip, Discard and Disable Result Creation Mechanism] Workflow in SxS mode': *id244
  postprocessing: ''
  postprocessing_mode: always
  preprocessing: ''
  priority: 1
  reply_to: ''
  reserved: false
  run_method: per_device
  scoped_name: Fail PaloAlto
  send_notification: false
  send_notification_method: mail
  shared: false
  skip: {}
  skip_query: ''
  skip_value: success
  source_code: "result = {}\r\nresults[\"success\"] = device.name != \"PaloAlto\"\r\
    \nresults[\"result\"] = result"
  target_devices: []
  target_pools: []
  time_between_retries: 10
  type: python_snippet_service
  update_pools_after_running: false
  update_target_pools: false
  validation_condition: none
  validation_method: text
  vendor: ''
  waiting_time: 0
- access_groups: ''
  auto_find_prompt: true
  close_connection: false
  command: show run
  completion_time: 1
  config_mode: false
  content_match: ''
  content_match_regex: false
  conversion_method: none
  creator: admin
  credential_type: any
  credentials: device
  custom_password: ''
  custom_username: ''
  default_access: creator
  definition: Definition
  delay_factor: 1.0
  delete_spaces_before_matching: false
  description: ''
  device_query: ''
  device_query_property: name
  dict_match: {}
  disable_result_creation: false
  display_only_failed_nodes: false
  driver: a10
  enable_mode: true
  exit_command: exit
  expect_password_prompt: password
  expect_prompt: admin.*$
  expect_string: ''
  expect_username_prompt: 'username:'
  fast_cli: false
  global_delay_factor: 1.0
  impacting: true
  include_device_results: false
  include_link_in_summary: false
  initial_payload: {}
  iteration_devices: ''
  iteration_devices_property: name
  iteration_values: ''
  iteration_variable_name: iteration_value
  jump_command: ssh jump_server_IP
  jump_on_connect: false
  jump_password: ''
  jump_username: ''
  last_modified: '2020-11-17 09:46:13.545199'
  log_level: 1
  mail_recipient: ''
  max_number_of_retries: 100
  max_processes: 15
  maximum_runs: 1
  multiprocessing: false
  name: 'Regression Service: Connect to Router with Device Credentials'
  negative_logic: false
  notification_header: ''
  number_of_retries: 0
  operating_system: ''
  pools: ['All instances (devices, links, services and users)']
  positions: {}
  postprocessing: ''
  postprocessing_mode: always
  preprocessing: ''
  priority: 1
  reply_to: ''
  reserved: false
  run_method: per_device
  scoped_name: 'Regression Service: Connect to Router with Device Credentials'
  send_notification: false
  send_notification_method: mail
  shared: false
  skip: {}
  skip_query: ''
  skip_value: success
  start_new_connection: false
  strip_command: true
  strip_prompt: true
  target_devices: [Washington]
  target_pools: []
  time_between_retries: 10
  timeout: 10.0
  type: netmiko_validation_service
  update_pools_after_running: false
  update_target_pools: false
  use_device_driver: true
  use_genie: false
  validation_condition: none
  validation_method: text
  vendor: ''
  waiting_time: 0
- access_groups: admin
  close_connection: false
  completion_time: 1
  content_match: ''
  content_match_regex: false
  conversion_method: none
  creator: admin
  credential_type: any
  default_access: creator
  definition: Definition
  delete_spaces_before_matching: false
  description: ''
  device_query: ''
  device_query_property: name
  dict_match: {}
  disable_result_creation: false
  display_only_failed_nodes: false
  impacting: true
  include_device_results: false
  include_link_in_summary: false
  initial_payload: {}
  iteration_devices: ''
  iteration_devices_property: name
  iteration_values: ''
  iteration_variable_name: iteration_value
  labels:
    16752478-6639-43a8-a2c5-e5dedd826184:
      alignment: left
      content: "This workflow must be tested with all different types of credential:\
        \ \r\n- Credential type \"any\" (default) should work as described on the\
        \ left:\r\n3 pass, 1 fail (Austin-3).\r\n- Credential type \"read-only\":\
        \ Washington should fail with the exception\r\n\"No matching credentials found\"\
        , because its associated credential\r\nis set to read-write.\r\nHowever, Austin3\
        \ should pass along with Austin and Austin-2\r\nbecause the Austin-3 \"wrong\
        \ credentials\" is also set to read-write,\r\nso Austin-3 will use the right\
        \ credential (SSH key) even though\r\nit has lower priority.\r\n- Credential\
        \ type \"read-write\": Austin and Austin-2 should use the\r\npassword-based\
        \ credential instead of the key-based credential\r\nbecause it is set to read-only.\r\
        \nAustin-3 should use the wrong credentials and fail."
      positions: ['486', '-109']
    86737c37-94b1-4c51-8f57-9cfcd32caf5a:
      alignment: left
      content: "This workflow runs on Washington, Austin, Austin-2 and Austin-3.\r\
        \n- Washington will use \"Router Credentials - Password\" (correct credentials).\r\
        \n- Austin and Austin-2 will match both \"Router Credentials - Password\"\r\
        \n and \"Router Credentials - SSH Key\", but the SSH key has higher priority\r\
        \nso they should use that to log in.\r\n- Austin-3 will match all credentials\
        \ but \"Router Credentials - Wrong Password\"\r\nhas higher priority, so it\
        \ should be used and\r\nthe connection should fail.\r\n\r\nAll devices but\
        \ Austin-3 should pass. For Austin and Austin-2,\r\nthe authentication in\
        \ the server logs should say \"authentication (publickey)\"\r\nand for Washington,\
        \ \"authentication (keyboard-interactive)\".\r\nThe logs also indicate which\
        \ credentials were used."
      positions: ['-71', '-110']
  last_modified: '2020-11-23 08:50:09.740360'
  log_level: 1
  mail_recipient: ''
  max_number_of_retries: 100
  max_processes: 15
  maximum_runs: 1
  multiprocessing: false
  name: 'Regression Workflow: Credentials (Password & Key, Priority Mechanism)'
  negative_logic: false
  notification_header: ''
  number_of_retries: 0
  operating_system: ''
  pools: ['All instances (devices, links, services and users)']
  positions: {}
  postprocessing: ''
  postprocessing_mode: always
  preprocessing: ''
  priority: 1
  reply_to: ''
  reserved: false
  run_method: per_device
  scoped_name: 'Regression Workflow: Credentials (Password & Key, Priority Mechanism)'
  send_notification: false
  send_notification_method: mail
  services: ['[Shared] Start', '[Shared] End', '[Regression Workflow: Credentials
      (Password & Key, Priority Mechanism)] Show interfaces with netmiko']
  shared: false
  skip: {}
  skip_query: ''
  skip_value: success
  target_devices: [Washington]
  target_pools: [Credentials pool - Austin devices]
  time_between_retries: 10
  type: workflow
  update_pools_after_running: false
  update_target_pools: false
  validation_condition: none
  validation_method: text
  vendor: ''
  waiting_time: 0
  workflow_category: Example workflow(s)
- access_groups: admin
  auto_find_prompt: true
  close_connection: false
  command: show interfaces
  completion_time: 1
  config_mode: false
  content_match: ''
  content_match_regex: false
  conversion_method: none
  creator: admin
  credential_type: any
  credentials: device
  custom_password: ''
  custom_username: ''
  default_access: creator
  definition: Definition
  delay_factor: 1.0
  delete_spaces_before_matching: false
  description: ''
  device_query: ''
  device_query_property: name
  dict_match: {}
  disable_result_creation: false
  display_only_failed_nodes: false
  driver: a10
  enable_mode: true
  exit_command: exit
  expect_password_prompt: password
  expect_prompt: admin.*$
  expect_string: ''
  expect_username_prompt: 'username:'
  fast_cli: false
  global_delay_factor: 1.0
  impacting: true
  include_device_results: false
  include_link_in_summary: false
  initial_payload: {}
  iteration_devices: ''
  iteration_devices_property: name
  iteration_values: ''
  iteration_variable_name: iteration_value
  jump_command: ssh jump_server_IP
  jump_on_connect: false
  jump_password: ''
  jump_username: ''
  last_modified: '2020-11-17 09:04:17.856544'
  log_level: 1
  mail_recipient: ''
  max_number_of_retries: 100
  max_processes: 15
  maximum_runs: 1
  multiprocessing: false
  name: '[Regression Workflow: Credentials (Password & Key, Priority Mechanism)] Show
    interfaces with netmiko'
  negative_logic: false
  notification_header: ''
  number_of_retries: 0
  operating_system: ''
  pools: []
  positions:
    'Regression Workflow X: Credentials (password & key, priority)': [220, 52]
    'Regression Workflow: Credentials (Password & Key, Priority Mechanism)': [220,
      52]
  postprocessing: ''
  postprocessing_mode: always
  preprocessing: ''
  priority: 1
  reply_to: ''
  reserved: false
  run_method: per_device
  scoped_name: Show interfaces with netmiko
  send_notification: false
  send_notification_method: mail
  shared: false
  skip: {}
  skip_query: ''
  skip_value: success
  start_new_connection: false
  strip_command: true
  strip_prompt: true
  target_devices: []
  target_pools: []
  time_between_retries: 10
  timeout: 10.0
  type: netmiko_validation_service
  update_pools_after_running: false
  update_target_pools: false
  use_device_driver: true
  use_genie: false
  validation_condition: none
  validation_method: text
  vendor: ''
  waiting_time: 0
- access_groups: admin
  close_connection: false
  completion_time: 1
  content_match: ''
  content_match_regex: false
  conversion_method: none
  creator: admin
  credential_type: any
  default_access: creator
  definition: Definition
  delete_spaces_before_matching: false
  description: ''
  device_query: ''
  device_query_property: name
  dict_match: {}
  disable_result_creation: false
  display_only_failed_nodes: false
  impacting: true
  include_device_results: false
  include_link_in_summary: false
  initial_payload: {}
  iteration_devices: ''
  iteration_devices_property: name
  iteration_values: ''
  iteration_variable_name: iteration_value
  labels:
    f721f743-3dd8-40a2-a5eb-5680a80b50da:
      alignment: left
      content: "Optional Prerequisite Use-Case : the first service will split devices\r\
        \non two different paths. The failure path will test iteration with device\r\
        \nquery + iteration values. \"Last Service\" must always run last, i.e after\r\
        \nboth the \"Dispatch\" service and the \"Post-iteration\" service.\r\nHowever,\
        \ in this use-case, the \"failure path\" is not always guaranteed\r\nto run,\
        \ as there may not be any failure. Prerequisite edges don't work,\r\nas the\
        \ \"Post-iteration\" service is only a prerequisite if there are any\r\ndevices\
        \ on the failure path."
      positions: [169, 120]
  last_modified: '2020-12-22 02:19:04.173232'
  log_level: 1
  mail_recipient: ''
  max_number_of_retries: 100
  max_processes: 15
  maximum_runs: 1
  multiprocessing: false
  name: 'Regression Workflow: Optional Prerequisite Services'
  negative_logic: false
  notification_header: ''
  number_of_retries: 0
  operating_system: ''
  pools: ['All instances (devices, links, services and users)']
  positions: {}
  postprocessing: ''
  postprocessing_mode: always
  preprocessing: ''
  priority: 1
  reply_to: ''
  reserved: false
  run_method: per_device
  scoped_name: 'Regression Workflow: Optional Prerequisite Services'
  send_notification: false
  send_notification_method: mail
  services: ['[Shared] Start', '[Shared] End', '[Regression Workflow: Optional Prerequisite
      Services] Dispatch Devices', '[Regression Workflow: Optional Prerequisite Services]
      Last Service', '[Regression Workflow: Optional Prerequisite Services] Failure
      case: device + value iteration', '[Regression Workflow: Optional Prerequisite
      Services] Post-Iteration Service']
  shared: false
  skip: {}
  skip_query: ''
  skip_value: success
  target_devices: [PaloAlto, Austin, Washington, Jackson]
  target_pools: []
  time_between_retries: 10
  type: workflow
  update_pools_after_running: false
  update_target_pools: false
  validation_condition: none
  validation_method: text
  vendor: ''
  waiting_time: 0
  workflow_category: Example workflow(s)
- access_groups: admin
  completion_time: 1
  content_match: ''
  content_match_regex: false
  conversion_method: none
  creator: admin
  credential_type: any
  default_access: creator
  definition: Definition
  delete_spaces_before_matching: false
  description: ''
  device_query: ''
  device_query_property: name
  dict_match: {}
  disable_result_creation: false
  display_only_failed_nodes: false
  impacting: true
  include_device_results: false
  include_link_in_summary: false
  initial_payload: {}
  iteration_devices: ''
  iteration_devices_property: name
  iteration_values: ''
  iteration_variable_name: iteration_value
  last_modified: '2020-12-22 05:26:18.550097'
  log_level: 1
  mail_recipient: ''
  max_number_of_retries: 100
  max_processes: 15
  maximum_runs: 1
  multiprocessing: false
  name: '[Regression Workflow: Optional Prerequisite Services] Dispatch Devices'
  negative_logic: false
  notification_header: ''
  number_of_retries: 0
  operating_system: ''
  pools: []
  positions:
    'Regression Workflow: Optional Prerequisite Services': [-342, 317]
  postprocessing: ''
  postprocessing_mode: always
  preprocessing: ''
  priority: 1
  reply_to: ''
  reserved: false
  run_method: per_device
  scoped_name: Dispatch Devices
  send_notification: false
  send_notification_method: mail
  shared: false
  skip: {}
  skip_query: ''
  skip_value: success
  source_code: "result = {}\r\nresults[\"success\"] = device.name in (\"Washington\"\
    , \"Jackson\")\r\nresults[\"result\"] = result"
  target_devices: []
  target_pools: []
  time_between_retries: 10
  type: python_snippet_service
  update_pools_after_running: false
  update_target_pools: false
  validation_condition: none
  validation_method: text
  vendor: ''
  waiting_time: 0
- access_groups: admin
  completion_time: 1
  content_match: ''
  content_match_regex: false
  conversion_method: none
  creator: admin
  credential_type: any
  default_access: creator
  definition: Definition
  delete_spaces_before_matching: false
  description: ''
  device_query: ''
  device_query_property: name
  dict_match: {}
  disable_result_creation: false
  display_only_failed_nodes: false
  impacting: true
  include_device_results: false
  include_link_in_summary: false
  initial_payload: {}
  iteration_devices: ''
  iteration_devices_property: name
  iteration_values: ''
  iteration_variable_name: iteration_value
  last_modified: '2020-12-22 02:08:35.787494'
  log_level: 1
  mail_recipient: ''
  max_number_of_retries: 100
  max_processes: 15
  maximum_runs: 1
  multiprocessing: false
  name: '[Regression Workflow: Optional Prerequisite Services] Last Service'
  negative_logic: false
  notification_header: ''
  number_of_retries: 0
  operating_system: ''
  pools: []
  positions:
    'Regression Workflow: Optional Prerequisite Services': [644, 318]
  postprocessing: ''
  postprocessing_mode: always
  preprocessing: ''
  priority: 1
  reply_to: ''
  reserved: false
  run_method: per_device
  scoped_name: Last Service
  send_notification: false
  send_notification_method: mail
  shared: false
  skip: {}
  skip_query: ''
  skip_value: success
  source_code: "# Click on \"i\" to right of \"Source Code\" for examples.\r\n\r\n\
    result = {}\r\nresults[\"success\"] = True\r\nresults[\"result\"] = result"
  target_devices: []
  target_pools: []
  time_between_retries: 10
  type: python_snippet_service
  update_pools_after_running: false
  update_target_pools: false
  validation_condition: none
  validation_method: text
  vendor: ''
  waiting_time: 0
- access_groups: admin
  completion_time: 1
  content_match: ''
  content_match_regex: false
  conversion_method: none
  creator: admin
  credential_type: any
  default_access: creator
  definition: Definition
  delete_spaces_before_matching: false
  description: ''
  device_query: ''
  device_query_property: name
  dict_match: {}
  disable_result_creation: false
  display_only_failed_nodes: false
  impacting: true
  include_device_results: false
  include_link_in_summary: false
  initial_payload: {}
  iteration_devices: '["PaloAlto", "Atlanta"]'
  iteration_devices_property: name
  iteration_values: ("v1", "v2", "v3")
  iteration_variable_name: iteration_value
  last_modified: '2020-12-22 05:29:35.324665'
  log_level: 1
  mail_recipient: ''
  max_number_of_retries: 100
  max_processes: 15
  maximum_runs: 1
  multiprocessing: false
  name: '[Regression Workflow: Optional Prerequisite Services] Failure case: device
    + value iteration'
  negative_logic: false
  notification_header: ''
  number_of_retries: 0
  operating_system: ''
  pools: []
  positions:
    'Regression Workflow: Optional Prerequisite Services': [-214, -47]
  postprocessing: ''
  postprocessing_mode: always
  preprocessing: ''
  priority: 1
  reply_to: ''
  reserved: false
  run_method: per_device
  scoped_name: 'Failure case: device + value iteration'
  send_notification: false
  send_notification_method: mail
  shared: false
  skip: {}
  skip_query: ''
  skip_value: success
  source_code: "# Click on \"i\" to right of \"Source Code\" for examples.\r\n\r\n\
    result = {}\r\nresults[\"success\"] = parent_device.name == \"Austin\"\r\nresults[\"\
    result\"] = result"
  target_devices: []
  target_pools: []
  time_between_retries: 10
  type: python_snippet_service
  update_pools_after_running: false
  update_target_pools: false
  validation_condition: none
  validation_method: text
  vendor: ''
  waiting_time: 0
- access_groups: admin
  completion_time: 1
  content_match: ''
  content_match_regex: false
  conversion_method: none
  creator: admin
  credential_type: any
  default_access: creator
  definition: Definition
  delete_spaces_before_matching: false
  description: ''
  device_query: ''
  device_query_property: name
  dict_match: {}
  disable_result_creation: false
  display_only_failed_nodes: false
  impacting: true
  include_device_results: false
  include_link_in_summary: false
  initial_payload: {}
  iteration_devices: ''
  iteration_devices_property: name
  iteration_values: ''
  iteration_variable_name: iteration_value
  last_modified: '2020-12-22 02:09:11.818342'
  log_level: 1
  mail_recipient: ''
  max_number_of_retries: 100
  max_processes: 15
  maximum_runs: 1
  multiprocessing: false
  name: '[Regression Workflow: Optional Prerequisite Services] Post-Iteration Service'
  negative_logic: false
  notification_header: ''
  number_of_retries: 0
  operating_system: ''
  pools: []
  positions:
    'Regression Workflow: Optional Prerequisite Services': [601, -27]
  postprocessing: ''
  postprocessing_mode: always
  preprocessing: ''
  priority: 1
  reply_to: ''
  reserved: false
  run_method: per_device
  scoped_name: Post-Iteration Service
  send_notification: false
  send_notification_method: mail
  shared: false
  skip: {}
  skip_query: ''
  skip_value: success
  source_code: "# Click on \"i\" to right of \"Source Code\" for examples.\r\n\r\n\
    result = {}\r\nresults[\"success\"] = True\r\nresults[\"result\"] = result"
  target_devices: []
  target_pools: []
  time_between_retries: 10
  type: python_snippet_service
  update_pools_after_running: false
  update_target_pools: false
  validation_condition: none
  validation_method: text
  vendor: ''
  waiting_time: 0
- access_groups: admin
  close_connection: false
  completion_time: 1
  content_match: ''
  content_match_regex: false
  conversion_method: none
  creator: admin
  credential_type: any
  default_access: creator
  definition: Definition
  delete_spaces_before_matching: false
  description: ''
  device_query: ''
  device_query_property: name
  dict_match: {}
  disable_result_creation: false
  display_only_failed_nodes: false
<<<<<<< HEAD
=======
  events: []
>>>>>>> 6fcdef0f
  impacting: true
  include_device_results: false
  include_link_in_summary: false
  initial_payload: {}
  iteration_devices: ''
  iteration_devices_property: name
  iteration_values: ''
  iteration_variable_name: iteration_value
<<<<<<< HEAD
  labels:
    565d2938-6b9a-46c3-97b5-02fd4fa05e0b:
      alignment: left
      content: "This workflow runs on two devices: San Diego and Dallas.\r\nThe first\
        \ service has [\"Washington\", \"Austin\"] as iteration devices.\r\nFour results\
        \ are expected with San Diego / Dallas as parent devices."
      positions: [250, -194]
  last_modified: '2021-03-03 03:45:17.677751'
=======
  labels: {}
  last_modified: '2021-03-16 06:21:43.878775'
>>>>>>> 6fcdef0f
  log_level: 1
  mail_recipient: ''
  max_number_of_retries: 100
  max_processes: 15
  maximum_runs: 1
  multiprocessing: false
<<<<<<< HEAD
  name: 'Regression Workflow: Device Iteration'
=======
  name: 'Regression Workflow: Result content in memory (scalability)'
>>>>>>> 6fcdef0f
  negative_logic: false
  notification_header: ''
  number_of_retries: 0
  operating_system: ''
  pools: ['All instances (devices, links, services and users)']
  positions: {}
  postprocessing: ''
  postprocessing_mode: always
  preprocessing: ''
<<<<<<< HEAD
  priority: 1
  reply_to: ''
  reserved: false
  run_method: per_device
  scoped_name: 'Regression Workflow: Device Iteration'
  send_notification: false
  send_notification_method: mail
  services: ['[Shared] Start', '[Shared] End', '[Regression Workflow: Device Iteration]
      Hard-coded iteration devices']
  shared: false
  skip: {}
  skip_query: ''
  skip_value: success
  target_devices: [SanDiego, Dallas]
  target_pools: []
  time_between_retries: 10
  type: workflow
  update_pools_after_running: false
  update_target_pools: false
  validation_condition: none
  validation_method: text
  vendor: ''
  waiting_time: 0
  workflow_category: Example workflow(s)
- access_groups: admin
  completion_time: 1
  content_match: ''
  content_match_regex: false
  conversion_method: none
  creator: admin
  credential_type: any
  default_access: creator
  definition: Definition
  delete_spaces_before_matching: false
  description: ''
  device_query: ''
  device_query_property: name
  dict_match: {}
  disable_result_creation: false
  display_only_failed_nodes: false
  impacting: true
  include_device_results: false
  include_link_in_summary: false
  initial_payload: {}
  iteration_devices: '["Washington", "Austin"]'
  iteration_devices_property: name
  iteration_values: ''
  iteration_variable_name: iteration_value
  last_modified: '2021-03-03 03:43:39.735814'
  log_level: 1
  mail_recipient: ''
  max_number_of_retries: 100
  max_processes: 15
  maximum_runs: 1
  multiprocessing: false
  name: '[Regression Workflow: Device Iteration] Hard-coded iteration devices'
  negative_logic: false
  notification_header: ''
  number_of_retries: 0
  operating_system: ''
  pools: []
  positions:
    'Regression Workflow: Device Iteration': [-233, 160]
  postprocessing: ''
  postprocessing_mode: always
  preprocessing: ''
  priority: 1
  reply_to: ''
  reserved: false
  run_method: per_device
  scoped_name: Hard-coded iteration devices
  send_notification: false
  send_notification_method: mail
  shared: false
  skip: {}
  skip_query: ''
  skip_value: success
  source_code: "# Click on \"i\" to right of \"Source Code\" for examples.\r\n\r\n\
    result = {}\r\nresults[\"success\"] = True\r\nresults[\"result\"] = result"
  target_devices: []
  target_pools: []
  time_between_retries: 10
  type: python_snippet_service
  update_pools_after_running: false
  update_target_pools: false
  validation_condition: none
  validation_method: text
  vendor: ''
  waiting_time: 0
- access_groups: admin
  close_connection: false
  completion_time: 1
  content_match: ''
  content_match_regex: false
  conversion_method: none
  creator: admin
  credential_type: any
  default_access: creator
  definition: Definition
  delete_spaces_before_matching: false
  description: ''
  device_query: ''
  device_query_property: name
  dict_match: {}
  disable_result_creation: false
  display_only_failed_nodes: false
  impacting: true
  include_device_results: false
  include_link_in_summary: false
  initial_payload: {}
  iteration_devices: '["PaloAlto", "Austin"]'
  iteration_devices_property: name
  iteration_values: ''
  iteration_variable_name: iteration_value
  labels: {}
  last_modified: '2021-03-09 03:31:55.423493'
  log_level: 1
  mail_recipient: ''
  max_number_of_retries: 100
  max_processes: 15
  maximum_runs: 1
  multiprocessing: false
  name: '[Regression Workflow: Workflow and Subworkflow Iteration] Subworkflow Device
    Iteration'
  negative_logic: false
  notification_header: ''
  number_of_retries: 0
  operating_system: ''
  pools: []
  positions:
    'Regression Workflow: Workflow and Subworkflow Iteration': [233, 471]
  postprocessing: ''
  postprocessing_mode: always
  preprocessing: ''
  priority: 1
  reply_to: ''
  reserved: false
  run_method: per_device
  scoped_name: Subworkflow Device Iteration
  send_notification: false
  send_notification_method: mail
  services: ['[Shared] Start', '[Shared] End', '[[Regression Workflow: Workflow and
      Subworkflow Iteration] Subworkflow Device Iteration] Service that does nothing']
  shared: false
  skip: {}
  skip_query: ''
  skip_value: success
  target_devices: []
  target_pools: []
  time_between_retries: 10
  type: workflow
  update_pools_after_running: false
  update_target_pools: false
  validation_condition: none
  validation_method: text
  vendor: ''
  waiting_time: 0
  workflow_category: Example workflow(s)
- access_groups: admin
  close_connection: false
  completion_time: 1
  content_match: ''
  content_match_regex: false
  conversion_method: none
  creator: admin
  credential_type: any
  default_access: creator
  definition: Definition
  delete_spaces_before_matching: false
  description: ''
  device_query: ''
  device_query_property: name
  dict_match: {}
  disable_result_creation: false
  display_only_failed_nodes: false
  impacting: true
  include_device_results: false
  include_link_in_summary: false
  initial_payload: {}
  iteration_devices: get_var("device_iteration", device=device.name)
  iteration_devices_property: name
  iteration_values: ''
  iteration_variable_name: iteration_value
  labels: {}
  last_modified: '2021-03-09 03:22:55.506987'
  log_level: 1
  mail_recipient: ''
  max_number_of_retries: 100
  max_processes: 15
  maximum_runs: 1
  multiprocessing: false
  name: '[Regression Workflow: Workflow and Subworkflow Iteration] Subworkflow Device
    Iteration 2'
  negative_logic: false
  notification_header: ''
  number_of_retries: 0
  operating_system: ''
  pools: []
  positions:
    'Regression Workflow: Workflow and Subworkflow Iteration': [649, 409]
  postprocessing: ''
  postprocessing_mode: always
  preprocessing: ''
  priority: 1
  reply_to: ''
  reserved: false
  run_method: per_service_with_workflow_targets
  scoped_name: Subworkflow Device Iteration 2
  send_notification: false
  send_notification_method: mail
  services: ['[Shared] Start', '[Shared] End', '[[Regression Workflow: Workflow and
      Subworkflow Iteration] Subworkflow Device Iteration 2] Service that does nothing']
=======
  reply_to: ''
  reserved: false
  run_method: per_device
  scoped_name: 'Regression Workflow: Result content in memory (scalability)'
  send_notification: false
  send_notification_method: mail
  services: ['[Shared] Start', '[Shared] End', '[Regression Workflow: Result content
      in memory (scalability)] Dump data in result']
>>>>>>> 6fcdef0f
  shared: false
  skip: {}
  skip_query: ''
  skip_value: success
  target_devices: []
<<<<<<< HEAD
  target_pools: []
=======
  target_pools: [Datacenter San Francisco]
>>>>>>> 6fcdef0f
  time_between_retries: 10
  type: workflow
  update_pools_after_running: false
  update_target_pools: false
  validation_condition: none
  validation_method: text
  vendor: ''
  waiting_time: 0
  workflow_category: Example workflow(s)
- access_groups: admin
  completion_time: 1
  content_match: ''
  content_match_regex: false
  conversion_method: none
  creator: admin
  credential_type: any
  default_access: creator
  definition: Definition
  delete_spaces_before_matching: false
  description: ''
  device_query: ''
  device_query_property: name
  dict_match: {}
  disable_result_creation: false
  display_only_failed_nodes: false
<<<<<<< HEAD
=======
  events: []
>>>>>>> 6fcdef0f
  impacting: true
  include_device_results: false
  include_link_in_summary: false
  initial_payload: {}
  iteration_devices: ''
  iteration_devices_property: name
  iteration_values: ''
  iteration_variable_name: iteration_value
<<<<<<< HEAD
  last_modified: '2021-03-09 03:22:49.943322'
=======
  last_modified: '2021-03-16 06:28:05.018064'
>>>>>>> 6fcdef0f
  log_level: 1
  mail_recipient: ''
  max_number_of_retries: 100
  max_processes: 15
  maximum_runs: 1
  multiprocessing: false
<<<<<<< HEAD
  name: '[[Regression Workflow: Workflow and Subworkflow Iteration] Subworkflow Device
    Iteration 2] Service that does nothing'
=======
  name: '[Regression Workflow: Result content in memory (scalability)] Dump data in
    result'
>>>>>>> 6fcdef0f
  negative_logic: false
  notification_header: ''
  number_of_retries: 0
  operating_system: ''
<<<<<<< HEAD
  pools: []
  positions:
    '[Regression Workflow: Workflow and Subworkflow Iteration] Subworkflow Device Iteration 2': [
      233, -24]
  postprocessing: ''
  postprocessing_mode: always
  preprocessing: ''
  priority: 1
  reply_to: ''
  reserved: false
  run_method: per_device
  scoped_name: Service that does nothing
  send_notification: false
  send_notification_method: mail
  shared: false
  skip: {}
  skip_query: ''
  skip_value: success
  source_code: "\r\n# Click on \"i\" to right of \"Source Code\" for examples.\r\n\
    \r\nresult = {}\r\nresults[\"success\"] = True\r\nresults[\"result\"] = result"
  target_devices: []
  target_pools: []
  time_between_retries: 10
  type: python_snippet_service
  update_pools_after_running: false
  update_target_pools: false
  validation_condition: none
  validation_method: text
  vendor: ''
  waiting_time: 0
- access_groups: admin
  completion_time: 1
  content_match: ''
  content_match_regex: false
  conversion_method: none
  creator: admin
  credential_type: any
  default_access: creator
  definition: Definition
  delete_spaces_before_matching: false
  description: ''
  device_query: ''
  device_query_property: name
  dict_match: {}
  disable_result_creation: false
  display_only_failed_nodes: false
  impacting: true
  include_device_results: false
  include_link_in_summary: false
  initial_payload: {}
  iteration_devices: ''
  iteration_devices_property: name
  iteration_values: ''
  iteration_variable_name: iteration_value
  last_modified: '2021-03-09 03:31:47.477556'
  log_level: 1
  mail_recipient: ''
  max_number_of_retries: 100
  max_processes: 15
  maximum_runs: 1
  multiprocessing: false
  name: '[[Regression Workflow: Workflow and Subworkflow Iteration] Subworkflow Device
    Iteration] Service that does nothing'
  negative_logic: false
  notification_header: ''
  number_of_retries: 0
  operating_system: ''
  pools: []
  positions:
    '[Regression Workflow: Workflow and Subworkflow Iteration] Subworkflow Device Iteration': [
      241, -26]
  postprocessing: ''
  postprocessing_mode: always
  preprocessing: ''
  priority: 1
  reply_to: ''
  reserved: false
  run_method: per_device
  scoped_name: Service that does nothing
=======
  pools: ['All instances (devices, links, services and users)']
  positions:
    'Regression Workflow: Result content in memory (scalability)': [200, -69]
  postprocessing: ''
  postprocessing_mode: always
  preprocessing: ''
  reply_to: ''
  reserved: false
  run_method: per_device
  scoped_name: Dump data in result
>>>>>>> 6fcdef0f
  send_notification: false
  send_notification_method: mail
  shared: false
  skip: {}
  skip_query: ''
  skip_value: success
<<<<<<< HEAD
  source_code: "\r\n# Click on \"i\" to right of \"Source Code\" for examples.\r\n\
    \r\nresult = {}\r\nresults[\"success\"] = True\r\nresults[\"result\"] = result"
=======
  source_code: "for i in range(10):\r\n  results[i] = \"DATA\" * 1000\r\n\r\nresult\
    \ = {}\r\nresults[\"success\"] = True\r\nresults[\"result\"] = result"
>>>>>>> 6fcdef0f
  target_devices: []
  target_pools: []
  time_between_retries: 10
  type: python_snippet_service
  update_pools_after_running: false
  update_target_pools: false
  validation_condition: none
  validation_method: text
  vendor: ''
  waiting_time: 0<|MERGE_RESOLUTION|>--- conflicted
+++ resolved
@@ -368,7 +368,6 @@
     'Regression Workflow: Netmiko Prompts': *id057
     'Regression Workflow: Operational Data Backup (admin)': *id045
     'Regression Workflow: Optional Prerequisite Services': [734, 171]
-<<<<<<< HEAD
     'Regression Workflow: Preprocessing and Postprocessing': *id058
     'Regression Workflow: Scalability Test (large workflow)': *id059
     'Regression Workflow: Scrapli': *id060
@@ -387,25 +386,6 @@
     'Regression Workflow: Workflow and Subworkflow Iteration': [644, 233]
     'Regression Workflow: Workflow of Workflows': *id069
     'Regression workflow P: large workflow (scalability)': *id059
-=======
-    'Regression Workflow: Preprocessing and Postprocessing': *id059
-    'Regression Workflow: Result content in memory (scalability)': [500, 0]
-    'Regression Workflow: Scalability Test (large workflow)': *id060
-    'Regression Workflow: Scrapli': *id061
-    'Regression Workflow: Separate Failure - Success Paths': *id062
-    'Regression Workflow: Shared Service in Multiple Subworkflows': *id063
-    'Regression Workflow: Skip Query with device in Run Once Mode': *id064
-    'Regression Workflow: Skip Services in SxS mode': *id048
-    'Regression Workflow: Skip, Discard and Disable Result Creation Mechanism': *id065
-    'Regression Workflow: Superworkflow': *id066
-    'Regression Workflow: Topology Import (netbox, librenms, opennms)': *id067
-    'Regression Workflow: Unix Command & Chell, Ping Service, Jump on Connect mechanism': *id068
-    'Regression Workflow: Using get_var, set_var, get_result functions': *id069
-    'Regression Workflow: VRF Creation and Deletion with Netmiko': *id045
-    'Regression Workflow: Workflow and Subworkflow Iteration': *id070
-    'Regression Workflow: Workflow of Workflows': *id071
-    'Regression workflow P: large workflow (scalability)': *id060
->>>>>>> 6fcdef0f
     Subworkflow 1: !!python/tuple [0, 0]
     Subworkflow 2: !!python/tuple [0, 0]
     T: !!python/tuple [500, 0]
@@ -15524,10 +15504,6 @@
   dict_match: {}
   disable_result_creation: false
   display_only_failed_nodes: false
-<<<<<<< HEAD
-=======
-  events: []
->>>>>>> 6fcdef0f
   impacting: true
   include_device_results: false
   include_link_in_summary: false
@@ -15536,7 +15512,6 @@
   iteration_devices_property: name
   iteration_values: ''
   iteration_variable_name: iteration_value
-<<<<<<< HEAD
   labels:
     565d2938-6b9a-46c3-97b5-02fd4fa05e0b:
       alignment: left
@@ -15545,21 +15520,13 @@
         \ are expected with San Diego / Dallas as parent devices."
       positions: [250, -194]
   last_modified: '2021-03-03 03:45:17.677751'
-=======
-  labels: {}
-  last_modified: '2021-03-16 06:21:43.878775'
->>>>>>> 6fcdef0f
   log_level: 1
   mail_recipient: ''
   max_number_of_retries: 100
   max_processes: 15
   maximum_runs: 1
   multiprocessing: false
-<<<<<<< HEAD
   name: 'Regression Workflow: Device Iteration'
-=======
-  name: 'Regression Workflow: Result content in memory (scalability)'
->>>>>>> 6fcdef0f
   negative_logic: false
   notification_header: ''
   number_of_retries: 0
@@ -15569,7 +15536,6 @@
   postprocessing: ''
   postprocessing_mode: always
   preprocessing: ''
-<<<<<<< HEAD
   priority: 1
   reply_to: ''
   reserved: false
@@ -15782,26 +15748,12 @@
   send_notification_method: mail
   services: ['[Shared] Start', '[Shared] End', '[[Regression Workflow: Workflow and
       Subworkflow Iteration] Subworkflow Device Iteration 2] Service that does nothing']
-=======
-  reply_to: ''
-  reserved: false
-  run_method: per_device
-  scoped_name: 'Regression Workflow: Result content in memory (scalability)'
-  send_notification: false
-  send_notification_method: mail
-  services: ['[Shared] Start', '[Shared] End', '[Regression Workflow: Result content
-      in memory (scalability)] Dump data in result']
->>>>>>> 6fcdef0f
   shared: false
   skip: {}
   skip_query: ''
   skip_value: success
   target_devices: []
-<<<<<<< HEAD
-  target_pools: []
-=======
-  target_pools: [Datacenter San Francisco]
->>>>>>> 6fcdef0f
+  target_pools: []
   time_between_retries: 10
   type: workflow
   update_pools_after_running: false
@@ -15827,10 +15779,6 @@
   dict_match: {}
   disable_result_creation: false
   display_only_failed_nodes: false
-<<<<<<< HEAD
-=======
-  events: []
->>>>>>> 6fcdef0f
   impacting: true
   include_device_results: false
   include_link_in_summary: false
@@ -15839,29 +15787,19 @@
   iteration_devices_property: name
   iteration_values: ''
   iteration_variable_name: iteration_value
-<<<<<<< HEAD
   last_modified: '2021-03-09 03:22:49.943322'
-=======
-  last_modified: '2021-03-16 06:28:05.018064'
->>>>>>> 6fcdef0f
   log_level: 1
   mail_recipient: ''
   max_number_of_retries: 100
   max_processes: 15
   maximum_runs: 1
   multiprocessing: false
-<<<<<<< HEAD
   name: '[[Regression Workflow: Workflow and Subworkflow Iteration] Subworkflow Device
     Iteration 2] Service that does nothing'
-=======
-  name: '[Regression Workflow: Result content in memory (scalability)] Dump data in
-    result'
->>>>>>> 6fcdef0f
-  negative_logic: false
-  notification_header: ''
-  number_of_retries: 0
-  operating_system: ''
-<<<<<<< HEAD
+  negative_logic: false
+  notification_header: ''
+  number_of_retries: 0
+  operating_system: ''
   pools: []
   positions:
     '[Regression Workflow: Workflow and Subworkflow Iteration] Subworkflow Device Iteration 2': [
@@ -15941,31 +15879,14 @@
   reserved: false
   run_method: per_device
   scoped_name: Service that does nothing
-=======
-  pools: ['All instances (devices, links, services and users)']
-  positions:
-    'Regression Workflow: Result content in memory (scalability)': [200, -69]
-  postprocessing: ''
-  postprocessing_mode: always
-  preprocessing: ''
-  reply_to: ''
-  reserved: false
-  run_method: per_device
-  scoped_name: Dump data in result
->>>>>>> 6fcdef0f
-  send_notification: false
-  send_notification_method: mail
-  shared: false
-  skip: {}
-  skip_query: ''
-  skip_value: success
-<<<<<<< HEAD
+  send_notification: false
+  send_notification_method: mail
+  shared: false
+  skip: {}
+  skip_query: ''
+  skip_value: success
   source_code: "\r\n# Click on \"i\" to right of \"Source Code\" for examples.\r\n\
     \r\nresult = {}\r\nresults[\"success\"] = True\r\nresults[\"result\"] = result"
-=======
-  source_code: "for i in range(10):\r\n  results[i] = \"DATA\" * 1000\r\n\r\nresult\
-    \ = {}\r\nresults[\"success\"] = True\r\nresults[\"result\"] = result"
->>>>>>> 6fcdef0f
   target_devices: []
   target_pools: []
   time_between_retries: 10
