- access_pools: ['All instances (devices, links, services and users)']
  access_type: "['Read', 'Edit', 'Run', 'Schedule', 'Connect', 'Use as target']"
  delete_requests: [/rest/instance]
  description: Full Access to Everything
  get_requests: [/changelog_table, /compare_form, /configuration_table, /device_data_form,
    /device_table, /download_file, /event_table, /export_service, /files_form, /geographical_view,
    /git_history_form, /instance_deletion_form, /link_table, /logical_view, /logs_form,
    /pool_table, /rest/configuration, /rest/instance, /rest/query, /rest/result, /rest/search,
    /result_form, /run_table, /service_table, /session_log_form, /session_table, /table_form,
    /task_table, /tree_form, /view_service_results, /workflow_builder, /workflow_tree_form,
    /custom_form, /panel_form, /template_form, /template_devices, /netmiko_form, /restart_workflow_form,
    /file_form, /add_services_to_workflow_form, /run_service_form, /workflow_label_form,
    /workflow_edge_form, /napalm_configuration_service_form, /napalm_rollback_service_form,
    /netmiko_configuration_service_form, /napalm_backup_service_form, /netmiko_backup_service_form,
    /napalm_getters_service_form, /netmiko_prompts_service_form, /netmiko_validation_service_form,
    /scrapli_service_form, /configure_bgp_service_form, /example_service_form, /generic_file_transfer_service_form,
    /netmiko_file_transfer_service_form, /ansible_playbook_service_form, /git_service_form,
    /rest_call_service_form, /swiss_army_knife_service_form, /topology_import_service_form,
    /napalm_ping_service_form, /napalm_traceroute_service_form, /ping_service_form,
    /mail_notification_service_form, /mattermost_notification_service_form, /slack_notification_service_form,
    /unix_command_service_form, /unix_shell_script_service_form, /data_extraction_service_form,
    /data_validation_service_form, /python_snippet_service_form, /workflow_form,
    /settings_panel_form, /administration_form, /debug_form, /upload_files_form, /result_log_deletion_form,
    /server_form, /credential_form, /import_service_form, /changelog_form, /user_form,
    /access_form, /database_migration_form, /database_deletion_form, /device_relation_filtering_form,
    /device_filtering_form, /link_relation_filtering_form, /link_filtering_form, /pool_relation_filtering_form,
    /pool_filtering_form, /run_relation_filtering_form, /run_filtering_form, /service_relation_filtering_form,
    /service_filtering_form, /task_relation_filtering_form, /task_filtering_form,
    /user_relation_filtering_form, /user_filtering_form, /add_devices_form, /add_links_form,
    /add_users_form, /add_services_form, /device_connection_form, /device_form, /link_form,
    /pool_form, /excel_import_form, /excel_export_form, /visualization_parameters_form,
    /event_form, /task_form]
  menu: [Inventory, Visualization, Automation, Scheduling, Template]
  name: Full Access to Everything
<<<<<<< HEAD
  pages: [Access, Credentials, Dashboard, Changelog, Sessions, Users, Servers, Devices,
    Configurations, Links, Pools, Geographical View, Force-directed View, Services,
    Workflow Builder, Results, Tasks, Events, Page, Subpage]
=======
  pages: [Changelog, Sessions, Devices, Configurations, Links, Pools, Geographical
      View, Logical View, Services, Workflow Builder, Results, Tasks, Events, Page,
    Subpage, Devices]
>>>>>>> 61922ad7
  post_requests: [/add_edge, /add_instances_in_bulk, /bulk_deletion, /bulk_edit, /bulk_removal,
    /copy_service_in_workflow, /clear_results, /clear_configurations, /compare, /create_label,
    /delete_corrupted_edges, /delete_instance, /delete_workflow_selection, /desktop_connection,
    /duplicate_workflow, /export_service, /export_topology, /delete_file, /edit_file,
    /get, /get_all, /get_cluster_status, /get_git_history, /get_device_network_data,
    /get_device_logs, /get_exported_services, /get_git_network_data, /get_migration_folders,
    /get_service_logs, /get_properties, /get_result, /get_runtimes, /get_view_topology,
    /get_service_state, /get_session_log, /get_top_level_workflows, /get_tree_files,
    /get_visualization_parameters, /get_workflow_results, /get_workflow_services,
    /get_workflow_tree, /import_service, /remove_instance, /reset_status, /rest/create_pool,
    /rest/instance, /rest/run_service, /rest/run_task, /rest/topology, /result_log_deletion,
    /run_service, /run_service_on_targets, /save_file, /save_visualization_parameters,
    /save_positions, /scan_cluster, /scan_playbook_folder, /search_workflow_services,
    /skip_services, /stop_workflow, /scheduler_action, /task_action, /topology_import,
    /update, /update_pool, /update_all_pools, /upload_files, /view_filtering, /web_connection,
    /process_form_data]
  type: access
  upper_menu: [Files]
  user_pools: [Non-admin user pool (admin)]
- access_pools: [Links 0 through 5 - Non-public pool - Access set up]
  access_type: "['Read', 'Edit']"
  delete_requests: []
  description: ''
  get_requests: []
  menu: []
  name: Pool link 0-5 (EDIT) for user ny
  pages: []
  post_requests: []
  type: access
  upper_menu: []
  user_pools: [User ny]
- access_pools: ['All instances (devices, links, services and users)']
  access_type: "['Read']"
  delete_requests: []
  description: All menu entries and GET requests, all non-editing POST requests.
  get_requests: [/dashboard, /download_file, /form/access, /form/access_relation_filtering,
    /form/add_services_to_workflow, /form/administration, /form/alerts_table, /form/ansible_playbook_service,
    /form/calendar, /form/changelog, /form/compare, /form/configure_bgp_service, /form/credential,
    /form/netmiko_backup_service, /form/database_deletion, /form/database_migration,
    /form/device, /form/device_connection, /form/device_data, /form/device_filtering,
    /form/device_relation_filtering, /form/event, /form/event_filtering, /form/event_relation_filtering,
    /form/example_service, /form/excel_export, /form/excel_import, /form/file, /form/files,
    /form/generic_file_transfer_service, /form/git_history, /form/import_service,
    /form/instance_deletion, /form/link, /form/link_filtering, /form/link_relation_filtering,
    /form/logs, /form/mail_notification_service, /form/mattermost_notification_service,
    /form/napalm_backup_service, /form/napalm_configuration_service, /form/napalm_getters_service,
    /form/napalm_ping_service, /form/napalm_rollback_service, /form/napalm_traceroute_service,
    /form/netmiko_configuration_service, /form/netmiko_file_transfer_service, /form/netmiko_prompts_service,
    /form/netmiko_validation_service, /form/data_extraction_service, /form/ping_service,
    /form/pool, /form/pool_filtering, /form/pool_relation_filtering, /form/python_snippet_service,
    /form/rest_call_service, /form/restart_workflow, /form/result, /form/result_log_deletion,
    /form/run_relation_filtering, /form/run_service, /form/scrapli_service, /form/server,
    /form/service_filtering, /form/service_relation_filtering, /form/session_log,
    /form/settings_panel, /form/slack_notification_service, /form/swiss_army_knife_service,
    /form/table, /form/task, /form/task_filtering, /form/task_relation_filtering,
    /form/topology_import_service, /form/tree, /form/unix_command_service, /form/unix_shell_script_service,
    /form/upload_files, /form/user, /form/user_relation_filtering, /form/workflow,
    /form/workflow_edge, /form/workflow_label, /form/workflow_tree, /login, /logout,
    /rest/configuration, /rest/instance, /rest/query, /rest/result, /rest/search,
<<<<<<< HEAD
    /table/access, /table/changelog, /table/configuration, /table/credential, /table/device,
    /table/event, /table/pool, /table/link, /table/run, /table/server, /table/service,
    /table/session, /table/task, /table/user, /view_service_results, /visualization/geographical_view,
    /visualization/force_directed_view, /workflow_builder, /form/panel, /template/form,
    /template/devices]
=======
    /access_table, /changelog_table, /configuration_table, /credential_table, /device_table,
    /event_table, /pool_table, /link_table, /run_table, /server_table, /service_table,
    /session_table, /task_table, /user_table, /view_service_results, /geographical_view,
    /logical_view, /workflow_builder, /form/panel, /template/form, /template/devices]
>>>>>>> 61922ad7
  menu: [Home, Administration, Inventory, Visualization, Automation, Scheduling]
  name: Read-Only Profile
  pages: [Access, Credentials, Dashboard, Changelog, Sessions, Users, Servers, Devices,
    Configurations, Links, Pools, Geographical View, Force-directed View, Services,
    Workflow Builder, Results, Tasks, Events]
  post_requests: [/calendar_init, /compare, /counters, /count_models, /edit_file,
    /get, /get_all, /get_cluster_status, /get_git_history, /get_device_network_data,
    /get_device_logs, /get_exported_services, /get_git_network_data, /get_migration_folders,
    /get_service_logs, /get_properties, /get_result, /get_runtimes, /get_view_topology,
    /get_service_state, /get_session_log, /get_top_level_workflows, /get_tree_files,
    /get_workflow_results, /get_workflow_services, /get_workflow_tree, /multiselect_filtering,
    /search_workflow_services, /switch_menu, /switch_theme, /filtering, /view_filtering]
  type: access
  upper_menu: [Admin, Settings, Files]
  user_pools: [Read-only users]
- access_pools: [Datacenter New York]
  access_type: "['Read', 'Connect']"
  delete_requests: []
  description: ''
  get_requests: []
  menu: []
  name: New York Pool Access for user ny
  pages: []
  post_requests: []
  type: access
  upper_menu: []
  user_pools: [User ny]
- access_pools: []
  access_type: '[]'
  delete_requests: [/rest/instance]
  description: Access to all menu pages and HTTP requests
  get_requests: [/changelog_table, /compare_form, /configuration_table, /device_data_form,
    /device_table, /download_file, /event_table, /export_service, /files_form, /geographical_view,
    /git_history_form, /instance_deletion_form, /link_table, /logical_view, /logs_form,
    /pool_table, /rest/configuration, /rest/instance, /rest/query, /rest/result, /rest/search,
    /result_form, /run_table, /service_table, /session_log_form, /session_table, /table_form,
    /task_table, /tree_form, /view_service_results, /workflow_builder, /workflow_tree_form,
    /custom_form, /panel_form, /template_form, /template_devices, /netmiko_form, /restart_workflow_form,
    /file_form, /add_services_to_workflow_form, /run_service_form, /workflow_label_form,
    /workflow_edge_form, /napalm_configuration_service_form, /napalm_rollback_service_form,
    /netmiko_configuration_service_form, /napalm_backup_service_form, /netmiko_backup_service_form,
    /napalm_getters_service_form, /netmiko_prompts_service_form, /netmiko_validation_service_form,
    /scrapli_service_form, /configure_bgp_service_form, /example_service_form, /generic_file_transfer_service_form,
    /netmiko_file_transfer_service_form, /ansible_playbook_service_form, /git_service_form,
    /rest_call_service_form, /swiss_army_knife_service_form, /topology_import_service_form,
    /napalm_ping_service_form, /napalm_traceroute_service_form, /ping_service_form,
    /mail_notification_service_form, /mattermost_notification_service_form, /slack_notification_service_form,
    /unix_command_service_form, /unix_shell_script_service_form, /data_extraction_service_form,
    /data_validation_service_form, /python_snippet_service_form, /workflow_form,
    /settings_panel_form, /administration_form, /debug_form, /upload_files_form, /result_log_deletion_form,
    /server_form, /credential_form, /import_service_form, /changelog_form, /user_form,
    /access_form, /database_migration_form, /database_deletion_form, /device_relation_filtering_form,
    /device_filtering_form, /link_relation_filtering_form, /link_filtering_form, /pool_relation_filtering_form,
    /pool_filtering_form, /run_relation_filtering_form, /run_filtering_form, /service_relation_filtering_form,
    /service_filtering_form, /task_relation_filtering_form, /task_filtering_form,
    /user_relation_filtering_form, /user_filtering_form, /add_devices_form, /add_links_form,
    /add_users_form, /add_services_form, /device_connection_form, /device_form, /link_form,
    /pool_form, /excel_import_form, /excel_export_form, /visualization_parameters_form,
    /event_form, /task_form]
  menu: [Inventory, Visualization, Automation, Scheduling, Template]
  name: Full UI + HTTP access
<<<<<<< HEAD
  pages: [Access, Credentials, Dashboard, Changelog, Sessions, Users, Servers, Devices,
    Configurations, Links, Pools, Geographical View, Force-directed View, Services,
    Workflow Builder, Results, Tasks, Events, Page, Subpage]
=======
  pages: [Changelog, Sessions, Devices, Configurations, Links, Pools, Geographical
      View, Logical View, Services, Workflow Builder, Results, Tasks, Events, Page,
    Subpage, Devices]
>>>>>>> 61922ad7
  post_requests: [/add_edge, /add_instances_in_bulk, /bulk_deletion, /bulk_edit, /bulk_removal,
    /copy_service_in_workflow, /clear_results, /clear_configurations, /compare, /create_label,
    /delete_corrupted_edges, /delete_instance, /delete_workflow_selection, /desktop_connection,
    /duplicate_workflow, /export_service, /export_topology, /delete_file, /edit_file,
    /get, /get_all, /get_cluster_status, /get_git_history, /get_device_network_data,
    /get_device_logs, /get_exported_services, /get_git_network_data, /get_migration_folders,
    /get_service_logs, /get_properties, /get_result, /get_runtimes, /get_view_topology,
    /get_service_state, /get_session_log, /get_top_level_workflows, /get_tree_files,
    /get_visualization_parameters, /get_workflow_results, /get_workflow_services,
    /get_workflow_tree, /import_service, /remove_instance, /reset_status, /rest/create_pool,
    /rest/instance, /rest/run_service, /rest/run_task, /rest/topology, /result_log_deletion,
    /run_service, /run_service_on_targets, /save_file, /save_visualization_parameters,
    /save_positions, /scan_cluster, /scan_playbook_folder, /search_workflow_services,
    /skip_services, /stop_workflow, /scheduler_action, /task_action, /topology_import,
    /update, /update_pool, /update_all_pools, /upload_files, /view_filtering, /web_connection,
    /process_form_data]
  type: access
  upper_menu: [Files]
  user_pools: [Users with UI access]
- access_pools: [USA services]
  access_type: "['Read', 'Edit', 'Run', 'Schedule', 'Connect', 'Use as target']"
  delete_requests: []
  description: USA users have access to all services created by other US users
  get_requests: []
  menu: []
  name: All services created by USA users
  pages: []
  post_requests: []
  type: access
  upper_menu: []
  user_pools: [Users with UI access]<|MERGE_RESOLUTION|>--- conflicted
+++ resolved
@@ -32,15 +32,9 @@
     /event_form, /task_form]
   menu: [Inventory, Visualization, Automation, Scheduling, Template]
   name: Full Access to Everything
-<<<<<<< HEAD
-  pages: [Access, Credentials, Dashboard, Changelog, Sessions, Users, Servers, Devices,
-    Configurations, Links, Pools, Geographical View, Force-directed View, Services,
-    Workflow Builder, Results, Tasks, Events, Page, Subpage]
-=======
   pages: [Changelog, Sessions, Devices, Configurations, Links, Pools, Geographical
       View, Logical View, Services, Workflow Builder, Results, Tasks, Events, Page,
     Subpage, Devices]
->>>>>>> 61922ad7
   post_requests: [/add_edge, /add_instances_in_bulk, /bulk_deletion, /bulk_edit, /bulk_removal,
     /copy_service_in_workflow, /clear_results, /clear_configurations, /compare, /create_label,
     /delete_corrupted_edges, /delete_instance, /delete_workflow_selection, /desktop_connection,
@@ -100,18 +94,10 @@
     /form/upload_files, /form/user, /form/user_relation_filtering, /form/workflow,
     /form/workflow_edge, /form/workflow_label, /form/workflow_tree, /login, /logout,
     /rest/configuration, /rest/instance, /rest/query, /rest/result, /rest/search,
-<<<<<<< HEAD
-    /table/access, /table/changelog, /table/configuration, /table/credential, /table/device,
-    /table/event, /table/pool, /table/link, /table/run, /table/server, /table/service,
-    /table/session, /table/task, /table/user, /view_service_results, /visualization/geographical_view,
-    /visualization/force_directed_view, /workflow_builder, /form/panel, /template/form,
-    /template/devices]
-=======
     /access_table, /changelog_table, /configuration_table, /credential_table, /device_table,
     /event_table, /pool_table, /link_table, /run_table, /server_table, /service_table,
     /session_table, /task_table, /user_table, /view_service_results, /geographical_view,
     /logical_view, /workflow_builder, /form/panel, /template/form, /template/devices]
->>>>>>> 61922ad7
   menu: [Home, Administration, Inventory, Visualization, Automation, Scheduling]
   name: Read-Only Profile
   pages: [Access, Credentials, Dashboard, Changelog, Sessions, Users, Servers, Devices,
@@ -173,15 +159,9 @@
     /event_form, /task_form]
   menu: [Inventory, Visualization, Automation, Scheduling, Template]
   name: Full UI + HTTP access
-<<<<<<< HEAD
-  pages: [Access, Credentials, Dashboard, Changelog, Sessions, Users, Servers, Devices,
-    Configurations, Links, Pools, Geographical View, Force-directed View, Services,
-    Workflow Builder, Results, Tasks, Events, Page, Subpage]
-=======
   pages: [Changelog, Sessions, Devices, Configurations, Links, Pools, Geographical
       View, Logical View, Services, Workflow Builder, Results, Tasks, Events, Page,
     Subpage, Devices]
->>>>>>> 61922ad7
   post_requests: [/add_edge, /add_instances_in_bulk, /bulk_deletion, /bulk_edit, /bulk_removal,
     /copy_service_in_workflow, /clear_results, /clear_configurations, /compare, /create_label,
     /delete_corrupted_edges, /delete_instance, /delete_workflow_selection, /desktop_connection,
