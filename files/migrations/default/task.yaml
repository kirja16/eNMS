--- conflicted
+++ resolved
@@ -1,9 +1,4 @@
-<<<<<<< HEAD
-- creation_time: '2020-03-25 10:28:20.350601'
-=======
-- aps_job_id: Cluster Monitoring
-  creation_time: '2020-04-21 15:30:59.448766'
->>>>>>> 6309c3d1
+- creation_time: '2020-04-21 15:30:59.448766'
   crontab_expression: ''
   description: Monitor eNMS cluster
   devices: []
